# Python
__pycache__/
*.pyc
.ipynb_checkpoints
*.egg-info/
*.eggs
python/*.eggs

# coordinator
coordinator/proto

# python
python/proto

# Gar file
*.gar

# dot file
*.dot

# Protobuf GRPC
*.pb.*
*_pb2.py
*_pb2_grpc.py

# Visual Studio Code
.vscode/
.project
.classpath
.factorypath
.settings

# Mac OSX
.DS_store

# CLion
.idea/
cmake-build-*/
**/*.iml
**/target/

# Workspace
workspace/

# generated_docs
docs/source/reference/
docs/reference/generated/
docs/reference/networkx/generated/
docs/_build/

analytical_engine/build/

# etcd data directory
default.etcd/

# outer build directory
build/

interactive_engine/rust-common/src/proto/*
!interactive_engine/rust-common/src/proto/mod.rs
**/generated/

interactive_engine/executor/store/src/db/proto/*
!interactive_engine/executor/store/src/db/proto/mod.rs
interactive_engine/data_load_tools/dependency-reduced-pom.xml
interactive_engine/gaia-adaptor/dependency-reduced-pom.xml
interactive_engine/executor/Cargo.lock
research/engine/pegasus/benchmark/src/graph/storage/clickhouse/pb_gen/*
research/query_service/ir/Cargo.lock

# java sdk
java/**/dependency-reduced-pom.xml

# GraphLearn
coordinator/graphlearn*

# Lock files
Chart.lock
<<<<<<< HEAD
**/Cargo.lock
=======
Cargo.lock
package.lock
>>>>>>> 2fe38e8c
<|MERGE_RESOLUTION|>--- conflicted
+++ resolved
@@ -76,9 +76,5 @@
 
 # Lock files
 Chart.lock
-<<<<<<< HEAD
 **/Cargo.lock
-=======
-Cargo.lock
-package.lock
->>>>>>> 2fe38e8c
+package.lock