# Cypher Support
This document outlines the current capabilities of GIE in supporting Neo4j's Cypher queries and
compares them to the [syntax](https://neo4j.com/docs/cypher-manual/current/syntax/) specified in Neo4j.
While our goal is to comply with Neo4j's syntax, GIE currently has some limitations.
One major constraint is that we solely support the **read** path in Cypher.
Therefore, functionalities associated with writing, such as adding vertices/edges or modifying their properties, remain **unaddressed**.

We provide in-depth details regarding Cypher's support in GIE, mainly including data types, operators and clauses.
We further highlight planned features that we intend to offer in the near future.
While all terminologies, including data types, operators, and keywords in clauses, are case-insensitive in this document, we use capital and lowercase letters for the terminologies of Neo4j and GIE, respectively, to ensure clarity.

## Data Types
As [Neo4j](https://neo4j.com/docs/cypher-manual/current/values-and-types), we have provided support for
data value of types in the categories of **property**, **structural** and **constructed**.
However, the specific data types that we support are slightly modified from those in Cypher to ensure compatibility with our storage system. Further details will be elaborated upon.

### Property Types
The available data types stored in the vertices (equivalent of nodes in Cypher) and edges (equivalent of relationships in Cypher), known as property types, are divided into several categories including Boolean, Integer, Float, String, Bytes, Placeholder and Temporal. These property types are extensively utilized and can be commonly utilized in queries and as parameters -- making them the most commonly used data types.

| Category  | Cypher Type | GIE Type  | Supported  |  Todo  |
|:---|:---|:---|:---:|:---|
| Boolean  | BOOLEAN  | bool |  <input type="checkbox" disabled checked /> |   |
| Integer  | INTEGER | int32/uint32/int64/uint64 | <input type="checkbox" disabled checked /> |   |
| Float  | FLOAT | float/double |  <input type="checkbox" disabled checked />  |   |
| String | STRING | string | <input type="checkbox" disabled checked />  |    |
| Bytes| BYTE_ARRAY | bytes | <input type="checkbox" disabled checked />  |   |
| Placeholder | NULL | none |  <input type="checkbox" disabled  />  |   Planned  |
| Temporal | DATE | date | <input type="checkbox" disabled  />  |  Planned  |
| Temporal | DATETIME (ZONED) | datetime (Zoned) | <input type="checkbox" disabled  />  | Planned    |
| Temporal | TIME (ZONED) | time (Zoned) | <input type="checkbox" disabled  />  | Planned  |

### Structural types
In a graph, Structural Types are the first-class citizens and are comprised of the following:
- Vertex: It encodes the information of a particular vertex in the graph. The information includes the id, label, and a map of properties. However, it is essential to note that multiple labels in a vertex are currently unsupported in GIE.
- Edge: It encodes the information of a particular edge in the graph. The information comprises the id, edge label, a map of properties, and a pair of vertex ids that refer to source/destination vertices.
- Path: It encodes the alternating sequence of vertices and conceivably edges while traversing the graph.

|Category | Cypher Type | GIE Type | Supported  |  Todo  |
|:---|:---|:---|:---:|:---|
|Graph | NODE   | vertex  |  <input type="checkbox" disabled checked /> |   |
|Graph | RELATIONSHIP  | edge  |  <input type="checkbox" disabled checked /> |   |
|Graph | PATH  | path  |  <input type="checkbox" disabled checked /> |   |

### Constructed Types
Constructed types mainly include the categories of Array and Map.

| Category  | Cypher Type | GIE Type  | Supported  |  Todo  |
|:---|:---|:---|:---:|:---|
| Array | LIST<INNER_TYPE> | int32/int64/double/string/pair Array |  <input type="checkbox" disabled checked /> |   |
| Map  | MAP  | N/A |  <input type="checkbox" disabled  />| only used in Vertex/Edge  |

## Operators
We list GIE's support of the operators in the categories of Aggregation, Property, Mathematical,
Comparison, String and Boolean. Examples and functionalities of these operators are the same
as in [Neo4j](https://neo4j.com/docs/cypher-manual/current/syntax/operators/).
Note that some Aggregator operators, such as `max()`, we listed here are implemented in Neo4j as
[functions](https://neo4j.com/docs/cypher-manual/current/functions/). We have not introduced functions at this moment.


| Category  | Description | Cypher Operation | GIE Operation | Supported  |  Todo  |
|:---|:----|:---|:----|:---:|:---|
| Aggregate | Average value |  AVG() | avg()  |  <input type="checkbox" disabled checked /> |   |
| Aggregate | Minimum value | MIN() | min()  |  <input type="checkbox" disabled checked /> |   |
| Aggregate | Maximum value |MAX() | max()  |  <input type="checkbox" disabled checked /> |   |
| Aggregate | Count the elements |COUNT() | count()  |  <input type="checkbox" disabled checked /> |   |
| Aggregate | Count the distinct elements | COUNT(DISTINCT) | count(distinct)  |  <input type="checkbox" disabled checked /> |   |
| Aggregate | Summarize the value | SUM()  | sum() |  <input type="checkbox" disabled checked /> |   |
| Aggregate | Collect into a list | COLLECT()  | collect() |  <input type="checkbox" disabled checked /> |   |
| Aggregate | Collect into a set | COLLECT(DISTINCT)  | collect(distinct) | <input type="checkbox" disabled checked /> |   |
| Property | Get property of a vertex/edge | [N\|R]."KEY"  | [v\|e]."key" | <input type="checkbox" disabled checked /> |   |
| Mathematical | Addition |  + |  + | <input type="checkbox" disabled checked /> |  |
| Mathematical | Subtraction |  - |  - | <input type="checkbox" disabled checked /> |  |
| Mathematical  | Multiplication | * | * | <input type="checkbox" disabled checked /> |  |
| Mathematical  | Division  | /  | / | <input type="checkbox" disabled checked /> |  |
| Mathematical  | Modulo division | %  | % |  <input type="checkbox" disabled checked /> |  |
| Mathematical  | Exponentiation | ^ | ^^ |  <input type="checkbox" disabled checked /> |  |
| Comparison | Equality | = | = |  <input type="checkbox" disabled checked /> |  |
| Comparison | Inequality| <> | <> |  <input type="checkbox" disabled checked /> |  |
| Comparison | Less than | < | < |  <input type="checkbox" disabled checked /> |  |
| Comparison | Less than or equal | <= | <= |  <input type="checkbox" disabled checked /> |  |
| Comparison | Greater than | > | > |  <input type="checkbox" disabled checked /> |  |
| Comparison | Greater than or equal | >= | >= |  <input type="checkbox" disabled checked /> |  |
| Comparison | Verify as `NULL`| IS NULL | is null |  <input type="checkbox" disabled /> | planned |
| Comparison | Verify as `NOT NULL`| IS NOT NULL | is not null |  <input type="checkbox" disabled /> | planned |
| Comparison | String starts with | STARTS WITH | starts with  | <input type="checkbox" disabled  />|  planned |
| Comparison | String ends with | ENDS WITH | ends with | <input type="checkbox" disabled  />|  planned |
| Comparison | String contains | CONTAINS | contains | <input type="checkbox" disabled  />|  planned |
| Boolean | Conjunction | AND | and |  <input type="checkbox" disabled checked /> |   |
| Boolean | Disjunction | OR | or |  <input type="checkbox" disabled checked /> |   |
| Boolean | Exclusive Disjunction | XOR | xor |  <input type="checkbox" disabled /> | planned |
| Boolean | Negation | NOT | not |  <input type="checkbox" disabled /> | planned  |
| BitOpr  | Bit and | via function | & |  <input type="checkbox" disabled checked /> |  |
| BitOpr  | Bit or | via function | \| |  <input type="checkbox" disabled checked /> |  |
| Boolean | Bit xor | via function | ^ |  <input type="checkbox" disabled checked /> |   |
| BitOpr  | Bit reverse | via function | ~ |  <input type="checkbox" disabled checked /> |  |
| BitOpr  | Bit left shift | via function | << |  <input type="checkbox" disabled  />| planned |
| BitOpr  | Bit right shift | via function | >> |  <input type="checkbox" disabled  />| planned |
| Branch | Use with `Project` and `Return` | CASE WHEN  | CASE WHEN |  <input type="checkbox" disabled  />| planned |
<<<<<<< HEAD
| List | Fold expressions into a single list | [] | [] | <input type="checkbox" disabled checked /> |   |
=======
| Scalar | Returns the length of a path | length() | length() | <input type="checkbox" disabled checked /> | |
>>>>>>> b9dcbe66



## Clause
A notable limitation for now is that we do not
allow specifying multiple `MATCH` clauses in **one** query. For example,
the following code will not compile:
```Cypher
MATCH (a) -[]-> (b)
WITH a, b
MATCH (a) -[]-> () -[]-> (b)  # second MATCH clause
RETURN a, b;
```

| Keyword | Comments |  Supported  |  Todo
|:---|---|:---:|:---|
| MATCH | only one Match clause is allowed  | <input type="checkbox" disabled checked />  |
| OPTIONAL MATCH | implements as left outer join | <input type="checkbox" checked /> |  |
| RETURN .. [AS] |  | <input type="checkbox" disabled checked />  |   |
| WITH .. [AS] | project, aggregate, distinct | <input type="checkbox" disabled checked />  | |
| WHERE |  | <input type="checkbox" disabled checked />  |    |
| WHERE NOT EXIST (an edge/path) | implements as anti join  |  <input type="checkbox" checked  />|  |
| ORDER BY |  | <input type="checkbox" disabled checked />  |  |
| LIMIT |  | <input type="checkbox" disabled checked />  |    |
<|MERGE_RESOLUTION|>--- conflicted
+++ resolved
@@ -96,11 +96,8 @@
 | BitOpr  | Bit left shift | via function | << |  <input type="checkbox" disabled  />| planned |
 | BitOpr  | Bit right shift | via function | >> |  <input type="checkbox" disabled  />| planned |
 | Branch | Use with `Project` and `Return` | CASE WHEN  | CASE WHEN |  <input type="checkbox" disabled  />| planned |
-<<<<<<< HEAD
+| Scalar | Returns the length of a path | length() | length() | <input type="checkbox" disabled checked /> | |
 | List | Fold expressions into a single list | [] | [] | <input type="checkbox" disabled checked /> |   |
-=======
-| Scalar | Returns the length of a path | length() | length() | <input type="checkbox" disabled checked /> | |
->>>>>>> b9dcbe66
 
 
 
