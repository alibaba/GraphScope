--- conflicted
+++ resolved
@@ -455,14 +455,11 @@
     : 'union' LPAREN nestedTraversalExpr RPAREN
     ;
 
-<<<<<<< HEAD
 // coin(0.5)
-=======
 traversalMethod_identity
     : 'identity' LPAREN RPAREN
     ;
 
->>>>>>> 774c9092
 traversalMethod_coin
 	: 'coin' LPAREN floatLiteral RPAREN
 	;
