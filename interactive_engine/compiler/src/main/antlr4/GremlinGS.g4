/*
 * Licensed to the Apache Software Foundation (ASF) under one
 * or more contributor license agreements.  See the NOTICE file
 * distributed with this work for additional information
 * regarding copyright ownership.  The ASF licenses this file
 * to you under the Apache License, Version 2.0 (the
 * "License"); you may not use this file except in compliance
 * with the License.  You may obtain a copy of the License at
 *
 * http://www.apache.org/licenses/LICENSE-2.0
 *
 * Unless required by applicable law or agreed to in writing,
 * software distributed under the License is distributed on an
 * "AS IS" BASIS, WITHOUT WARRANTIES OR CONDITIONS OF ANY
 * KIND, either express or implied.  See the License for the
 * specific language governing permissions and limitations
 * under the License.
 */

grammar GremlinGS;

// g or g.rootTraversal()
query
    : rootTraversal
    ;

// g
// g.with(ARGS_EVAL_TIMEOUT, 2000L)
// g.with(Tokens.ARGS_EVAL_TIMEOUT, 2000L)
// g.with('evaluationTimeout', 2000L)
traversalSource
    : TRAVERSAL_ROOT (DOT traversalMethod_with) ?
    ;

// g.rootTraversal()
rootTraversal
    : traversalSource DOT traversalSourceSpawnMethod
    | traversalSource DOT traversalSourceSpawnMethod DOT chainedTraversal
    ;

// A recursive definition of chained traversal, where
// it is either a traversal method itself, e.g. V(), has(), out()
// or it is <chainedTraversal>.<traversalMethod>
chainedTraversal
    : traversalMethod
    | chainedTraversal DOT traversalMethod
    ;

traversalSourceSpawnMethod
    : traversalSourceSpawnMethod_V  // V()
    | traversalSourceSpawnMethod_E  // E()
    ;

// Defining supported traversal methods
traversalMethod
	: traversalMethod_as  // as()
    | traversalMethod_hasLabel  // hasLabel()
    | traversalMethod_hasId  // hasId()
    | traversalMethod_has   // has()
    | traversalMethod_out   // out()
    | traversalMethod_in  // in()
    | traversalMethod_both  // in()
    | traversalMethod_outE  // outE()[.inV()]
    | traversalMethod_inE  // inE()[.outV()]
    | traversalMethod_bothE  // bothE()[.otherV()]
    | traversalMethod_limit    // limit()
    | traversalMethod_valueMap // valueMap()
    | traversalMethod_elementMap // elementMap()
    | traversalMethod_order  // order()
    | traversalMethod_select  // select()
    | traversalMethod_dedup   // dedup()
    | traversalMethod_group   // group()
    | traversalMethod_groupCount // groupCount()
    | traversalMethod_values    // values()
    | traversalMethod_is    // is()
    | traversalMethod_where // where()
    | traversalMethod_inV   // inV()
    | traversalMethod_outV  // outV()
    | traversalMethod_endV  // endV()
    | traversalMethod_otherV  // otherV()
    | traversalMethod_not  // not()
    | traversalMethod_union // union()
    | traversalMethod_identity // identity()
    | traversalMethod_match // match()
    | traversalMethod_subgraph // subgraph()
    | traversalMethod_bothV // bothV()
    | traversalMethod_unfold // unfold()
    | traversalMethod_aggregate_func
    | traversalMethod_hasNot // hasNot()
    | traversalMethod_coin  // coin()
    | traversalMethod_sample    // sample()
    | traversalMethod_with  // with()
    | traversalMethod_id    // id()
    | traversalMethod_label // label()
    | traversalMethod_constant  //constant
    ;

traversalSourceSpawnMethod_V
	: 'V' LPAREN integerLiteralList RPAREN
	;

traversalSourceSpawnMethod_E
    : 'E' LPAREN integerLiteralList RPAREN
    ;

traversalMethod_as
    : 'as' LPAREN stringLiteral RPAREN
    ;

// hasLabel('')
traversalMethod_hasLabel
    : 'hasLabel' LPAREN stringLiteral (COMMA stringLiteralList)?  RPAREN
    ;

// hasId(1, 2, 3)
traversalMethod_hasId
    : 'hasId' LPAREN nonEmptyIntegerLiteralList RPAREN
    ;

// has("str", y), has("str", eq/neq/gt/gte/lt/lte(y))
// has("person", "name", "marko")
// has("person", "name", P.eq("marko"))
// has("name")
traversalMethod_has
    : 'has' LPAREN stringLiteral COMMA genericLiteral RPAREN  // indicate eq
    | 'has' LPAREN stringLiteral COMMA traversalPredicate RPAREN
    | 'has' LPAREN stringLiteral COMMA stringLiteral COMMA genericLiteral RPAREN
    | 'has' LPAREN stringLiteral COMMA stringLiteral COMMA traversalPredicate RPAREN
    | 'has' LPAREN stringLiteral RPAREN
    ;

// hasNot("age")
traversalMethod_hasNot
    : 'hasNot' LPAREN stringLiteral RPAREN
    ;

// out('str1', ...)
// out('1..5', 'str1')
traversalMethod_out
	: 'out' LPAREN stringLiteralList RPAREN
	;

// in('str1', ...)
// in('1..5', 'str1')
traversalMethod_in
	: 'in' LPAREN stringLiteralList RPAREN
	;

// both('str1', ...)
// both('1..5', 'str1', ...)
traversalMethod_both
	: 'both' LPAREN stringLiteralList RPAREN
	;

// outE('str1', ...), outE().inV()
traversalMethod_outE
	: 'outE' LPAREN stringLiteralList RPAREN (DOT traversalMethod_inV)?
	;

// inE('str1', ...), inE().outV()
traversalMethod_inE
	: 'inE' LPAREN stringLiteralList RPAREN (DOT traversalMethod_outV)?
	;

// bothE('str1', ...), bothE().otherV()
traversalMethod_bothE
	: 'bothE' LPAREN stringLiteralList RPAREN (DOT traversalMethod_otherV)?
	;

// case-insensitive
// with('PATH_OPT', 'SIMPLE' | 'ARBITRARY')
// with('RESULT_OPT', 'ALL_V' | 'END_V')
// with('UNTIL', expression)
// with('ARGS_EVAL_TIMEOUT', 2000L) // set evaluation timeout to 2 seconds
// with('Tokens.ARGS_EVAL_TIMEOUT', 2000L) // set evaluation timeout to 2 seconds
// with('evaluationTimeout', 2000L) // set evaluation timeout to 2 seconds
traversalMethod_with
    : 'with' LPAREN stringLiteral COMMA genericLiteral RPAREN
    | 'with' LPAREN evaluationTimeoutKey COMMA evaluationTimeoutValue RPAREN
    ;

evaluationTimeoutKey
    : 'ARGS_EVAL_TIMEOUT' | 'Tokens.ARGS_EVAL_TIMEOUT'
    ;

evaluationTimeoutValue
    : integerLiteral
    ;

// outV()
traversalMethod_outV
	: 'outV' LPAREN RPAREN
	;

// inV()
traversalMethod_inV
	: 'inV' LPAREN RPAREN
	;

// otherV()
traversalMethod_otherV
	: 'otherV' LPAREN RPAREN
	;

// endV()
traversalMethod_endV
	: 'endV' LPAREN RPAREN
	;

// limit(n)
traversalMethod_limit
	: 'limit' LPAREN integerLiteral RPAREN
	;

// valueMap()
// valueMap('s1', ...)
traversalMethod_valueMap
    : 'valueMap' LPAREN stringLiteralList RPAREN
    ;

// elementMap()
// elementMap('s1', ...)
traversalMethod_elementMap
    : 'elementMap' LPAREN stringLiteralList RPAREN
    ;

// order()
// order().by
traversalMethod_order
    : 'order' LPAREN RPAREN (DOT traversalMethod_orderby_list)?
    ;

// by()
// by('asc' | 'desc')
// by('a', 'asc' | 'desc')
// by(values(..), 'asc' | 'desc')
// by(select("a"), 'asc' | 'desc')
// by(select("a").by("name"), 'asc' | 'desc')
// by(select("a").by(values("name")), 'asc' | 'desc')
// by(out().count()), by(out().count(), desc)
traversalMethod_orderby
    : 'by' LPAREN RPAREN
    | 'by' LPAREN traversalOrder RPAREN
    | 'by' LPAREN stringLiteral (COMMA traversalOrder)? RPAREN
    | 'by' LPAREN (ANON_TRAVERSAL_ROOT DOT)? traversalMethod_values (COMMA traversalOrder)? RPAREN
    | 'by' LPAREN (ANON_TRAVERSAL_ROOT DOT)? traversalMethod_select (COMMA traversalOrder)? RPAREN
    | 'by' LPAREN nestedTraversal (COMMA traversalOrder)? RPAREN
    ;

traversalMethod_orderby_list
    : traversalMethod_orderby (DOT traversalMethod_orderby)*
    ;

// select('s', ...)
// select('s', ...).by(...).by(...)
// select(expr('@.age'))
traversalMethod_select
    : 'select' LPAREN stringLiteral (COMMA stringLiteralList)? RPAREN (DOT traversalMethod_selectby_list)?
    | 'select' LPAREN traversalColumn RPAREN
    | 'select' LPAREN (ANON_TRAVERSAL_ROOT DOT)? traversalMethod_expr RPAREN
    ;

// by()
// by("name")
// by(valueMap())
// by(elementMap())
// by(out().count())
// by(T.label/T.id)
traversalMethod_selectby
    : 'by' LPAREN RPAREN
    | 'by' LPAREN stringLiteral RPAREN
    | 'by' LPAREN (ANON_TRAVERSAL_ROOT DOT)? traversalMethod_valueMap RPAREN
    | 'by' LPAREN (ANON_TRAVERSAL_ROOT DOT)? traversalMethod_elementMap RPAREN
    | 'by' LPAREN nestedTraversal RPAREN
    | 'by' LPAREN traversalToken RPAREN
    ;

traversalMethod_selectby_list
    : traversalMethod_selectby (DOT traversalMethod_selectby)*
    ;

// dedup in global scope
// dedup()
// dedup().by('name')
// dedup().by(T.label/T.id)
// dedup('a')
// dedup('a').by('name')
// dedup('a', 'b')
// dedup('a', 'b').by('name')
// multiple by traversals is unsupported in standard gremlin, i.e. dedup().by(..).by(..)
traversalMethod_dedup
	: 'dedup' LPAREN stringLiteralList RPAREN (DOT traversalMethod_dedupby)?
	;

// by('name')
// by(values('name')), by(out().count())
// by(T.label/T.id)
traversalMethod_dedupby
    : 'by' LPAREN stringLiteral RPAREN
    | 'by' LPAREN nestedTraversal RPAREN
    | 'by' LPAREN traversalToken RPAREN
    ;

traversalToken
    : 'id' | 'T.id'
    | 'label' | 'T.label'
    ;

traversalMethod_group
	: 'group' LPAREN RPAREN (DOT traversalMethod_group_keyby)?
	| 'group' LPAREN RPAREN DOT traversalMethod_group_keyby DOT traversalMethod_group_valueby
	;

traversalMethod_groupCount
	: 'groupCount' LPAREN RPAREN (DOT traversalMethod_group_keyby)?
	;

traversalMethod_group_keyby
    : 'by' LPAREN RPAREN                   // group().by()
    | 'by' LPAREN stringLiteral RPAREN     // group().by('name')
    | 'by' LPAREN nonStringKeyByList RPAREN
    ;

// group().by(values('name'))
// group().by(values('name').as('key'))
// group().by(out().count())
// group().by(out().count().as('key'))
nonStringKeyBy
    : nestedTraversal
    ;

// group().by(values('name').as('k1'), values('age').as('k2'))
// group().by(out().count().as('k1'), in().count().as('k2'))
nonStringKeyByList
    : nonStringKeyBy (COMMA nonStringKeyBy)*
    ;

traversalMethod_group_valueby
    : 'by' LPAREN RPAREN                   // group().by(...).by()
    | 'by' LPAREN stringLiteral RPAREN     // group().by(...).by("name") = group().by(...).by(values("name").fold())
    | 'by' LPAREN nonStringValueByList RPAREN
    ;

// group().by(...).by(count()/sum()/min()/max()/mean()/fold())

// group().by(...).by(select("a").count()/sum()/min()/max()/mean()/fold())
// group().by(...).by(select("a").by("name").count()/sum()/min()/max()/mean()/fold())
// group().by(...).by(select("a").values("name").count()/sum()/min()/max()/mean()/fold())

// group().by(...).by(dedup().count()) = countDistinct('@')
// group().by(...).by(dedup('a').count()) = countDistinct('@a')
// group().by(...).by(dedup('a').by('name').count()) = countDistinct('@a.name')

// group().by(...).by(dedup().fold()) = toSet('@')
// group().by(...).by(dedup('a').fold()) = toSet('@a')
// group().by(...).by(dedup('a').by('name').fold()) = toSet('@a.name')
nonStringValueBy
    : (ANON_TRAVERSAL_ROOT DOT)? (traversalMethod_select DOT)? (traversalMethod_values DOT)? traversalMethod_aggregate_func (DOT traversalMethod_as)?
    | (ANON_TRAVERSAL_ROOT DOT)? traversalMethod_dedup DOT traversalMethod_count (DOT traversalMethod_as)?
    | (ANON_TRAVERSAL_ROOT DOT)? traversalMethod_dedup DOT traversalMethod_fold (DOT traversalMethod_as)?
    ;

// i.e. group().by(...).by(count().as('a'), sum().as('b'))
nonStringValueByList
    : nonStringValueBy (COMMA nonStringValueBy)*
    ;

traversalMethod_aggregate_func
    : traversalMethod_count
    | traversalMethod_fold
    | traversalMethod_sum
    | traversalMethod_min
    | traversalMethod_max
    | traversalMethod_mean
    ;

// count in global scope
traversalMethod_count
	: 'count' LPAREN RPAREN
	;

// only one argument is permitted
// values("name")
traversalMethod_values
    : 'values' LPAREN stringLiteral RPAREN
    ;

// fold()
traversalMethod_fold
	: 'fold' LPAREN RPAREN
	;

// sum in global scope
traversalMethod_sum
	: 'sum' LPAREN RPAREN
	;

// min in global scope
traversalMethod_min
	: 'min' LPAREN RPAREN
	;

// max in global scope
traversalMethod_max
	: 'max' LPAREN RPAREN
	;

// mean in global scope
traversalMethod_mean
	: 'mean' LPAREN RPAREN
	;

// is(27)
// is(P.eq(27))
traversalMethod_is
	: 'is' LPAREN genericLiteral RPAREN
	| 'is' LPAREN traversalPredicate RPAREN
	;

// where(P.eq("a"))
// where("c", P.eq("a"))
// where(P.eq("a")).by("age")
// where("c", P.eq("a")).by("id").by("age")
// where(out().out()...)
// where(__.as("a")...as("b"))
// where(__.not(__.out)) equal to not(__.out)
// where(expr("@.age && @.age > 20"))
traversalMethod_where
	: 'where' LPAREN traversalPredicate RPAREN (DOT traversalMethod_whereby_list)?
	| 'where' LPAREN stringLiteral COMMA traversalPredicate RPAREN (DOT traversalMethod_whereby_list)?
    | 'where' LPAREN (ANON_TRAVERSAL_ROOT DOT)? traversalMethod_not RPAREN // match not(__.out) as traversalMethod_not instead of nestedTraversal
    | 'where' LPAREN (ANON_TRAVERSAL_ROOT DOT)? traversalMethod_expr RPAREN
	| 'where' LPAREN nestedTraversal RPAREN
	;

// where().by()
// where().by('name')
// where().by(values('name'))
traversalMethod_whereby
    : 'by' LPAREN RPAREN
    | 'by' LPAREN stringLiteral RPAREN
    | 'by' LPAREN (ANON_TRAVERSAL_ROOT DOT)? traversalMethod_values RPAREN
    | 'by' LPAREN nestedTraversal RPAREN
    ;

traversalMethod_whereby_list
    : traversalMethod_whereby (DOT traversalMethod_whereby)*
    ;

traversalMethod_not
    : 'not' LPAREN nestedTraversal RPAREN
    ;

// union(__.out(), __.out().out())
traversalMethod_union
    : 'union' LPAREN nestedTraversalExpr RPAREN
    ;

<<<<<<< HEAD
=======
// coin(0.5)
>>>>>>> f701fb83127dde0d1022ab6ed43abd2bf7a41de5
traversalMethod_identity
    : 'identity' LPAREN RPAREN
    ;

traversalMethod_coin
	: 'coin' LPAREN floatLiteral RPAREN
	;

// sample(100)
// sample(100).by(T.id)
// sample(100).by('name')
// sample(100).by(select('a').by('name'))
// sample(100).by(out().count())
traversalMethod_sample
    : 'sample' LPAREN integerLiteral RPAREN (DOT traversalMethod_sampleby) ?
    ;

traversalMethod_sampleby
    : 'by' LPAREN traversalToken RPAREN
    | 'by' LPAREN stringLiteral RPAREN
    | 'by' LPAREN nestedTraversal RPAREN
    ;

nestedTraversalExpr
    : nestedTraversal (COMMA nestedTraversal)*
    ;

traversalMethod_match
	: 'match' LPAREN nestedTraversalExpr RPAREN
	;

traversalMethod_expr
    : 'expr' LPAREN stringLiteral RPAREN
    ;

// i.e. g.E().subgraph("graph_name")
traversalMethod_subgraph
	: 'subgraph' LPAREN stringLiteral RPAREN
	;

traversalMethod_bothV
	: 'bothV' LPAREN RPAREN
	;

traversalMethod_unfold
    : 'unfold' LPAREN RPAREN
    ;

traversalMethod_id
	: 'id' LPAREN RPAREN
	;

traversalMethod_label
	: 'label' LPAREN RPAREN
	;

traversalMethod_constant
	: 'constant' LPAREN genericLiteral RPAREN
	;

// only permit non empty, \'\' or \"\" or \'null\' is meaningless as a parameter
stringLiteral
    : NonEmptyStringLiteral
    ;

stringLiteralList
    : stringLiteralExpr?
    | LBRACK stringLiteralExpr? RBRACK
    ;

stringLiteralExpr
    : stringLiteral (COMMA stringLiteral)*
    ;

genericLiteral
	: integerLiteral
	| floatLiteral
	| booleanLiteral
	| stringLiteral
	;

genericLiteralList
    : genericLiteralExpr?
    | LBRACK genericLiteralExpr? RBRACK
    ;

genericLiteralExpr
    : genericLiteral (COMMA genericLiteral)*
    ;

integerLiteral
    : IntegerLiteral
    ;

integerLiteralList
    : integerLiteralExpr?
    | LBRACK integerLiteralExpr? RBRACK
    ;

// should be at least one integer in the list
nonEmptyIntegerLiteralList
    : integerLiteralExpr
    | LBRACK integerLiteralExpr RBRACK
    ;

integerLiteralExpr
    : integerLiteral (COMMA integerLiteral)*
    ;

floatLiteral
    : FloatingPointLiteral
    ;

booleanLiteral
    : BooleanLiteral
    ;

nullLiteral
    : NullLiteral
    ;

// Traversal predicate
traversalPredicate
    : traversalPredicate_eq
    | traversalPredicate_neq
    | traversalPredicate_lt
    | traversalPredicate_lte
    | traversalPredicate_gt
    | traversalPredicate_gte
    | traversalPredicate_within
    | traversalPredicate_without
    | traversalPredicate DOT 'and' LPAREN traversalPredicate RPAREN
    | traversalPredicate DOT 'or' LPAREN traversalPredicate RPAREN
    | traversalPredicate_containing         // TextP.containing
    | traversalPredicate_notContaining      // TextP.notContaining
    | traversalPredicate_startingWith       // TextP.startingWith
    | traversalPredicate_notStartingWith    // TextP.notStartingWith
    | traversalPredicate_endingWith         // TextP.endingWith
    | traversalPredicate_notEndingWith      // TextP.notEndingWith
    | traversalPredicate_not                // P.not
    | traversalPredicate_inside             // P.inside
    | traversalPredicate_outside            // P.outside
    ;

nestedTraversal
    : chainedTraversal
    | ANON_TRAVERSAL_ROOT DOT chainedTraversal
    ;

traversalPredicate_eq
    : ('P.eq' | 'eq') LPAREN genericLiteral RPAREN
    ;

traversalPredicate_neq
    : ('P.neq' | 'neq') LPAREN genericLiteral RPAREN
    ;

traversalPredicate_lt
    : ('P.lt' | 'lt') LPAREN genericLiteral RPAREN
    ;

traversalPredicate_lte
    : ('P.lte' | 'lte') LPAREN genericLiteral RPAREN
    ;

traversalPredicate_gt
    : ('P.gt' | 'gt') LPAREN genericLiteral RPAREN
    ;

traversalPredicate_gte
    : ('P.gte' | 'gte') LPAREN genericLiteral RPAREN
    ;

traversalPredicate_within
    : ('P.within' | 'within') LPAREN genericLiteralList RPAREN
    ;

traversalPredicate_without
    : ('P.without' | 'without') LPAREN genericLiteralList RPAREN
    ;

traversalPredicate_containing
    : ('TextP.containing' | 'containing') LPAREN stringLiteral RPAREN
    ;

traversalPredicate_notContaining
    : ('TextP.notContaining' | 'notContaining') LPAREN stringLiteral RPAREN
    ;

traversalPredicate_not
    : ('P.not' | 'not') LPAREN traversalPredicate RPAREN
    ;

traversalPredicate_inside
    : ('P.inside' | 'inside') LPAREN genericLiteral COMMA genericLiteral RPAREN
    ;

traversalPredicate_outside
    : ('P.outside' | 'outside') LPAREN genericLiteral COMMA genericLiteral RPAREN
    ;

traversalPredicate_startingWith
    : ('TextP.startingWith' | 'startingWith') LPAREN stringLiteral RPAREN
    ;

traversalPredicate_notStartingWith
    : ('TextP.notStartingWith' | 'notStartingWith') LPAREN stringLiteral RPAREN
    ;

traversalPredicate_endingWith
    : ('TextP.endingWith' | 'endingWith') LPAREN stringLiteral RPAREN
    ;

traversalPredicate_notEndingWith
    : ('TextP.notEndingWith' | 'notEndingWith') LPAREN stringLiteral RPAREN
    ;

// incr and decr is unsupported in 3.5.1
traversalOrder
    : 'asc'  | 'Order.asc'
    | 'desc' | 'Order.desc'
    | 'shuffle' | 'Order.shuffle'
    ;

traversalColumn
    : 'keys' | 'Column.keys'
    | 'values' | 'Column.values'
    ;

// Integer Literals

IntegerLiteral
	:	Sign? DecimalIntegerLiteral
	;

fragment
DecimalIntegerLiteral
	:	DecimalNumeral IntegerTypeSuffix?
	;

fragment
IntegerTypeSuffix
	:	[lL]
	;

fragment
DecimalNumeral
	:	'0'
	|	NonZeroDigit (Digits? | Underscores Digits)
	;

fragment
Digits
	:	Digit (DigitsAndUnderscores? Digit)?
	;

fragment
Digit
	:	'0'
	|	NonZeroDigit
	;

fragment
NonZeroDigit
	:	[1-9]
	;

fragment
DigitsAndUnderscores
	:	DigitOrUnderscore+
	;

fragment
DigitOrUnderscore
	:	Digit
	|	'_'
	;

fragment
Underscores
	:	'_'+
	;

// Floating-Point Literals

FloatingPointLiteral
	:	Sign? DecimalFloatingPointLiteral
	;

fragment
DecimalFloatingPointLiteral
    :   Digits ('.' Digits ExponentPart? | ExponentPart) FloatTypeSuffix?
	|	Digits FloatTypeSuffix
	;

fragment
ExponentPart
	:	ExponentIndicator SignedInteger
	;

fragment
ExponentIndicator
	:	[eE]
	;

fragment
SignedInteger
	:	Sign? Digits
	;

fragment
Sign
	:	[+-]
	;

fragment
FloatTypeSuffix
	:	[fFdD]
	;

// Boolean Literals

BooleanLiteral
	:	'true'
	|	'false'
	;

// Null Literal

NullLiteral
	:	'null'
	;


fragment
DoubleQuotedStringCharacters
	:	DoubleQuotedStringCharacter+
	;

EmptyStringLiteral
	:   '""'
	|   '\'\''
	;

NonEmptyStringLiteral
	:   '"' DoubleQuotedStringCharacters '"'
	|   '\'' SingleQuotedStringCharacters '\''
	;

fragment
DoubleQuotedStringCharacter
	:	~('"' | '\\')
	|   JoinLineEscape
	|	EscapeSequence
	;

fragment
SingleQuotedStringCharacters
	:	SingleQuotedStringCharacter+
	;

fragment
SingleQuotedStringCharacter
	:	~('\'' | '\\')
	|   JoinLineEscape
	|	EscapeSequence
	;

// Escape Sequences for Character and String Literals
fragment JoinLineEscape
    : '\\' '\r'? '\n'
    ;

fragment
EscapeSequence
	:	'\\' [btnfr"'\\]
	;

// Separators

LPAREN : '(';
RPAREN : ')';
LBRACE : '{';
RBRACE : '}';
LBRACK : '[';
RBRACK : ']';
SEMI : ';';
COMMA : ',';
DOT : '.';
COLON : ':';

TRAVERSAL_ROOT:     'g';
ANON_TRAVERSAL_ROOT:     '__';

// Trim whitespace and comments if present

WS  :  [ \t\r\n\u000C]+ -> skip
    ;

LINE_COMMENT
    :   '//' ~[\r\n]* -> skip
    ;<|MERGE_RESOLUTION|>--- conflicted
+++ resolved
@@ -456,14 +456,11 @@
     : 'union' LPAREN nestedTraversalExpr RPAREN
     ;
 
-<<<<<<< HEAD
-=======
-// coin(0.5)
->>>>>>> f701fb83127dde0d1022ab6ed43abd2bf7a41de5
 traversalMethod_identity
     : 'identity' LPAREN RPAREN
     ;
 
+// coin(0.5)
 traversalMethod_coin
 	: 'coin' LPAREN floatLiteral RPAREN
 	;
