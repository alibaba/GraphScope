--- conflicted
+++ resolved
@@ -532,20 +532,15 @@
     | traversalPredicate_without
     | traversalPredicate DOT 'and' LPAREN traversalPredicate RPAREN
     | traversalPredicate DOT 'or' LPAREN traversalPredicate RPAREN
-<<<<<<< HEAD
     | traversalPredicate_containing         // TextP.containing
     | traversalPredicate_notContaining      // TextP.notContaining
     | traversalPredicate_startingWith       // TextP.startingWith
     | traversalPredicate_notStartingWith    // TextP.notStartingWith
     | traversalPredicate_endingWith         // TextP.endingWith
     | traversalPredicate_notEndingWith      // TextP.notEndingWith
-=======
-    | traversalPredicate_containing // TextP.containing
-    | traversalPredicate_notContaining //  TextP.notContaining
-    | traversalPredicate_not
-    | traversalPredicate_inside
-    | traversalPredicate_outside
->>>>>>> 28809dde
+    | traversalPredicate_not                // P.not
+    | traversalPredicate_inside             // P.inside
+    | traversalPredicate_outside            // P.outside
     ;
 
 nestedTraversal
@@ -593,7 +588,18 @@
     : ('TextP.notContaining' | 'notContaining') LPAREN stringLiteral RPAREN
     ;
 
-<<<<<<< HEAD
+traversalPredicate_not
+    : ('P.not' | 'not') LPAREN traversalPredicate RPAREN
+    ;
+
+traversalPredicate_inside
+    : ('P.inside' | 'inside') LPAREN genericLiteral COMMA genericLiteral RPAREN
+    ;
+
+traversalPredicate_outside
+    : ('P.outside' | 'outside') LPAREN genericLiteral COMMA genericLiteral RPAREN
+    ;
+
 traversalPredicate_startingWith
     : ('TextP.startingWith' | 'startingWith') LPAREN stringLiteral RPAREN
     ;
@@ -608,18 +614,6 @@
 
 traversalPredicate_notEndingWith
     : ('TextP.notEndingWith' | 'notEndingWith') LPAREN stringLiteral RPAREN
-=======
-traversalPredicate_not
-    : ('P.not' | 'not') LPAREN traversalPredicate RPAREN
-    ;
-
-traversalPredicate_inside
-    : ('P.inside' | 'inside') LPAREN genericLiteral COMMA genericLiteral RPAREN
-    ;
-
-traversalPredicate_outside
-    : ('P.outside' | 'outside') LPAREN genericLiteral COMMA genericLiteral RPAREN
->>>>>>> 28809dde
     ;
 
 // incr and decr is unsupported in 3.5.1
