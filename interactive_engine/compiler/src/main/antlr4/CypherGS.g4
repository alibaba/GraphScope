--- conflicted
+++ resolved
@@ -52,11 +52,7 @@
 YIELD : ( 'Y' | 'y' ) ( 'I' | 'i' ) ( 'E' | 'e' ) ( 'L' | 'l' ) ( 'D' | 'd' ) ;
 
 oC_RegularQuery
-<<<<<<< HEAD
-     :  oC_Match ( SP? ( oC_Match | oC_With | oC_StandaloneCall ) )* ( SP oC_Return ) ;
-=======
-     :  oC_Match ( SP? ( oC_Match | oC_With | oC_Unwind ) )* ( SP oC_Return ) ;
->>>>>>> 82fbbe01
+     :  oC_Match ( SP? ( oC_Match | oC_With | oC_StandaloneCall | oC_Unwind ) )* ( SP oC_Return ) ;
 
 oC_Match
      :  ( OPTIONAL SP )? MATCH SP? oC_Pattern ( SP? oC_Where )? ;
