/*
 * Licensed to the Apache Software Foundation (ASF) under one
 * or more contributor license agreements.  See the NOTICE file
 * distributed with this work for additional information
 * regarding copyright ownership.  The ASF licenses this file
 * to you under the Apache License, Version 2.0 (the
 * "License"); you may not use this file except in compliance
 * with the License.  You may obtain a copy of the License at
 *
 * http://www.apache.org/licenses/LICENSE-2.0
 *
 * Unless required by applicable law or agreed to in writing,
 * software distributed under the License is distributed on an
 * "AS IS" BASIS, WITHOUT WARRANTIES OR CONDITIONS OF ANY
 * KIND, either express or implied.  See the License for the
 * specific language governing permissions and limitations
 * under the License.
 */

grammar CypherGS;

import ExprGS;

oC_Cypher
      :  SP? oC_Statement ( SP? ';' )? SP? EOF ;

oC_Statement
      :  oC_Query ;

oC_Query
     :  oC_RegularQuery
     |  oC_StandaloneCall
     ;

oC_StandaloneCall
     :  CALL SP ( oC_ExplicitProcedureInvocation | oC_ImplicitProcedureInvocation ) ( SP? YIELD SP ( '*' ) )? ;

oC_ExplicitProcedureInvocation
     :  oC_ProcedureName SP? '(' SP? ( oC_Expression SP? ( ',' SP? oC_Expression SP? )* )? ')' ;

oC_ImplicitProcedureInvocation
     :  oC_ProcedureName ;

oC_ProcedureName
     :  oC_Namespace oC_SymbolicName ;

oC_ProcedureResultField
     :  oC_SymbolicName ;

CALL : ( 'C' | 'c' ) ( 'A' | 'a' ) ( 'L' | 'l' ) ( 'L' | 'l' ) ;

YIELD : ( 'Y' | 'y' ) ( 'I' | 'i' ) ( 'E' | 'e' ) ( 'L' | 'l' ) ( 'D' | 'd' ) ;

oC_RegularQuery
<<<<<<< HEAD
     : ( oC_ReadingClause SP? )* SP? oC_ReadingClause ( SP oC_Return )
     ;

oC_ReadingClause
    :  oC_Match
    |  oC_Unwind
    |  oC_With
    |  oC_UnionCallSubQuery
    ;

oC_SubQuery
     : ( ( oC_Match | oC_With | oC_Unwind ) SP? )* ( SP? oC_Return ) ;

oC_CallSubQuery
     :  CALL SP? '{' SP? oC_SubQuery SP? '}';

oC_UnionCallSubQuery
     : oC_CallSubQuery ( SP? UNION SP? oC_CallSubQuery )* ;

UNION : ( 'U' | 'u' ) ( 'N' | 'n' ) ( 'I' | 'i' ) ( 'O' | 'o' ) ( 'N' | 'n' ) ;
=======
     :  oC_Match ( SP? ( oC_Match | oC_With | oC_StandaloneCall | oC_Unwind ) )* ( SP oC_Return ) ;
>>>>>>> 6aa557c1

oC_Match
     :  ( OPTIONAL SP )? MATCH SP? oC_Pattern ( SP? oC_Where )? ;

MATCH : ( 'M' | 'm' ) ( 'A' | 'a' ) ( 'T' | 't' ) ( 'C' | 'c' ) ( 'H' | 'h' ) ;

OPTIONAL : ( 'O' | 'o' ) ( 'P' | 'p' ) ( 'T' | 't' ) ( 'I' | 'i' ) ( 'O' | 'o' ) ( 'N' | 'n' ) ( 'A' | 'a' ) ( 'L' | 'l' ) ;

oC_Unwind
      :  UNWIND SP? oC_Expression SP AS SP oC_Variable ;

UNWIND : ( 'U' | 'u' ) ( 'N' | 'n' ) ( 'W' | 'w' ) ( 'I' | 'i' ) ( 'N' | 'n' ) ( 'D' | 'd' ) ;

// multiple sentences
oC_Pattern
       :  oC_PatternPart ( SP? ',' SP? oC_PatternPart )* ;

// single sentence pattern
oC_PatternPart
       : oC_AnonymousPatternPart
       ;

oC_AnonymousPatternPart
                    :  oC_PatternElement ;

oC_PatternElement
              :  ( oC_NodePattern ( SP? oC_PatternElementChain )* )
                  | ( '(' oC_PatternElement ')' )
                  ;

oC_With
    :  WITH oC_ProjectionBody ( SP? oC_Where )? ;

WITH : ( 'W' | 'w' ) ( 'I' | 'i' ) ( 'T' | 't' ) ( 'H' | 'h' ) ;

oC_Return
    :  RETURN oC_ProjectionBody ;

RETURN : ( 'R' | 'r' ) ( 'E' | 'e' ) ( 'T' | 't' ) ( 'U' | 'u' ) ( 'R' | 'r' ) ( 'N' | 'n' ) ;

oC_ProjectionBody
    :  ( SP? DISTINCT )? SP oC_ProjectionItems ( SP oC_Order )? ( SP oC_Limit )? ;

oC_ProjectionItems
    :  ( oC_ProjectionItem ( SP? ',' SP? oC_ProjectionItem )* )
    ;

oC_ProjectionItem
    :  ( oC_Expression SP AS SP oC_Variable )
    |  oC_Expression
    ;

AS : ( 'A' | 'a' ) ( 'S' | 's' );

oC_Where
    :  WHERE SP oC_Expression ;

WHERE : ( 'W' | 'w' ) ( 'H' | 'h' ) ( 'E' | 'e' ) ( 'R' | 'r' ) ( 'E' | 'e' ) ;

oC_Order
    :  ORDER SP BY SP oC_SortItem ( ',' SP? oC_SortItem )* ;

oC_SortItem
    :  oC_Expression ( SP? ( ASCENDING | ASC | DESCENDING | DESC ) )? ;

ASCENDING : ( 'A' | 'a' ) ( 'S' | 's' ) ( 'C' | 'c' ) ( 'E' | 'e' ) ( 'N' | 'n' ) ( 'D' | 'd' ) ( 'I' | 'i' ) ( 'N' | 'n' ) ( 'G' | 'g' ) ;

ASC : ( 'A' | 'a' ) ( 'S' | 's' ) ( 'C' | 'c' ) ;

DESCENDING : ( 'D' | 'd' ) ( 'E' | 'e' ) ( 'S' | 's' ) ( 'C' | 'c' ) ( 'E' | 'e' ) ( 'N' | 'n' ) ( 'D' | 'd' ) ( 'I' | 'i' ) ( 'N' | 'n' ) ( 'G' | 'g' ) ;

DESC : ( 'D' | 'd' ) ( 'E' | 'e' ) ( 'S' | 's' ) ( 'C' | 'c' ) ;

ORDER : ( 'O' | 'o' ) ( 'R' | 'r' ) ( 'D' | 'd' ) ( 'E' | 'e' ) ( 'R' | 'r' ) ;

BY : ( 'B' | 'b' ) ( 'Y' | 'y' ) ;

oC_Limit
    :  LIMIT SP oC_IntegerLiteral ;

LIMIT : ( 'L' | 'l' ) ( 'I' | 'i' ) ( 'M' | 'm' ) ( 'I' | 'i' ) ( 'T' | 't' ) ;<|MERGE_RESOLUTION|>--- conflicted
+++ resolved
@@ -52,7 +52,6 @@
 YIELD : ( 'Y' | 'y' ) ( 'I' | 'i' ) ( 'E' | 'e' ) ( 'L' | 'l' ) ( 'D' | 'd' ) ;
 
 oC_RegularQuery
-<<<<<<< HEAD
      : ( oC_ReadingClause SP? )* SP? oC_ReadingClause ( SP oC_Return )
      ;
 
@@ -61,6 +60,7 @@
     |  oC_Unwind
     |  oC_With
     |  oC_UnionCallSubQuery
+    |  oC_StandaloneCall
     ;
 
 oC_SubQuery
@@ -73,9 +73,6 @@
      : oC_CallSubQuery ( SP? UNION SP? oC_CallSubQuery )* ;
 
 UNION : ( 'U' | 'u' ) ( 'N' | 'n' ) ( 'I' | 'i' ) ( 'O' | 'o' ) ( 'N' | 'n' ) ;
-=======
-     :  oC_Match ( SP? ( oC_Match | oC_With | oC_StandaloneCall | oC_Unwind ) )* ( SP oC_Return ) ;
->>>>>>> 6aa557c1
 
 oC_Match
      :  ( OPTIONAL SP )? MATCH SP? oC_Pattern ( SP? oC_Where )? ;
