--- conflicted
+++ resolved
@@ -182,17 +182,10 @@
             outputStream.write(mapStr.getBytes(StandardCharsets.UTF_8));
         }
 
-<<<<<<< HEAD
         private static Map<String, Object> createProduceMetaMap(
                 StoredProcedureMeta meta, boolean throwsOnFail) {
-            GSDataTypeConvertor<RelDataType> typeConvertor =
-                    GSDataTypeConvertor.Factory.create(
-                            RelDataType.class, typeFactory, throwsOnFail);
-=======
-        private static Map<String, Object> createProduceMetaMap(StoredProcedureMeta meta) {
             IrDataTypeConvertor<GSDataTypeDesc> typeConvertor =
-                    new IrDataTypeConvertor.Flex(typeFactory);
->>>>>>> 3b0e2f74
+                    new IrDataTypeConvertor.Flex(typeFactory, throwsOnFail);
             return ImmutableMap.of(
                     Config.NAME.getKey(),
                     meta.name,
@@ -236,13 +229,8 @@
 
     public static class Deserializer {
         public static StoredProcedureMeta perform(InputStream inputStream) throws IOException {
-<<<<<<< HEAD
-            GSDataTypeConvertor<RelDataType> typeConvertor =
-                    GSDataTypeConvertor.Factory.create(RelDataType.class, typeFactory, true);
-=======
             IrDataTypeConvertor<GSDataTypeDesc> typeConvertor =
-                    new IrDataTypeConvertor.Flex(typeFactory);
->>>>>>> 3b0e2f74
+                    new IrDataTypeConvertor.Flex(typeFactory, true);
             Yaml yaml = new Yaml();
             Map<String, Object> config = yaml.load(inputStream);
             return new StoredProcedureMeta(
