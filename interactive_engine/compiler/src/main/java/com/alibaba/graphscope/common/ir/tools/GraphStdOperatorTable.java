/*
 * Copyright 2020 Alibaba Group Holding Limited.
 *
 * Licensed under the Apache License, Version 2.0 (the "License");
 * you may not use this file except in compliance with the License.
 * You may obtain a copy of the License at
 *
 * http://www.apache.org/licenses/LICENSE-2.0
 *
 * Unless required by applicable law or agreed to in writing, software
 * distributed under the License is distributed on an "AS IS" BASIS,
 * WITHOUT WARRANTIES OR CONDITIONS OF ANY KIND, either express or implied.
 * See the License for the specific language governing permissions and
 * limitations under the License.
 */

package com.alibaba.graphscope.common.ir.tools;

import com.alibaba.graphscope.common.ir.meta.function.FunctionMeta;
import com.alibaba.graphscope.common.ir.meta.procedure.StoredProcedureMeta;
import com.alibaba.graphscope.common.ir.rex.operator.CaseOperator;
import com.alibaba.graphscope.common.ir.rex.operator.SqlArrayValueConstructor;
import com.alibaba.graphscope.common.ir.rex.operator.SqlMapValueConstructor;
import com.alibaba.graphscope.common.ir.type.GraphTypeFamily;
import com.google.common.collect.ImmutableList;

import org.apache.calcite.sql.*;
import org.apache.calcite.sql.fun.ExtSqlPosixRegexOperator;
import org.apache.calcite.sql.fun.SqlMonotonicBinaryOperator;
import org.apache.calcite.sql.fun.SqlStdOperatorTable;
import org.apache.calcite.sql.type.*;

/**
 * Extends {@link org.apache.calcite.sql.fun.SqlStdOperatorTable} to re-implement type checker/inference in some operators
 */
public class GraphStdOperatorTable extends SqlStdOperatorTable {
    public static final SqlBinaryOperator PLUS =
            new SqlMonotonicBinaryOperator(
                    "+",
                    SqlKind.PLUS,
                    40,
                    true,
                    ReturnTypes.NULLABLE_SUM,
                    GraphInferTypes.FIRST_KNOWN,
                    GraphOperandTypes.PLUS_OPERATOR);

    public static final SqlBinaryOperator MINUS =
            new SqlMonotonicBinaryOperator(
                    "-",
                    SqlKind.MINUS,
                    40,
                    true,

                    // Same type inference strategy as sum
                    ReturnTypes.NULLABLE_SUM,
                    GraphInferTypes.FIRST_KNOWN,
                    GraphOperandTypes.MINUS_OPERATOR);

    public static final SqlOperator DATETIME_MINUS =
            new SqlSpecialOperator(
                    "DATETIME_MINUS",
                    SqlKind.OTHER,
                    40,
                    true,
                    ReturnTypes.ARG2_NULLABLE,
                    InferTypes.FIRST_KNOWN,
                    GraphOperandTypes.DATETIME_DATETIME_INTERVAL);

    public static final SqlBinaryOperator BIT_AND =
            new SqlMonotonicBinaryOperator(
                    "&",
                    SqlKind.BIT_AND,
                    40,
                    true,
                    ReturnTypes.ARG0,
                    GraphInferTypes.FIRST_KNOWN,
                    GraphOperandTypes.NUMERIC_NUMERIC);

    public static final SqlBinaryOperator BIT_OR =
            new SqlMonotonicBinaryOperator(
                    "|",
                    SqlKind.BIT_OR,
                    40,
                    true,
                    ReturnTypes.ARG0,
                    GraphInferTypes.FIRST_KNOWN,
                    GraphOperandTypes.NUMERIC_NUMERIC);

    public static final SqlBinaryOperator BIT_XOR =
            new SqlMonotonicBinaryOperator(
                    "^",
                    SqlKind.BIT_XOR,
                    40,
                    true,
                    ReturnTypes.ARG0,
                    GraphInferTypes.FIRST_KNOWN,
                    GraphOperandTypes.NUMERIC_NUMERIC);

    public static final SqlBinaryOperator MULTIPLY =
            new SqlMonotonicBinaryOperator(
                    "*",
                    SqlKind.TIMES,
                    60,
                    true,
                    ReturnTypes.PRODUCT_NULLABLE,
                    GraphInferTypes.FIRST_KNOWN,
                    GraphOperandTypes.MULTIPLY_OPERATOR);

    public static final SqlBinaryOperator DIVIDE =
            new SqlBinaryOperator(
                    "/",
                    SqlKind.DIVIDE,
                    60,
                    true,
                    ReturnTypes.QUOTIENT_NULLABLE,
                    GraphInferTypes.FIRST_KNOWN,
                    GraphOperandTypes.DIVISION_OPERATOR);

    public static final SqlFunction MOD =
            // Return type is same as divisor (2nd operand)
            // SQL2003 Part2 Section 6.27, Syntax Rules 9
            new SqlFunction(
                    "MOD",
                    SqlKind.MOD,
                    ReturnTypes.NULLABLE_MOD,
                    null,
                    GraphOperandTypes.EXACT_NUMERIC_EXACT_NUMERIC,
                    SqlFunctionCategory.NUMERIC);

    public static final SqlBinaryOperator AND =
            new SqlBinaryOperator(
                    "AND",
                    SqlKind.AND,
                    24,
                    true,
                    ReturnTypes.BOOLEAN_NULLABLE_OPTIMIZED,
                    InferTypes.BOOLEAN,
                    GraphOperandTypes.BOOLEAN_BOOLEAN);

    public static final SqlBinaryOperator OR =
            new SqlBinaryOperator(
                    "OR",
                    SqlKind.OR,
                    22,
                    true,
                    ReturnTypes.BOOLEAN_NULLABLE_OPTIMIZED,
                    InferTypes.BOOLEAN,
                    GraphOperandTypes.BOOLEAN_BOOLEAN);

    public static final SqlFunction POWER =
            new SqlFunction(
                    "POWER",
                    SqlKind.OTHER_FUNCTION,
                    ReturnTypes.DOUBLE_NULLABLE,
                    null,
                    GraphOperandTypes.NUMERIC_NUMERIC,
                    SqlFunctionCategory.NUMERIC);

    public static final SqlFunction BIT_LEFT_SHIFT =
            new SqlFunction(
                    "<<",
                    SqlKind.OTHER_FUNCTION,
                    ReturnTypes.ARG0,
                    GraphInferTypes.FIRST_KNOWN,
                    GraphOperandTypes.NUMERIC_NUMERIC,
                    SqlFunctionCategory.NUMERIC);

    public static final SqlFunction BIT_RIGHT_SHIFT =
            new SqlFunction(
                    ">>",
                    SqlKind.OTHER_FUNCTION,
                    ReturnTypes.ARG0,
                    GraphInferTypes.FIRST_KNOWN,
                    GraphOperandTypes.NUMERIC_NUMERIC,
                    SqlFunctionCategory.NUMERIC);

    public static final SqlPrefixOperator UNARY_MINUS =
            new SqlPrefixOperator(
                    "-",
                    SqlKind.MINUS_PREFIX,
                    80,
                    ReturnTypes.ARG0,
                    InferTypes.RETURN_TYPE,
                    GraphOperandTypes.NUMERIC_OR_INTERVAL);

    public static final SqlBinaryOperator EQUALS =
            new SqlBinaryOperator(
                    "=",
                    SqlKind.EQUALS,
                    30,
                    true,
                    ReturnTypes.BOOLEAN_NULLABLE,
                    GraphInferTypes.FIRST_KNOWN,
<<<<<<< HEAD
                    OperandTypes.or(OperandTypes.DATETIME_INTERVAL, OperandTypes.COMPARABLE_UNORDERED_COMPARABLE_UNORDERED));
=======
                    OperandTypes.or(
                            OperandTypes.DATETIME_INTERVAL,
                            OperandTypes.COMPARABLE_UNORDERED_COMPARABLE_UNORDERED));
>>>>>>> 9393d08d

    public static final SqlBinaryOperator NOT_EQUALS =
            new SqlBinaryOperator(
                    "<>",
                    SqlKind.NOT_EQUALS,
                    30,
                    true,
                    ReturnTypes.BOOLEAN_NULLABLE,
                    GraphInferTypes.FIRST_KNOWN,
                    OperandTypes.or(
                            OperandTypes.DATETIME_INTERVAL,
                            OperandTypes.COMPARABLE_UNORDERED_COMPARABLE_UNORDERED));

    public static final SqlBinaryOperator GREATER_THAN =
            new SqlBinaryOperator(
                    ">",
                    SqlKind.GREATER_THAN,
                    30,
                    true,
                    ReturnTypes.BOOLEAN_NULLABLE,
                    GraphInferTypes.FIRST_KNOWN,
                    OperandTypes.or(
                            OperandTypes.DATETIME_INTERVAL,
                            OperandTypes.COMPARABLE_ORDERED_COMPARABLE_ORDERED));

    public static final SqlBinaryOperator GREATER_THAN_OR_EQUAL =
            new SqlBinaryOperator(
                    ">=",
                    SqlKind.GREATER_THAN_OR_EQUAL,
                    30,
                    true,
                    ReturnTypes.BOOLEAN_NULLABLE,
                    GraphInferTypes.FIRST_KNOWN,
                    OperandTypes.or(
                            OperandTypes.DATETIME_INTERVAL,
                            OperandTypes.COMPARABLE_ORDERED_COMPARABLE_ORDERED));

    public static final SqlBinaryOperator LESS_THAN =
            new SqlBinaryOperator(
                    "<",
                    SqlKind.LESS_THAN,
                    30,
                    true,
                    ReturnTypes.BOOLEAN_NULLABLE,
                    GraphInferTypes.FIRST_KNOWN,
                    OperandTypes.or(
                            OperandTypes.DATETIME_INTERVAL,
                            OperandTypes.COMPARABLE_ORDERED_COMPARABLE_ORDERED));

    public static final SqlBinaryOperator LESS_THAN_OR_EQUAL =
            new SqlBinaryOperator(
                    "<=",
                    SqlKind.LESS_THAN_OR_EQUAL,
                    30,
                    true,
                    ReturnTypes.BOOLEAN_NULLABLE,
                    GraphInferTypes.FIRST_KNOWN,
                    OperandTypes.or(
                            OperandTypes.DATETIME_INTERVAL,
                            OperandTypes.COMPARABLE_ORDERED_COMPARABLE_ORDERED));

    public static final SqlOperator CASE = new CaseOperator(GraphInferTypes.RETURN_TYPE);

    public static final SqlFunction USER_DEFINED_PROCEDURE(StoredProcedureMeta meta) {
        SqlReturnTypeInference returnTypeInference = ReturnTypes.explicit(meta.getReturnType());
        SqlOperandTypeChecker operandTypeChecker = GraphOperandTypes.metaTypeChecker(meta);
        return new SqlFunction(
                meta.getName(),
                SqlKind.PROCEDURE_CALL,
                returnTypeInference,
                null,
                operandTypeChecker,
                SqlFunctionCategory.USER_DEFINED_PROCEDURE);
    }

    public static final SqlFunction USER_DEFINED_FUNCTION(FunctionMeta meta) {
        return new SqlFunction(
                meta.getSignature(),
                SqlKind.OTHER,
                meta.getReturnTypeInference(),
                meta.getOperandTypeInference(),
                meta.getOperandTypeChecker(),
                SqlFunctionCategory.USER_DEFINED_FUNCTION);
    }

    // combine multiple expressions into a list
    public static final SqlOperator ARRAY_VALUE_CONSTRUCTOR = new SqlArrayValueConstructor();

    // combine multiple expressions into a map
    public static final SqlOperator MAP_VALUE_CONSTRUCTOR = new SqlMapValueConstructor();

    public static final SqlFunction EXTRACT =
            new SqlFunction(
                    "EXTRACT",
                    SqlKind.EXTRACT,
                    ReturnTypes.BIGINT_NULLABLE,
                    null,
                    GraphOperandTypes.INTERVALINTERVAL_INTERVALDATETIME,
                    SqlFunctionCategory.SYSTEM);

    public static final SqlOperator POSIX_REGEX_CASE_SENSITIVE =
            new ExtSqlPosixRegexOperator(
                    "POSIX REGEX CASE SENSITIVE", SqlKind.POSIX_REGEX_CASE_SENSITIVE, true, false);

    public static final SqlOperator IN =
            new SqlBinaryOperator(
                    "IN",
                    SqlKind.OTHER,
                    32,
                    true,
                    ReturnTypes.BOOLEAN_NULLABLE,
                    GraphInferTypes.IN_OPERANDS_TYPE,
                    GraphOperandTypes.ANY_ANY);

    public static final SqlOperator PATH_CONCAT =
            new SqlFunction(
                    "PATH_CONCAT",
                    SqlKind.OTHER,
                    ReturnTypes.ARG0,
                    null,
                    new GraphOperandMetaDataImpl(
                            ImmutableList.of(
                                    GraphTypeFamily.PATH,
                                    SqlTypeFamily.IGNORE,
                                    GraphTypeFamily.PATH,
                                    SqlTypeFamily.IGNORE),
                            typeFactory -> ImmutableList.of(),
                            i ->
                                    ImmutableList.of(
                                                    "LeftPath",
                                                    "LeftDirection",
                                                    "RightPath",
                                                    "RightDirection")
                                            .get(i),
                            i -> false),
                    SqlFunctionCategory.SYSTEM);

    public static final SqlOperator PATH_FUNCTION =
            new SqlFunction(
                    "PATH_FUNCTION",
                    SqlKind.OTHER,
                    ReturnTypes.ARG2.andThen(SqlTypeTransforms.TO_ARRAY),
                    null,
                    new GraphOperandMetaDataImpl(
                            ImmutableList.of(
                                    GraphTypeFamily.PATH, SqlTypeFamily.IGNORE, SqlTypeFamily.ANY),
                            typeFactory -> ImmutableList.of(),
                            i -> ImmutableList.of("Path", "FuncOpt", "PropertyProjection").get(i),
                            i -> false),
                    SqlFunctionCategory.SYSTEM);
}<|MERGE_RESOLUTION|>--- conflicted
+++ resolved
@@ -191,13 +191,9 @@
                     true,
                     ReturnTypes.BOOLEAN_NULLABLE,
                     GraphInferTypes.FIRST_KNOWN,
-<<<<<<< HEAD
-                    OperandTypes.or(OperandTypes.DATETIME_INTERVAL, OperandTypes.COMPARABLE_UNORDERED_COMPARABLE_UNORDERED));
-=======
                     OperandTypes.or(
                             OperandTypes.DATETIME_INTERVAL,
                             OperandTypes.COMPARABLE_UNORDERED_COMPARABLE_UNORDERED));
->>>>>>> 9393d08d
 
     public static final SqlBinaryOperator NOT_EQUALS =
             new SqlBinaryOperator(
