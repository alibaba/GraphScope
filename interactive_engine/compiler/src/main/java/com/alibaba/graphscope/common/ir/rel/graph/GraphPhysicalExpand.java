/*
 * Copyright 2020 Alibaba Group Holding Limited.
 *
 * Licensed under the Apache License, Version 2.0 (the "License");
 * you may not use this file except in compliance with the License.
 * You may obtain a copy of the License at
 *
 * http://www.apache.org/licenses/LICENSE-2.0
 *
 * Unless required by applicable law or agreed to in writing, software
 * distributed under the License is distributed on an "AS IS" BASIS,
 * WITHOUT WARRANTIES OR CONDITIONS OF ANY KIND, either express or implied.
 * See the License for the specific language governing permissions and
 * limitations under the License.
 */

package com.alibaba.graphscope.common.ir.rel.graph;

import com.alibaba.graphscope.common.ir.rel.GraphShuttle;
import com.alibaba.graphscope.common.ir.rel.type.AliasNameWithId;
import com.alibaba.graphscope.common.ir.tools.AliasInference;
import com.alibaba.graphscope.common.ir.tools.config.GraphOpt;
import com.google.common.collect.ImmutableList;

import org.apache.calcite.plan.GraphOptCluster;
import org.apache.calcite.plan.RelOptCluster;
import org.apache.calcite.plan.RelTraitSet;
import org.apache.calcite.rel.RelNode;
import org.apache.calcite.rel.RelShuttle;
import org.apache.calcite.rel.RelWriter;
import org.apache.calcite.rel.SingleRel;
import org.apache.calcite.rel.hint.RelHint;
import org.apache.calcite.rel.type.*;
import org.apache.calcite.rex.RexNode;
import org.apache.calcite.sql.type.SqlTypeName;
import org.apache.commons.lang3.ObjectUtils;
import org.checkerframework.checker.nullness.qual.Nullable;

import java.util.List;
import java.util.Objects;

public class GraphPhysicalExpand extends SingleRel {
    private final GraphOpt.PhysicalExpandOpt physicalOpt;
    private final GraphLogicalExpand fusedExpand;
    private final GraphLogicalGetV fusedGetV;
    private final String aliasName;
    private final int aliasId;

    private final boolean optional;

    protected GraphPhysicalExpand(
            RelOptCluster cluster,
            List<RelHint> hints,
            RelNode input,
            GraphLogicalExpand fusedExpand,
            GraphLogicalGetV fusedGetV,
            GraphOpt.PhysicalExpandOpt physicalOpt,
            String aliasName,
            boolean optional) {
        super(cluster, RelTraitSet.createEmpty(), input);
        this.physicalOpt = physicalOpt;
        this.fusedExpand = fusedExpand;
        this.fusedGetV = fusedGetV;
        this.aliasName =
                AliasInference.inferDefault(
                        aliasName, AliasInference.getUniqueAliasList(input, true));
        this.aliasId = ((GraphOptCluster) cluster).getIdGenerator().generate(this.aliasName);
        this.optional = optional;
    }

    public static GraphPhysicalExpand create(
            RelOptCluster cluster,
            List<RelHint> hints,
            RelNode input,
            GraphLogicalExpand fusedExpand,
            GraphLogicalGetV fusedGetV,
            GraphOpt.PhysicalExpandOpt physicalOpt,
            String aliasName) {
        GraphLogicalGetV newGetV = null;
        if (fusedGetV != null) {
            // if fused to output vertices, build a new getV if a new aliasName is given, to make
            // sure the derived row type is correct (which is derived by getV)
            if (fusedGetV.getAliasName().equals(aliasName)) {
                newGetV = fusedGetV;
            } else {
                newGetV =
                        GraphLogicalGetV.create(
                                (GraphOptCluster) fusedGetV.getCluster(),
                                fusedGetV.getHints(),
                                input,
                                fusedGetV.getOpt(),
                                fusedGetV.getTableConfig(),
                                aliasName,
                                fusedGetV.getStartAlias());
                if (ObjectUtils.isNotEmpty(fusedGetV.getFilters())) {
                    // should not have filters, as it would built as a new PhysicalGetV
                    newGetV.setFilters(fusedGetV.getFilters());
                }
            }
        }
        return new GraphPhysicalExpand(
<<<<<<< HEAD
                cluster,
                hints,
                input,
                fusedExpand,
                fusedGetV,
                physicalOpt,
                alias,
                fusedExpand.isOptional());
=======
                cluster, hints, input, fusedExpand, newGetV, physicalOpt, aliasName);
>>>>>>> 1a411db2
    }

    public GraphOpt.PhysicalExpandOpt getPhysicalOpt() {
        return this.physicalOpt;
    }

    public GraphLogicalExpand getFusedExpand() {
        return fusedExpand;
    }

    public AliasNameWithId getStartAlias() {
        return fusedExpand.getStartAlias();
    }

    public String getAliasName() {
        return aliasName;
    }

    public int getAliasId() {
        return aliasId;
    }

    public @Nullable ImmutableList<RexNode> getFilters() {
        return fusedExpand.getFilters();
    }

    public boolean isOptional() {
        return optional;
    }

    @Override
    public RelDataType deriveRowType() {
        switch (physicalOpt) {
            case EDGE:
                return fusedExpand.getRowType();
            case DEGREE:
                {
                    RelDataTypeFactory typeFactory = getCluster().getTypeFactory();
                    RelDataTypeField field =
                            new RelDataTypeFieldImpl(
                                    aliasName,
                                    aliasId,
                                    typeFactory.createSqlType(SqlTypeName.BIGINT));
                    return new RelRecordType(ImmutableList.of(field));
                }
            case VERTEX:
            default:
                return fusedGetV.getRowType();
        }
    }

    @Override
    public List<RelNode> getInputs() {
        return this.input == null ? ImmutableList.of() : ImmutableList.of(this.input);
    }

    @Override
    public RelWriter explainTerms(RelWriter pw) {
        return pw.itemIf("input", input, !Objects.isNull(input))
                .item("tableConfig", fusedExpand.tableConfig)
                .item("alias", AliasInference.SIMPLE_NAME(getAliasName()))
                .itemIf(
                        "startAlias",
                        fusedExpand.getStartAlias().getAliasName(),
                        fusedExpand.getStartAlias().getAliasName() != AliasInference.DEFAULT_NAME)
                .itemIf(
                        "fusedFilter",
                        fusedExpand.getFilters(),
                        !ObjectUtils.isEmpty(fusedExpand.getFilters()))
                .item("opt", fusedExpand.getOpt())
                .item("physicalOpt", getPhysicalOpt())
                .itemIf("optional", optional, optional);
    }

    @Override
    public RelNode accept(RelShuttle shuttle) {
        if (shuttle instanceof GraphShuttle) {
            return ((GraphShuttle) shuttle).visit(this);
        }
        return shuttle.visit(this);
    }
}<|MERGE_RESOLUTION|>--- conflicted
+++ resolved
@@ -99,18 +99,7 @@
             }
         }
         return new GraphPhysicalExpand(
-<<<<<<< HEAD
-                cluster,
-                hints,
-                input,
-                fusedExpand,
-                fusedGetV,
-                physicalOpt,
-                alias,
-                fusedExpand.isOptional());
-=======
-                cluster, hints, input, fusedExpand, newGetV, physicalOpt, aliasName);
->>>>>>> 1a411db2
+                cluster, hints, input, fusedExpand, newGetV, physicalOpt, aliasName, fusedExpand.isOptional());
     }
 
     public GraphOpt.PhysicalExpandOpt getPhysicalOpt() {
