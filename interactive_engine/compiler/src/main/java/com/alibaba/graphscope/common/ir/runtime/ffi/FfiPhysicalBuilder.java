/*
 * Copyright 2020 Alibaba Group Holding Limited.
 *
 * Licensed under the Apache License, Version 2.0 (the "License");
 * you may not use this file except in compliance with the License.
 * You may obtain a copy of the License at
 *
 * http://www.apache.org/licenses/LICENSE-2.0
 *
 * Unless required by applicable law or agreed to in writing, software
 * distributed under the License is distributed on an "AS IS" BASIS,
 * WITHOUT WARRANTIES OR CONDITIONS OF ANY KIND, either express or implied.
 * See the License for the specific language governing permissions and
 * limitations under the License.
 */

package com.alibaba.graphscope.common.ir.runtime.ffi;

import com.alibaba.graphscope.common.config.Configs;
import com.alibaba.graphscope.common.config.FrontendConfig;
import com.alibaba.graphscope.common.config.PegasusConfig;
import com.alibaba.graphscope.common.ir.rel.GraphLogicalAggregate;
import com.alibaba.graphscope.common.ir.rel.GraphLogicalProject;
import com.alibaba.graphscope.common.ir.rel.GraphLogicalSort;
import com.alibaba.graphscope.common.ir.rel.GraphRelShuttleWrapper;
import com.alibaba.graphscope.common.ir.rel.graph.GraphLogicalExpand;
import com.alibaba.graphscope.common.ir.rel.graph.GraphLogicalGetV;
import com.alibaba.graphscope.common.ir.rel.graph.GraphLogicalPathExpand;
import com.alibaba.graphscope.common.ir.rel.graph.GraphLogicalSource;
import com.alibaba.graphscope.common.ir.rel.graph.match.GraphLogicalMultiMatch;
import com.alibaba.graphscope.common.ir.rel.graph.match.GraphLogicalSingleMatch;
import com.alibaba.graphscope.common.ir.runtime.PhysicalPlan;
import com.alibaba.graphscope.common.ir.runtime.RegularPhysicalBuilder;
import com.alibaba.graphscope.common.ir.runtime.type.PhysicalNode;
import com.alibaba.graphscope.common.ir.tools.LogicalPlan;
import com.alibaba.graphscope.common.jna.IrCoreLibrary;
import com.alibaba.graphscope.common.jna.type.FfiData;
import com.alibaba.graphscope.common.jna.type.FfiResult;
import com.alibaba.graphscope.common.jna.type.ResultCode;
import com.alibaba.graphscope.common.store.IrMeta;
import com.google.common.base.Preconditions;
import com.sun.jna.Pointer;
import com.sun.jna.ptr.IntByReference;

import org.apache.calcite.rel.RelNode;
import org.apache.calcite.rel.logical.LogicalFilter;
import org.apache.calcite.rel.logical.LogicalJoin;
import org.slf4j.Logger;
import org.slf4j.LoggerFactory;

import java.util.List;
import java.util.Objects;

/**
 * build physical plan from logical plan of a regular query, the physical plan is actually denoted by ir core structure (FFI Pointer)
 */
public class FfiPhysicalBuilder extends RegularPhysicalBuilder<Pointer> {
    private static final Logger logger = LoggerFactory.getLogger(FfiPhysicalBuilder.class);
    private static final IrCoreLibrary LIB = IrCoreLibrary.INSTANCE;
    private final IrMeta irMeta;
    private final Configs graphConfig;
    private final PlanPointer planPointer;

    public FfiPhysicalBuilder(Configs graphConfig, IrMeta irMeta, LogicalPlan logicalPlan) {
        this(graphConfig, irMeta, logicalPlan, createDefaultPlanPointer(irMeta));
    }

    public FfiPhysicalBuilder(
            Configs graphConfig, IrMeta irMeta, LogicalPlan logicalPlan, PlanPointer planPointer) {
        super(
                logicalPlan,
                new GraphRelShuttleWrapper(
                        new RelToFfiConverter(irMeta.getSchema().isColumnId(), graphConfig)));
        this.graphConfig = graphConfig;
        this.irMeta = irMeta;
        this.planPointer = Objects.requireNonNull(planPointer);
        initialize();
    }

    private static PlanPointer createDefaultPlanPointer(IrMeta irMeta) {
        checkFfiResult(LIB.setSchema(irMeta.getSchema().schemaJson()));
        return new PlanPointer(LIB.initLogicalPlan());
    }

    @Override
    public void appendNode(PhysicalNode<Pointer> node) {
        Pointer ptrPlan = this.planPointer.ptrPlan;
        IntByReference oprIdx = new IntByReference(this.planPointer.lastIdx);
        RelNode original = node.getOriginal();
        if (original instanceof GraphLogicalSource) {
            checkFfiResult(
                    LIB.appendScanOperator(ptrPlan, node.getNode(), oprIdx.getValue(), oprIdx));
        } else if (original instanceof GraphLogicalExpand) {
            checkFfiResult(
                    LIB.appendEdgexpdOperator(ptrPlan, node.getNode(), oprIdx.getValue(), oprIdx));
        } else if (original instanceof GraphLogicalGetV) {
            checkFfiResult(
                    LIB.appendGetvOperator(ptrPlan, node.getNode(), oprIdx.getValue(), oprIdx));
        } else if (original instanceof GraphLogicalPathExpand) {
            checkFfiResult(
                    LIB.appendPathxpdOperator(ptrPlan, node.getNode(), oprIdx.getValue(), oprIdx));
        } else if (original instanceof GraphLogicalSingleMatch
                || original instanceof GraphLogicalMultiMatch) {
            appendMatch(node, oprIdx);
        } else if (original instanceof GraphLogicalProject) {
            checkFfiResult(
                    LIB.appendProjectOperator(ptrPlan, node.getNode(), oprIdx.getValue(), oprIdx));
        } else if (original instanceof LogicalFilter) {
            checkFfiResult(
                    LIB.appendSelectOperator(ptrPlan, node.getNode(), oprIdx.getValue(), oprIdx));
        } else if (original instanceof GraphLogicalAggregate) {
            // transform aggregate to project + dedup by key
            if (((GraphLogicalAggregate) original).getAggCalls().isEmpty()) {
                appendProjectDedup(node, oprIdx);
            } else {
                checkFfiResult(
                        LIB.appendGroupbyOperator(
                                ptrPlan, node.getNode(), oprIdx.getValue(), oprIdx));
            }
        } else if (original instanceof GraphLogicalSort) {
            if (((GraphLogicalSort) original).getCollation().getFieldCollations().isEmpty()) {
                checkFfiResult(
                        LIB.appendLimitOperator(
                                ptrPlan, node.getNode(), oprIdx.getValue(), oprIdx));
            } else {
                checkFfiResult(
                        LIB.appendOrderbyOperator(
                                ptrPlan, node.getNode(), oprIdx.getValue(), oprIdx));
            }
        } else if (original instanceof LogicalJoin) {
            LogicalPlan leftPlan = new LogicalPlan(((LogicalJoin) original).getLeft());
            LogicalPlan rightPlan = new LogicalPlan(((LogicalJoin) original).getRight());
            FfiPhysicalBuilder leftBuilder =
                    new FfiPhysicalBuilder(
                            graphConfig,
                            irMeta,
                            leftPlan,
                            new PlanPointer(this.planPointer.ptrPlan));
            FfiPhysicalBuilder rightBuilder =
                    new FfiPhysicalBuilder(
                            graphConfig,
                            irMeta,
                            rightPlan,
                            new PlanPointer(this.planPointer.ptrPlan));
            checkFfiResult(
                    LIB.appendJoinOperator(
                            ptrPlan,
                            node.getNode(),
                            leftBuilder.getLastIdx(),
                            rightBuilder.getLastIdx(),
                            oprIdx));
        } else {
            throw new UnsupportedOperationException(
                    "node type " + original.getClass() + " can not be appended to the ffi plan");
        }
        this.planPointer.lastIdx = oprIdx.getValue();
    }

    public int getLastIdx() {
        return this.planPointer.lastIdx;
    }

    @Override
<<<<<<< HEAD
    public String explain() {
        FfiResult res = LIB.printPlanAsJson(this.planPointer.ptrPlan);
        if (res == null || res.code != ResultCode.Success) {
            throw new IllegalStateException("print plan in ir core fail, msg : %s" + res, null);
        }
        return res.getMsg();
    }

    @Override
    public byte[] build() {
=======
    public PhysicalPlan build() {
        String planJson = null;
>>>>>>> d60122aa
        try {
            appendSink(new IntByReference(this.planPointer.lastIdx));
            planJson = getPlanAsJson();
            int planId = Objects.hash(logicalPlan);
            logger.debug("plan id is {}", planId);
            FfiData.ByValue ffiData =
                    LIB.buildPhysicalPlan(
                            this.planPointer.ptrPlan,
                            getEngineWorkerNum(),
                            getEngineServerNum(),
                            planId);
            checkFfiResult(ffiData.error);
            byte[] bytes = ffiData.getBytes();
            ffiData.close();
            return new PhysicalPlan(bytes, planJson);
        } catch (Exception e) {
            logger.error("ir core logical plan {}", planJson);
            throw new RuntimeException(e);
        }
    }

    @Override
    public void close() throws Exception {
        if (this.planPointer.ptrPlan != null) {
            LIB.destroyLogicalPlan(this.planPointer.ptrPlan);
        }
    }

    private static void checkFfiResult(FfiResult res) {
        if (res == null || res.code != ResultCode.Success) {
            throw new IllegalStateException(
                    "build logical plan, unexpected ffi results from ir_core, msg : " + res);
        }
    }

    private String getPlanAsJson() {
        FfiResult res = LIB.printPlanAsJson(this.planPointer.ptrPlan);
        if (res == null || res.code != ResultCode.Success) {
            throw new IllegalStateException("print plan in ir core fail, msg : %s" + res, null);
        }
        return res.msg;
    }

    private void appendMatch(PhysicalNode<Pointer> node, IntByReference oprIdx) {
        List<Pointer> ffiNodes = node.getNodes();
        Preconditions.checkArgument(
                ffiNodes.size() == 2,
                "should have 2 ffi nodes, one is `scan` and the other is `match`");
        checkFfiResult(
                LIB.appendScanOperator(
                        this.planPointer.ptrPlan, ffiNodes.get(0), oprIdx.getValue(), oprIdx));
        checkFfiResult(
                LIB.appendPatternOperator(
                        this.planPointer.ptrPlan, ffiNodes.get(1), oprIdx.getValue(), oprIdx));
    }

    private void appendProjectDedup(PhysicalNode<Pointer> node, IntByReference oprIdx) {
        List<Pointer> ffiNodes = node.getNodes();
        Preconditions.checkArgument(
                ffiNodes.size() == 2,
                "should have 2 ffi nodes, one is `project` and the other is `dedup`");
        checkFfiResult(
                LIB.appendProjectOperator(
                        this.planPointer.ptrPlan, ffiNodes.get(0), oprIdx.getValue(), oprIdx));
        checkFfiResult(
                LIB.appendDedupOperator(
                        this.planPointer.ptrPlan, ffiNodes.get(1), oprIdx.getValue(), oprIdx));
    }

    public void appendSink(IntByReference oprIdx) {
        Pointer ptrSink = LIB.initSinkOperator();
        checkFfiResult(
                LIB.appendSinkOperator(
                        this.planPointer.ptrPlan, ptrSink, oprIdx.getValue(), oprIdx));
    }

    private int getEngineWorkerNum() {
        switch (FrontendConfig.ENGINE_TYPE.get(this.graphConfig)) {
            case "pegasus":
                return PegasusConfig.PEGASUS_WORKER_NUM.get(graphConfig);
            case "hiactor":
            default:
                return 1;
        }
    }

    private int getEngineServerNum() {
        switch (FrontendConfig.ENGINE_TYPE.get(this.graphConfig)) {
            case "pegasus":
                return PegasusConfig.PEGASUS_HOSTS.get(graphConfig).split(",").length;
            case "hiactor":
            default:
                return 1;
        }
    }

    private static class PlanPointer {
        private final Pointer ptrPlan;
        private int lastIdx;

        public PlanPointer(Pointer ptrPlan) {
            this.ptrPlan = Objects.requireNonNull(ptrPlan);
        }
    }
}<|MERGE_RESOLUTION|>--- conflicted
+++ resolved
@@ -161,21 +161,8 @@
     }
 
     @Override
-<<<<<<< HEAD
-    public String explain() {
-        FfiResult res = LIB.printPlanAsJson(this.planPointer.ptrPlan);
-        if (res == null || res.code != ResultCode.Success) {
-            throw new IllegalStateException("print plan in ir core fail, msg : %s" + res, null);
-        }
-        return res.getMsg();
-    }
-
-    @Override
-    public byte[] build() {
-=======
     public PhysicalPlan build() {
         String planJson = null;
->>>>>>> d60122aa
         try {
             appendSink(new IntByReference(this.planPointer.lastIdx));
             planJson = getPlanAsJson();
@@ -216,7 +203,7 @@
         if (res == null || res.code != ResultCode.Success) {
             throw new IllegalStateException("print plan in ir core fail, msg : %s" + res, null);
         }
-        return res.msg;
+        return res.getMsg();
     }
 
     private void appendMatch(PhysicalNode<Pointer> node, IntByReference oprIdx) {
