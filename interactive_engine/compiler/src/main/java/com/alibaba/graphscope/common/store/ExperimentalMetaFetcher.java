--- conflicted
+++ resolved
@@ -16,62 +16,22 @@
 
 package com.alibaba.graphscope.common.store;
 
-<<<<<<< HEAD
-import com.alibaba.graphscope.common.config.Configs;
-import com.alibaba.graphscope.common.config.GraphConfig;
-import com.alibaba.graphscope.common.ir.procedure.GraphStoredProcedures;
-import com.alibaba.graphscope.common.ir.procedure.reader.StoredProceduresReader;
-import com.alibaba.graphscope.common.ir.schema.FileFormatType;
-import com.alibaba.graphscope.common.ir.schema.IrGraphSchema;
-
-import java.io.FileInputStream;
-=======
 import com.alibaba.graphscope.common.ir.meta.procedure.GraphStoredProcedures;
 import com.alibaba.graphscope.common.ir.meta.reader.MetaDataReader;
-import com.alibaba.graphscope.common.ir.meta.schema.GraphSchemaWrapper;
+import com.alibaba.graphscope.common.ir.meta.schema.IrGraphSchema;
 
-import java.nio.charset.StandardCharsets;
->>>>>>> 108c6cd3
 import java.util.Optional;
 
 public class ExperimentalMetaFetcher implements IrMetaFetcher {
     private final IrMeta meta;
 
-<<<<<<< HEAD
-    public ExperimentalMetaFetcher(Configs configs) throws Exception {
-        String schemaFile = GraphConfig.GRAPH_SCHEMA.get(configs);
+    public ExperimentalMetaFetcher(MetaDataReader dataReader) throws Exception {
         this.meta =
-                new IrMeta(
-                        new IrGraphSchema(
-                                new FileInputStream(schemaFile), getFormatType(schemaFile)),
-                        new GraphStoredProcedures(StoredProceduresReader.Factory.create(configs)));
-=======
-    public ExperimentalMetaFetcher(MetaDataReader dataReader) throws Exception {
-        String schemaJson =
-                new String(dataReader.getGraphSchema().readAllBytes(), StandardCharsets.UTF_8);
-        this.meta =
-                new IrMeta(
-                        new GraphSchemaWrapper(
-                                com.alibaba.graphscope.common.ir.meta.schema.Utils
-                                        .buildSchemaFromJson(schemaJson),
-                                schemaJson,
-                                false),
-                        new GraphStoredProcedures(dataReader));
->>>>>>> 108c6cd3
+                new IrMeta(new IrGraphSchema(dataReader), new GraphStoredProcedures(dataReader));
     }
 
     @Override
     public Optional<IrMeta> fetch() {
         return Optional.of(this.meta);
     }
-
-    private FileFormatType getFormatType(String schemaFile) {
-        if (schemaFile.endsWith(".yaml")) {
-            return FileFormatType.YAML;
-        } else if (schemaFile.endsWith(".json")) {
-            return FileFormatType.JSON;
-        } else {
-            throw new IllegalArgumentException("unsupported file format " + schemaFile);
-        }
-    }
 }