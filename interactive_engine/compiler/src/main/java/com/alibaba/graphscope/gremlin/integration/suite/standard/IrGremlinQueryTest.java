--- conflicted
+++ resolved
@@ -283,8 +283,6 @@
         Assert.assertEquals("{a=person, b=lop}", traversal.next().toString());
     }
 
-<<<<<<< HEAD
-=======
     @LoadGraphWith(LoadGraphWith.GraphData.MODERN)
     @Test
     public void g_V_group_by_by_sum() {
@@ -321,7 +319,6 @@
         Assert.assertEquals(4, result.size());
     }
 
->>>>>>> 18d521d7
     @LoadGraphWith(LoadGraphWith.GraphData.MODERN)
     @Test
     public void g_V_sample_by_2() {
