/*
 * This file is referred and derived from project apache/tinkerpop
 *
 * https://github.com/apache/tinkerpop/blob/master/gremlin-server/src/main/java/org/apache/tinkerpop/gremlin/server/op/AbstractEvalOpProcessor.java
 *
 * which has the following license:
 *
 * Licensed to the Apache Software Foundation (ASF) under one
 * or more contributor license agreements. See the NOTICE file
 * distributed with this work for additional information
 * regarding copyright ownership. The ASF licenses this file
 * to you under the Apache License, Version 2.0 (the
 * "License"); you may not use this file except in compliance
 * with the License. You may obtain a copy of the License at
 *
 * http://www.apache.org/licenses/LICENSE-2.0
 *
 * Unless required by applicable law or agreed to in writing,
 * software distributed under the License is distributed on an
 * "AS IS" BASIS, WITHOUT WARRANTIES OR CONDITIONS OF ANY
 * KIND, either express or implied. See the License for the
 * specific language governing permissions and limitations
 * under the License.
 */

package com.alibaba.graphscope.gremlin.plugin.processor;

import com.alibaba.graphscope.common.IrPlan;
import com.alibaba.graphscope.common.client.channel.ChannelFetcher;
import com.alibaba.graphscope.common.config.Configs;
import com.alibaba.graphscope.common.config.PegasusConfig;
import com.alibaba.graphscope.common.config.QueryTimeoutConfig;
import com.alibaba.graphscope.common.intermediate.InterOpCollection;
import com.alibaba.graphscope.common.ir.tools.GraphPlanner;
import com.alibaba.graphscope.common.manager.IrMetaQueryCallback;
import com.alibaba.graphscope.common.store.IrMeta;
import com.alibaba.graphscope.gremlin.InterOpCollectionBuilder;
import com.alibaba.graphscope.gremlin.Utils;
import com.alibaba.graphscope.gremlin.plugin.script.AntlrGremlinScriptEngineFactory;
import com.alibaba.graphscope.gremlin.plugin.strategy.ExpandFusionStepStrategy;
import com.alibaba.graphscope.gremlin.plugin.strategy.RemoveUselessStepStrategy;
import com.alibaba.graphscope.gremlin.plugin.strategy.ScanFusionStepStrategy;
import com.alibaba.graphscope.gremlin.result.processor.AbstractResultProcessor;
import com.alibaba.graphscope.gremlin.result.processor.GremlinResultProcessor;
import com.alibaba.graphscope.gremlin.service.MetricsPrinter;
import com.alibaba.pegasus.RpcClient;
import com.alibaba.pegasus.intf.ResultProcessor;
import com.alibaba.pegasus.service.protocol.PegasusClient;
import com.google.protobuf.ByteString;
import com.google.protobuf.InvalidProtocolBufferException;

import org.apache.tinkerpop.gremlin.driver.message.RequestMessage;
import org.apache.tinkerpop.gremlin.driver.message.ResponseMessage;
import org.apache.tinkerpop.gremlin.driver.message.ResponseStatusCode;
import org.apache.tinkerpop.gremlin.groovy.engine.GremlinExecutor;
import org.apache.tinkerpop.gremlin.groovy.jsr223.TimedInterruptTimeoutException;
import org.apache.tinkerpop.gremlin.process.traversal.Traversal;
import org.apache.tinkerpop.gremlin.process.traversal.TraversalStrategies;
import org.apache.tinkerpop.gremlin.process.traversal.TraversalStrategy;
import org.apache.tinkerpop.gremlin.process.traversal.dsl.graph.GraphTraversalSource;
import org.apache.tinkerpop.gremlin.process.traversal.strategy.optimization.InlineFilterStrategy;
import org.apache.tinkerpop.gremlin.process.traversal.util.DefaultTraversalStrategies;
import org.apache.tinkerpop.gremlin.server.Context;
import org.apache.tinkerpop.gremlin.server.op.AbstractEvalOpProcessor;
import org.apache.tinkerpop.gremlin.server.op.OpProcessorException;
import org.apache.tinkerpop.gremlin.server.op.standard.StandardOpProcessor;
import org.apache.tinkerpop.gremlin.structure.Graph;
import org.codehaus.groovy.control.MultipleCompilationErrorsException;
import org.slf4j.Logger;
import org.slf4j.LoggerFactory;

import java.io.IOException;
import java.util.Map;
import java.util.Optional;
import java.util.Set;
import java.util.concurrent.CompletableFuture;
import java.util.concurrent.RejectedExecutionException;
import java.util.concurrent.TimeoutException;
import java.util.concurrent.atomic.AtomicLong;
import java.util.function.Supplier;

import javax.script.SimpleBindings;

public class IrStandardOpProcessor extends StandardOpProcessor {
    private static Logger metricLogger = LoggerFactory.getLogger("MetricLog");
    private static Logger logger = LoggerFactory.getLogger(IrStandardOpProcessor.class);

    protected static final AtomicLong JOB_ID_COUNTER = new AtomicLong(0L);
    protected Graph graph;
    protected GraphTraversalSource g;
    protected Configs configs;
    /**
     * todo: replace with {@link com.alibaba.graphscope.common.client.ExecutionClient} after unifying Gremlin into the Calcite stack
     */
    protected RpcClient rpcClient;

    protected IrMetaQueryCallback metaQueryCallback;
    protected final GraphPlanner graphPlanner;

    public IrStandardOpProcessor(
            Configs configs,
            GraphPlanner graphPlanner,
            ChannelFetcher fetcher,
            IrMetaQueryCallback metaQueryCallback,
            Graph graph,
            GraphTraversalSource g) {
        this.graph = graph;
        this.g = g;
        this.configs = configs;
        this.rpcClient = new RpcClient(fetcher.fetch());
        this.metaQueryCallback = metaQueryCallback;
        this.graphPlanner = graphPlanner;
    }

    @Override
    protected void evalOpInternal(
            final Context ctx,
            final Supplier<GremlinExecutor> gremlinExecutorSupplier,
            final AbstractEvalOpProcessor.BindingSupplier bindingsSupplier) {
        RequestMessage msg = ctx.getRequestMessage();
        GremlinExecutor gremlinExecutor = gremlinExecutorSupplier.get();
        Map<String, Object> args = msg.getArgs();
        String script = (String) args.get("gremlin");

        String language = AntlrGremlinScriptEngineFactory.LANGUAGE_NAME;

        long jobId = JOB_ID_COUNTER.incrementAndGet();
        IrMeta irMeta = metaQueryCallback.beforeExec();
        MetricsPrinter metricsPrinter = createMetricsPrinter(jobId, script);
        GremlinExecutor.LifeCycle lifeCycle =
                createLifeCycle(
                        ctx,
                        gremlinExecutorSupplier,
                        bindingsSupplier,
                        jobId,
                        script,
                        irMeta,
                        metricsPrinter);
        try {
            CompletableFuture<Object> evalFuture =
                    gremlinExecutor.eval(script, language, new SimpleBindings(), lifeCycle);
            evalFuture.handle(
                    (v, t) -> {
                        metaQueryCallback.afterExec(irMeta);
                        if (t != null) {
<<<<<<< HEAD
                            metricsPrinter.stop(false);
=======
                            if (v instanceof AbstractResultProcessor) {
                                ((AbstractResultProcessor) v).cancel();
                            }
>>>>>>> ded982ed
                            Optional<Throwable> possibleTemporaryException =
                                    determineIfTemporaryException(t);
                            if (possibleTemporaryException.isPresent()) {
                                ctx.writeAndFlush(
                                        ResponseMessage.build(msg)
                                                .code(ResponseStatusCode.SERVER_ERROR_TEMPORARY)
                                                .statusMessage(
                                                        ((Throwable)
                                                                        possibleTemporaryException
                                                                                .get())
                                                                .getMessage())
                                                .statusAttributeException(
                                                        (Throwable)
                                                                possibleTemporaryException.get())
                                                .create());
                            } else if (t instanceof OpProcessorException) {
                                ctx.writeAndFlush(((OpProcessorException) t).getResponseMessage());
                            } else {
                                String errorMessage;
                                if (t instanceof TimedInterruptTimeoutException) {
                                    errorMessage =
                                            String.format(
                                                    "A timeout occurred within the script during"
                                                            + " evaluation of [%s] - consider"
                                                            + " increasing the limit given to"
                                                            + " TimedInterruptCustomizerProvider",
                                                    msg);
                                    logger.warn(errorMessage);
                                    ctx.writeAndFlush(
                                            ResponseMessage.build(msg)
                                                    .code(ResponseStatusCode.SERVER_ERROR_TIMEOUT)
                                                    .statusMessage(
                                                            "Timeout during script evaluation"
                                                                + " triggered by"
                                                                + " TimedInterruptCustomizerProvider")
                                                    .statusAttributeException(t)
                                                    .create());
                                } else if (t instanceof TimeoutException) {
                                    errorMessage =
                                            String.format(
                                                    "Script evaluation exceeded the configured"
                                                            + " threshold for request [%s]",
                                                    msg);
                                    logger.warn(errorMessage, t);
                                    ctx.writeAndFlush(
                                            ResponseMessage.build(msg)
                                                    .code(ResponseStatusCode.SERVER_ERROR_TIMEOUT)
                                                    .statusMessage(t.getMessage())
                                                    .statusAttributeException(t)
                                                    .create());
                                } else if (t instanceof MultipleCompilationErrorsException
                                        && t.getMessage().contains("Method too large")
                                        && ((MultipleCompilationErrorsException) t)
                                                        .getErrorCollector()
                                                        .getErrorCount()
                                                == 1) {
                                    errorMessage =
                                            String.format(
                                                    "The Gremlin statement that was submitted"
                                                        + " exceeds the maximum compilation size"
                                                        + " allowed by the JVM, please split it"
                                                        + " into multiple smaller statements - %s",
                                                    msg);
                                    logger.warn(errorMessage);
                                    ctx.writeAndFlush(
                                            ResponseMessage.build(msg)
                                                    .code(
                                                            ResponseStatusCode
                                                                    .SERVER_ERROR_EVALUATION)
                                                    .statusMessage(errorMessage)
                                                    .statusAttributeException(t)
                                                    .create());
                                } else {
                                    errorMessage =
                                            t.getMessage() == null ? t.toString() : t.getMessage();
                                    logger.warn(
                                            String.format(
                                                    "Exception processing a script on request"
                                                            + " [%s].",
                                                    msg),
                                            t);
                                    ctx.writeAndFlush(
                                            ResponseMessage.build(msg)
                                                    .code(
                                                            ResponseStatusCode
                                                                    .SERVER_ERROR_EVALUATION)
                                                    .statusMessage(errorMessage)
                                                    .statusAttributeException(t)
                                                    .create());
                                }
                            }
                        }
                        return null;
                    });
        } catch (RejectedExecutionException var17) {
            ctx.writeAndFlush(
                    ResponseMessage.build(msg)
                            .code(ResponseStatusCode.TOO_MANY_REQUESTS)
                            .statusMessage("Rate limiting")
                            .create());
        }
    }

    protected MetricsPrinter createMetricsPrinter(long queryId, String script) {
        return new MetricsPrinter(queryId, script, evalOpTimer, metricLogger);
    }

    protected GremlinExecutor.LifeCycle createLifeCycle(
            Context ctx,
            Supplier<GremlinExecutor> gremlinExecutorSupplier,
            BindingSupplier bindingsSupplier,
            long jobId,
            String script,
<<<<<<< HEAD
            IrMeta irMeta,
            MetricsPrinter metricsPrinter) {
        final RequestMessage msg = ctx.getRequestMessage();
        final Settings settings = ctx.getSettings();
        final Map<String, Object> args = msg.getArgs();
        long seto =
                args.containsKey("evaluationTimeout")
                        ? ((Number) args.get("evaluationTimeout")).longValue()
                        : settings.getEvaluationTimeout();
=======
            IrMeta irMeta) {
        QueryTimeoutConfig timeoutConfig = new QueryTimeoutConfig(ctx.getRequestTimeout());
>>>>>>> ded982ed
        return GremlinExecutor.LifeCycle.build()
                .evaluationTimeoutOverride(timeoutConfig.getExecutionTimeoutMS())
                .beforeEval(
                        b -> {
                            try {
                                b.putAll(bindingsSupplier.get());
                                b.put("graph", graph);
                                b.put("g", g);
                            } catch (OpProcessorException ope) {
                                throw new RuntimeException(ope);
                            }
                        })
                .transformResult(
                        o -> {
                            if (o != null && o instanceof Traversal) {
                                applyStrategies((Traversal) o);
                            }
                            return o;
                        })
                .withResult(
                        o -> {
                            try {
                                if (o != null && o instanceof Traversal) {
                                    Traversal traversal = (Traversal) o;
                                    processTraversal(
                                            traversal,
                                            new GremlinResultProcessor(
                                                    ctx, traversal, metricsPrinter),
                                            jobId,
                                            script,
                                            irMeta,
                                            timeoutConfig);
                                }
                            } catch (Exception e) {
                                throw new RuntimeException(e);
                            }
                        })
                .create();
    }

    // add script argument to print with ir plan
    protected void processTraversal(
            Traversal traversal,
            ResultProcessor resultProcessor,
            long jobId,
            String script,
            IrMeta irMeta,
            QueryTimeoutConfig timeoutConfig)
            throws InvalidProtocolBufferException, IOException, RuntimeException {
        InterOpCollection opCollection = (new InterOpCollectionBuilder(traversal)).build();
        // fuse order with limit to topK
        InterOpCollection.applyStrategies(opCollection);
        // add sink operator
        InterOpCollection.process(opCollection);

        String jobName = "ir_plan_" + jobId;
        IrPlan irPlan = new IrPlan(irMeta, opCollection);
        // print script and jobName with ir plan
        logger.info(
                "gremlin query \"{}\", job conf name \"{}\", ir plan {}",
                script,
                jobName,
                irPlan.getPlanAsJson());
        byte[] physicalPlanBytes = irPlan.toPhysicalBytes(configs);
        irPlan.close();

        PegasusClient.JobRequest request =
                PegasusClient.JobRequest.newBuilder()
                        .setPlan(ByteString.copyFrom(physicalPlanBytes))
                        .build();
        PegasusClient.JobConfig jobConfig =
                PegasusClient.JobConfig.newBuilder()
                        .setJobId(jobId)
                        .setJobName(jobName)
                        .setWorkers(PegasusConfig.PEGASUS_WORKER_NUM.get(configs))
                        .setBatchSize(PegasusConfig.PEGASUS_BATCH_SIZE.get(configs))
                        .setMemoryLimit(PegasusConfig.PEGASUS_MEMORY_LIMIT.get(configs))
                        .setBatchCapacity(PegasusConfig.PEGASUS_OUTPUT_CAPACITY.get(configs))
                        .setTimeLimit(timeoutConfig.getEngineTimeoutMS())
                        .setAll(PegasusClient.Empty.newBuilder().build())
                        .build();
        request = request.toBuilder().setConf(jobConfig).build();
        this.rpcClient.submit(request, resultProcessor, timeoutConfig.getChannelTimeoutMS());
    }

    public static void applyStrategies(Traversal traversal) {
        TraversalStrategies traversalStrategies = traversal.asAdmin().getStrategies();
        Set<TraversalStrategy<?>> strategies =
                Utils.getFieldValue(
                        DefaultTraversalStrategies.class,
                        traversalStrategies,
                        "traversalStrategies");
        strategies.clear();
        strategies.add(ScanFusionStepStrategy.instance());
        strategies.add(RemoveUselessStepStrategy.instance());
        // fuse outE() + hasLabel(..)
        strategies.add(InlineFilterStrategy.instance());
        strategies.add(ExpandFusionStepStrategy.instance());
        traversal.asAdmin().applyStrategies();
    }

    @Override
    public void close() throws Exception {
        if (this.rpcClient != null) {
            this.rpcClient.shutdown();
        }
    }
}<|MERGE_RESOLUTION|>--- conflicted
+++ resolved
@@ -143,13 +143,10 @@
                     (v, t) -> {
                         metaQueryCallback.afterExec(irMeta);
                         if (t != null) {
-<<<<<<< HEAD
                             metricsPrinter.stop(false);
-=======
                             if (v instanceof AbstractResultProcessor) {
                                 ((AbstractResultProcessor) v).cancel();
                             }
->>>>>>> ded982ed
                             Optional<Throwable> possibleTemporaryException =
                                     determineIfTemporaryException(t);
                             if (possibleTemporaryException.isPresent()) {
@@ -263,20 +260,9 @@
             BindingSupplier bindingsSupplier,
             long jobId,
             String script,
-<<<<<<< HEAD
             IrMeta irMeta,
             MetricsPrinter metricsPrinter) {
-        final RequestMessage msg = ctx.getRequestMessage();
-        final Settings settings = ctx.getSettings();
-        final Map<String, Object> args = msg.getArgs();
-        long seto =
-                args.containsKey("evaluationTimeout")
-                        ? ((Number) args.get("evaluationTimeout")).longValue()
-                        : settings.getEvaluationTimeout();
-=======
-            IrMeta irMeta) {
         QueryTimeoutConfig timeoutConfig = new QueryTimeoutConfig(ctx.getRequestTimeout());
->>>>>>> ded982ed
         return GremlinExecutor.LifeCycle.build()
                 .evaluationTimeoutOverride(timeoutConfig.getExecutionTimeoutMS())
                 .beforeEval(
