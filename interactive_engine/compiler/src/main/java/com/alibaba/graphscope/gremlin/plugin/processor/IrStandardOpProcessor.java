--- conflicted
+++ resolved
@@ -43,11 +43,7 @@
 import com.alibaba.pegasus.RpcClient;
 import com.alibaba.pegasus.intf.ResultProcessor;
 import com.alibaba.pegasus.service.protocol.PegasusClient;
-<<<<<<< HEAD
-=======
-import com.google.common.collect.ImmutableList;
 import com.google.protobuf.ByteString;
->>>>>>> 7637aafb
 import com.google.protobuf.InvalidProtocolBufferException;
 
 import org.apache.tinkerpop.gremlin.driver.message.RequestMessage;
@@ -353,71 +349,6 @@
         this.rpcClient.submit(request, resultProcessor);
     }
 
-<<<<<<< HEAD
-=======
-    protected void processRelNode(
-            GraphPlanner.Summary summary,
-            ResultProcessor resultProcessor,
-            long jobId,
-            String script,
-            IrMeta irMeta,
-            Context ctx)
-            throws Exception {
-        String jobName = "ir_plan_" + jobId;
-        LogicalPlan logicalPlan = summary.getLogicalPlan();
-        if (logicalPlan.isReturnEmpty()) {
-            logger.info(
-                    "gremlin query \"{}\", job conf name \"{}\", logical plan\n {}",
-                    script,
-                    jobName,
-                    logicalPlan.explain());
-            // return empty results to the client
-            RequestMessage msg = ctx.getRequestMessage();
-            ctx.writeAndFlush(
-                    ResponseMessage.build(msg).code(ResponseStatusCode.NO_CONTENT).create());
-        } else {
-            try (PhysicalBuilder<byte[]> physicalBuilder = summary.getPhysicalBuilder()) {
-                byte[] physicalPlanBytes = physicalBuilder.build();
-                // print script and jobName with ir plan
-                logger.info(
-                        "gremlin query \"{}\", job conf name \"{}\", ir core plan {}",
-                        script,
-                        jobName,
-                        physicalBuilder.explain());
-                PegasusClient.JobRequest request =
-                        PegasusClient.JobRequest.newBuilder()
-                                .setPlan(ByteString.copyFrom(physicalPlanBytes))
-                                .build();
-                PegasusClient.JobConfig jobConfig =
-                        PegasusClient.JobConfig.newBuilder()
-                                .setJobId(jobId)
-                                .setJobName(jobName)
-                                .setWorkers(PegasusConfig.PEGASUS_WORKER_NUM.get(configs))
-                                .setBatchSize(PegasusConfig.PEGASUS_BATCH_SIZE.get(configs))
-                                .setMemoryLimit(PegasusConfig.PEGASUS_MEMORY_LIMIT.get(configs))
-                                .setBatchCapacity(
-                                        PegasusConfig.PEGASUS_OUTPUT_CAPACITY.get(configs))
-                                .setTimeLimit(PegasusConfig.PEGASUS_TIMEOUT.get(configs))
-                                .setAll(PegasusClient.Empty.newBuilder().build())
-                                .build();
-                request = request.toBuilder().setConf(jobConfig).build();
-                this.rpcClient.submit(request, resultProcessor);
-            }
-        }
-    }
-
-    protected List<RelHint> getPlanHints(IrMeta irMeta) {
-        int servers = PegasusConfig.PEGASUS_HOSTS.get(configs).split(",").length;
-        int workers = PegasusConfig.PEGASUS_WORKER_NUM.get(configs);
-        return ImmutableList.of(
-                RelHint.builder("plan")
-                        .hintOption("servers", String.valueOf(servers))
-                        .hintOption("workers", String.valueOf(workers))
-                        .hintOption("isColumnId", String.valueOf(irMeta.getSchema().isColumnId()))
-                        .build());
-    }
-
->>>>>>> 7637aafb
     public static void applyStrategies(Traversal traversal) {
         TraversalStrategies traversalStrategies = traversal.asAdmin().getStrategies();
         Set<TraversalStrategy<?>> strategies =
