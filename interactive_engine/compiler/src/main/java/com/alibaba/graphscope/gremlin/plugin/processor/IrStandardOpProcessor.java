/*
 * This file is referred and derived from project apache/tinkerpop
 *
 * https://github.com/apache/tinkerpop/blob/master/gremlin-server/src/main/java/org/apache/tinkerpop/gremlin/server/op/AbstractEvalOpProcessor.java
 *
 * which has the following license:
 *
 * Licensed to the Apache Software Foundation (ASF) under one
 * or more contributor license agreements. See the NOTICE file
 * distributed with this work for additional information
 * regarding copyright ownership. The ASF licenses this file
 * to you under the Apache License, Version 2.0 (the
 * "License"); you may not use this file except in compliance
 * with the License. You may obtain a copy of the License at
 *
 * http://www.apache.org/licenses/LICENSE-2.0
 *
 * Unless required by applicable law or agreed to in writing,
 * software distributed under the License is distributed on an
 * "AS IS" BASIS, WITHOUT WARRANTIES OR CONDITIONS OF ANY
 * KIND, either express or implied. See the License for the
 * specific language governing permissions and limitations
 * under the License.
 */

package com.alibaba.graphscope.gremlin.plugin.processor;

import com.alibaba.graphscope.common.IrPlan;
import com.alibaba.graphscope.common.client.channel.ChannelFetcher;
import com.alibaba.graphscope.common.config.Configs;
import com.alibaba.graphscope.common.config.PegasusConfig;
import com.alibaba.graphscope.common.config.PlannerConfig;
import com.alibaba.graphscope.common.intermediate.InterOpCollection;
import com.alibaba.graphscope.common.manager.IrMetaQueryCallback;
import com.alibaba.graphscope.common.store.IrMeta;
import com.alibaba.graphscope.gremlin.InterOpCollectionBuilder;
import com.alibaba.graphscope.gremlin.Utils;
import com.alibaba.graphscope.gremlin.plugin.script.AntlrGremlinScriptEngineFactory;
import com.alibaba.graphscope.gremlin.plugin.strategy.ExpandFusionStepStrategy;
import com.alibaba.graphscope.gremlin.plugin.strategy.RemoveUselessStepStrategy;
import com.alibaba.graphscope.gremlin.plugin.strategy.ScanFusionStepStrategy;
import com.alibaba.graphscope.gremlin.result.processor.GremlinResultProcessor;
import com.alibaba.pegasus.RpcClient;
import com.alibaba.pegasus.intf.ResultProcessor;
import com.alibaba.pegasus.service.protocol.PegasusClient;
import com.google.protobuf.InvalidProtocolBufferException;

import org.apache.tinkerpop.gremlin.driver.message.RequestMessage;
import org.apache.tinkerpop.gremlin.driver.message.ResponseMessage;
import org.apache.tinkerpop.gremlin.driver.message.ResponseStatusCode;
import org.apache.tinkerpop.gremlin.groovy.engine.GremlinExecutor;
import org.apache.tinkerpop.gremlin.groovy.jsr223.TimedInterruptTimeoutException;
import org.apache.tinkerpop.gremlin.process.traversal.Traversal;
import org.apache.tinkerpop.gremlin.process.traversal.TraversalStrategies;
import org.apache.tinkerpop.gremlin.process.traversal.TraversalStrategy;
import org.apache.tinkerpop.gremlin.process.traversal.dsl.graph.GraphTraversalSource;
import org.apache.tinkerpop.gremlin.process.traversal.strategy.optimization.InlineFilterStrategy;
import org.apache.tinkerpop.gremlin.process.traversal.util.DefaultTraversalStrategies;
import org.apache.tinkerpop.gremlin.server.Context;
import org.apache.tinkerpop.gremlin.server.Settings;
import org.apache.tinkerpop.gremlin.server.op.AbstractEvalOpProcessor;
import org.apache.tinkerpop.gremlin.server.op.OpProcessorException;
import org.apache.tinkerpop.gremlin.server.op.standard.StandardOpProcessor;
import org.apache.tinkerpop.gremlin.structure.Graph;
import org.codehaus.groovy.control.MultipleCompilationErrorsException;
import org.slf4j.Logger;
import org.slf4j.LoggerFactory;

import java.io.IOException;
import java.util.Map;
import java.util.Optional;
import java.util.Set;
import java.util.concurrent.CompletableFuture;
import java.util.concurrent.RejectedExecutionException;
import java.util.concurrent.TimeoutException;
import java.util.concurrent.atomic.AtomicLong;
import java.util.function.Supplier;

import javax.script.SimpleBindings;

public class IrStandardOpProcessor extends StandardOpProcessor {
    private static Logger metricLogger = LoggerFactory.getLogger("MetricLog");
    private static Logger logger = LoggerFactory.getLogger(IrStandardOpProcessor.class);

    protected static final AtomicLong JOB_ID_COUNTER = new AtomicLong(0L);
    protected Graph graph;
    protected GraphTraversalSource g;
    protected Configs configs;
    protected PlannerConfig plannerConfig;
<<<<<<< HEAD
    protected RpcClient rpcClient;
=======
    /**
     * todo: replace with {@link com.alibaba.graphscope.common.client.ExecutionClient} after unifying Gremlin into the Calcite stack
     */
    protected RpcClient rpcClient;

    protected IrMetaFetcher irMetaFetcher;
>>>>>>> 8665f923
    protected IrMetaQueryCallback metaQueryCallback;

    public IrStandardOpProcessor(
            Configs configs,
<<<<<<< HEAD
=======
            IrMetaFetcher irMetaFetcher,
>>>>>>> 8665f923
            ChannelFetcher fetcher,
            IrMetaQueryCallback metaQueryCallback,
            Graph graph,
            GraphTraversalSource g) {
        this.graph = graph;
        this.g = g;
        this.configs = configs;
        this.plannerConfig = PlannerConfig.create(this.configs);
<<<<<<< HEAD
        this.rpcClient =
                new RpcClient(
                        PegasusConfig.PEGASUS_GRPC_TIMEOUT.get(this.configs), fetcher.fetch());
=======
        this.irMetaFetcher = irMetaFetcher;
        this.rpcClient =
                new RpcClient(PegasusConfig.PEGASUS_GRPC_TIMEOUT.get(configs), fetcher.fetch());
>>>>>>> 8665f923
        this.metaQueryCallback = metaQueryCallback;
    }

    @Override
    protected void evalOpInternal(
            final Context ctx,
            final Supplier<GremlinExecutor> gremlinExecutorSupplier,
            final AbstractEvalOpProcessor.BindingSupplier bindingsSupplier) {
        long startTime = System.currentTimeMillis();
        com.codahale.metrics.Timer.Context timerContext = evalOpTimer.time();
        RequestMessage msg = ctx.getRequestMessage();
        GremlinExecutor gremlinExecutor = gremlinExecutorSupplier.get();
        Map<String, Object> args = msg.getArgs();
        String script = (String) args.get("gremlin");

        String language = AntlrGremlinScriptEngineFactory.LANGUAGE_NAME;

        long jobId = JOB_ID_COUNTER.incrementAndGet();
        IrMeta irMeta = metaQueryCallback.beforeExec();
        GremlinExecutor.LifeCycle lifeCycle =
                createLifeCycle(
                        ctx, gremlinExecutorSupplier, bindingsSupplier, jobId, script, irMeta);
        try {
            CompletableFuture<Object> evalFuture =
                    gremlinExecutor.eval(script, language, new SimpleBindings(), lifeCycle);
            evalFuture.handle(
                    (v, t) -> {
                        metaQueryCallback.afterExec(irMeta);
                        long elapsed = timerContext.stop();
                        logger.info(
                                "query \"{}\" total execution time is {} ms",
                                script,
                                elapsed / 1000000.0f);
                        boolean isSuccess = (t == null);
                        metricLogger.info(
                                "{} | {} | {} | {} | {}",
                                jobId,
                                script,
                                isSuccess,
                                elapsed / 1000000.0f,
                                startTime);
                        if (t != null) {
                            Optional<Throwable> possibleTemporaryException =
                                    determineIfTemporaryException(t);
                            if (possibleTemporaryException.isPresent()) {
                                ctx.writeAndFlush(
                                        ResponseMessage.build(msg)
                                                .code(ResponseStatusCode.SERVER_ERROR_TEMPORARY)
                                                .statusMessage(
                                                        ((Throwable)
                                                                        possibleTemporaryException
                                                                                .get())
                                                                .getMessage())
                                                .statusAttributeException(
                                                        (Throwable)
                                                                possibleTemporaryException.get())
                                                .create());
                            } else if (t instanceof OpProcessorException) {
                                ctx.writeAndFlush(((OpProcessorException) t).getResponseMessage());
                            } else {
                                String errorMessage;
                                if (t instanceof TimedInterruptTimeoutException) {
                                    errorMessage =
                                            String.format(
                                                    "A timeout occurred within the script during"
                                                            + " evaluation of [%s] - consider"
                                                            + " increasing the limit given to"
                                                            + " TimedInterruptCustomizerProvider",
                                                    msg);
                                    logger.warn(errorMessage);
                                    ctx.writeAndFlush(
                                            ResponseMessage.build(msg)
                                                    .code(ResponseStatusCode.SERVER_ERROR_TIMEOUT)
                                                    .statusMessage(
                                                            "Timeout during script evaluation"
                                                                + " triggered by"
                                                                + " TimedInterruptCustomizerProvider")
                                                    .statusAttributeException(t)
                                                    .create());
                                } else if (t instanceof TimeoutException) {
                                    errorMessage =
                                            String.format(
                                                    "Script evaluation exceeded the configured"
                                                            + " threshold for request [%s]",
                                                    msg);
                                    logger.warn(errorMessage, t);
                                    ctx.writeAndFlush(
                                            ResponseMessage.build(msg)
                                                    .code(ResponseStatusCode.SERVER_ERROR_TIMEOUT)
                                                    .statusMessage(t.getMessage())
                                                    .statusAttributeException(t)
                                                    .create());
                                } else if (t instanceof MultipleCompilationErrorsException
                                        && t.getMessage().contains("Method too large")
                                        && ((MultipleCompilationErrorsException) t)
                                                        .getErrorCollector()
                                                        .getErrorCount()
                                                == 1) {
                                    errorMessage =
                                            String.format(
                                                    "The Gremlin statement that was submitted"
                                                        + " exceeds the maximum compilation size"
                                                        + " allowed by the JVM, please split it"
                                                        + " into multiple smaller statements - %s",
                                                    msg);
                                    logger.warn(errorMessage);
                                    ctx.writeAndFlush(
                                            ResponseMessage.build(msg)
                                                    .code(
                                                            ResponseStatusCode
                                                                    .SERVER_ERROR_EVALUATION)
                                                    .statusMessage(errorMessage)
                                                    .statusAttributeException(t)
                                                    .create());
                                } else {
                                    errorMessage =
                                            t.getMessage() == null ? t.toString() : t.getMessage();
                                    logger.warn(
                                            String.format(
                                                    "Exception processing a script on request"
                                                            + " [%s].",
                                                    msg),
                                            t);
                                    ctx.writeAndFlush(
                                            ResponseMessage.build(msg)
                                                    .code(
                                                            ResponseStatusCode
                                                                    .SERVER_ERROR_EVALUATION)
                                                    .statusMessage(errorMessage)
                                                    .statusAttributeException(t)
                                                    .create());
                                }
                            }
                        }
                        return null;
                    });
        } catch (RejectedExecutionException var17) {
            ctx.writeAndFlush(
                    ResponseMessage.build(msg)
                            .code(ResponseStatusCode.TOO_MANY_REQUESTS)
                            .statusMessage("Rate limiting")
                            .create());
        }
    }

    protected GremlinExecutor.LifeCycle createLifeCycle(
            Context ctx,
            Supplier<GremlinExecutor> gremlinExecutorSupplier,
            BindingSupplier bindingsSupplier,
            long jobId,
            String script,
            IrMeta irMeta) {
        final RequestMessage msg = ctx.getRequestMessage();
        final Settings settings = ctx.getSettings();
        final Map<String, Object> args = msg.getArgs();
        long seto =
                args.containsKey("evaluationTimeout")
                        ? ((Number) args.get("evaluationTimeout")).longValue()
                        : settings.getEvaluationTimeout();
        return GremlinExecutor.LifeCycle.build()
                .evaluationTimeoutOverride(seto)
                .beforeEval(
                        b -> {
                            try {
                                b.putAll(bindingsSupplier.get());
                                b.put("graph", graph);
                                b.put("g", g);
                            } catch (OpProcessorException ope) {
                                throw new RuntimeException(ope);
                            }
                        })
                .transformResult(
                        o -> {
                            if (o != null && o instanceof Traversal) {
                                applyStrategies((Traversal) o);
                            }
                            return o;
                        })
                .withResult(
                        o -> {
                            try {
                                if (o != null && o instanceof Traversal) {
                                    Traversal traversal = (Traversal) o;
                                    processTraversal(
                                            traversal,
                                            new GremlinResultProcessor(ctx, traversal),
                                            jobId,
                                            script,
                                            irMeta);
                                }
                            } catch (Exception e) {
                                throw new RuntimeException(e);
                            }
                        })
                .create();
    }

    // add script argument to print with ir plan
    protected void processTraversal(
            Traversal traversal,
            ResultProcessor resultProcessor,
            long jobId,
            String script,
            IrMeta irMeta)
            throws InvalidProtocolBufferException, IOException, RuntimeException {
        InterOpCollection opCollection = (new InterOpCollectionBuilder(traversal)).build();
        // fuse order with limit to topK
        InterOpCollection.applyStrategies(opCollection);
        // add sink operator
        InterOpCollection.process(opCollection);

        String jobName = "ir_plan_" + jobId;
        IrPlan irPlan = new IrPlan(irMeta, opCollection);
        // print script and jobName with ir plan
        logger.info(
                "gremlin query \"{}\", job conf name \"{}\", ir plan {}",
                script,
                jobName,
                irPlan.getPlanAsJson());
        byte[] physicalPlanBytes = irPlan.toPhysicalBytes(configs);
        irPlan.close();

        PegasusClient.JobRequest request = PegasusClient.JobRequest.parseFrom(physicalPlanBytes);
        PegasusClient.JobConfig jobConfig =
                PegasusClient.JobConfig.newBuilder()
                        .setJobId(jobId)
                        .setJobName(jobName)
                        .setWorkers(PegasusConfig.PEGASUS_WORKER_NUM.get(configs))
                        .setBatchSize(PegasusConfig.PEGASUS_BATCH_SIZE.get(configs))
                        .setMemoryLimit(PegasusConfig.PEGASUS_MEMORY_LIMIT.get(configs))
                        .setBatchCapacity(PegasusConfig.PEGASUS_OUTPUT_CAPACITY.get(configs))
                        .setTimeLimit(PegasusConfig.PEGASUS_TIMEOUT.get(configs))
                        .setAll(PegasusClient.Empty.newBuilder().build())
                        .build();
        request = request.toBuilder().setConf(jobConfig).build();
        this.rpcClient.submit(request, resultProcessor);
<<<<<<< HEAD
=======
    }

    protected void processRelNode(
            RelNode topNode,
            GraphOptCluster optCluster,
            ResultProcessor resultProcessor,
            long jobId,
            String script,
            IrMeta irMeta,
            Context ctx)
            throws Exception {
        try (LogicalPlan<Pointer, byte[]> logicalPlan =
                new LogicalPlanConverter<>(
                                new GraphRelShuttleWrapper(
                                        new RelToFfiConverter(irMeta.getSchema().isColumnId())),
                                new FfiLogicalPlan(optCluster, irMeta, getPlanHints(irMeta)))
                        .go(topNode)) {
            String jobName = "ir_plan_" + jobId;
            if (logicalPlan.isReturnEmpty()) {
                logger.info(
                        "gremlin query \"{}\", job conf name \"{}\", relNode plan\n {}",
                        script,
                        jobName,
                        topNode.explain());
                // return empty results to the client
                RequestMessage msg = ctx.getRequestMessage();
                ctx.writeAndFlush(
                        ResponseMessage.build(msg).code(ResponseStatusCode.NO_CONTENT).create());
            } else {
                byte[] physicalPlanBytes = logicalPlan.toPhysical();
                // print script and jobName with ir plan
                logger.info(
                        "gremlin query \"{}\", job conf name \"{}\", ir plan {}",
                        script,
                        jobName,
                        logicalPlan.explain());
                PegasusClient.JobRequest request =
                        PegasusClient.JobRequest.parseFrom(physicalPlanBytes);
                PegasusClient.JobConfig jobConfig =
                        PegasusClient.JobConfig.newBuilder()
                                .setJobId(jobId)
                                .setJobName(jobName)
                                .setWorkers(PegasusConfig.PEGASUS_WORKER_NUM.get(configs))
                                .setBatchSize(PegasusConfig.PEGASUS_BATCH_SIZE.get(configs))
                                .setMemoryLimit(PegasusConfig.PEGASUS_MEMORY_LIMIT.get(configs))
                                .setBatchCapacity(
                                        PegasusConfig.PEGASUS_OUTPUT_CAPACITY.get(configs))
                                .setTimeLimit(PegasusConfig.PEGASUS_TIMEOUT.get(configs))
                                .setAll(PegasusClient.Empty.newBuilder().build())
                                .build();
                request = request.toBuilder().setConf(jobConfig).build();
                this.rpcClient.submit(request, resultProcessor);
            }
        }
    }

    protected List<RelHint> getPlanHints(IrMeta irMeta) {
        int servers = PegasusConfig.PEGASUS_HOSTS.get(configs).split(",").length;
        int workers = PegasusConfig.PEGASUS_WORKER_NUM.get(configs);
        return ImmutableList.of(
                RelHint.builder("plan")
                        .hintOption("servers", String.valueOf(servers))
                        .hintOption("workers", String.valueOf(workers))
                        .hintOption("isColumnId", String.valueOf(irMeta.getSchema().isColumnId()))
                        .build());
>>>>>>> 8665f923
    }

    public static void applyStrategies(Traversal traversal) {
        TraversalStrategies traversalStrategies = traversal.asAdmin().getStrategies();
        Set<TraversalStrategy<?>> strategies =
                Utils.getFieldValue(
                        DefaultTraversalStrategies.class,
                        traversalStrategies,
                        "traversalStrategies");
        strategies.clear();
        strategies.add(ScanFusionStepStrategy.instance());
        strategies.add(RemoveUselessStepStrategy.instance());
        // fuse outE() + hasLabel(..)
        strategies.add(InlineFilterStrategy.instance());
        strategies.add(ExpandFusionStepStrategy.instance());
        traversal.asAdmin().applyStrategies();
    }

    @Override
    public void close() throws Exception {
        if (this.rpcClient != null) {
            this.rpcClient.shutdown();
        }
    }

    @Override
    public void close() throws Exception {
        if (this.rpcClient != null) {
            this.rpcClient.shutdown();
        }
    }
}<|MERGE_RESOLUTION|>--- conflicted
+++ resolved
@@ -87,24 +87,14 @@
     protected GraphTraversalSource g;
     protected Configs configs;
     protected PlannerConfig plannerConfig;
-<<<<<<< HEAD
-    protected RpcClient rpcClient;
-=======
     /**
      * todo: replace with {@link com.alibaba.graphscope.common.client.ExecutionClient} after unifying Gremlin into the Calcite stack
      */
     protected RpcClient rpcClient;
-
-    protected IrMetaFetcher irMetaFetcher;
->>>>>>> 8665f923
     protected IrMetaQueryCallback metaQueryCallback;
 
     public IrStandardOpProcessor(
             Configs configs,
-<<<<<<< HEAD
-=======
-            IrMetaFetcher irMetaFetcher,
->>>>>>> 8665f923
             ChannelFetcher fetcher,
             IrMetaQueryCallback metaQueryCallback,
             Graph graph,
@@ -113,15 +103,9 @@
         this.g = g;
         this.configs = configs;
         this.plannerConfig = PlannerConfig.create(this.configs);
-<<<<<<< HEAD
         this.rpcClient =
                 new RpcClient(
                         PegasusConfig.PEGASUS_GRPC_TIMEOUT.get(this.configs), fetcher.fetch());
-=======
-        this.irMetaFetcher = irMetaFetcher;
-        this.rpcClient =
-                new RpcClient(PegasusConfig.PEGASUS_GRPC_TIMEOUT.get(configs), fetcher.fetch());
->>>>>>> 8665f923
         this.metaQueryCallback = metaQueryCallback;
     }
 
@@ -358,74 +342,6 @@
                         .build();
         request = request.toBuilder().setConf(jobConfig).build();
         this.rpcClient.submit(request, resultProcessor);
-<<<<<<< HEAD
-=======
-    }
-
-    protected void processRelNode(
-            RelNode topNode,
-            GraphOptCluster optCluster,
-            ResultProcessor resultProcessor,
-            long jobId,
-            String script,
-            IrMeta irMeta,
-            Context ctx)
-            throws Exception {
-        try (LogicalPlan<Pointer, byte[]> logicalPlan =
-                new LogicalPlanConverter<>(
-                                new GraphRelShuttleWrapper(
-                                        new RelToFfiConverter(irMeta.getSchema().isColumnId())),
-                                new FfiLogicalPlan(optCluster, irMeta, getPlanHints(irMeta)))
-                        .go(topNode)) {
-            String jobName = "ir_plan_" + jobId;
-            if (logicalPlan.isReturnEmpty()) {
-                logger.info(
-                        "gremlin query \"{}\", job conf name \"{}\", relNode plan\n {}",
-                        script,
-                        jobName,
-                        topNode.explain());
-                // return empty results to the client
-                RequestMessage msg = ctx.getRequestMessage();
-                ctx.writeAndFlush(
-                        ResponseMessage.build(msg).code(ResponseStatusCode.NO_CONTENT).create());
-            } else {
-                byte[] physicalPlanBytes = logicalPlan.toPhysical();
-                // print script and jobName with ir plan
-                logger.info(
-                        "gremlin query \"{}\", job conf name \"{}\", ir plan {}",
-                        script,
-                        jobName,
-                        logicalPlan.explain());
-                PegasusClient.JobRequest request =
-                        PegasusClient.JobRequest.parseFrom(physicalPlanBytes);
-                PegasusClient.JobConfig jobConfig =
-                        PegasusClient.JobConfig.newBuilder()
-                                .setJobId(jobId)
-                                .setJobName(jobName)
-                                .setWorkers(PegasusConfig.PEGASUS_WORKER_NUM.get(configs))
-                                .setBatchSize(PegasusConfig.PEGASUS_BATCH_SIZE.get(configs))
-                                .setMemoryLimit(PegasusConfig.PEGASUS_MEMORY_LIMIT.get(configs))
-                                .setBatchCapacity(
-                                        PegasusConfig.PEGASUS_OUTPUT_CAPACITY.get(configs))
-                                .setTimeLimit(PegasusConfig.PEGASUS_TIMEOUT.get(configs))
-                                .setAll(PegasusClient.Empty.newBuilder().build())
-                                .build();
-                request = request.toBuilder().setConf(jobConfig).build();
-                this.rpcClient.submit(request, resultProcessor);
-            }
-        }
-    }
-
-    protected List<RelHint> getPlanHints(IrMeta irMeta) {
-        int servers = PegasusConfig.PEGASUS_HOSTS.get(configs).split(",").length;
-        int workers = PegasusConfig.PEGASUS_WORKER_NUM.get(configs);
-        return ImmutableList.of(
-                RelHint.builder("plan")
-                        .hintOption("servers", String.valueOf(servers))
-                        .hintOption("workers", String.valueOf(workers))
-                        .hintOption("isColumnId", String.valueOf(irMeta.getSchema().isColumnId()))
-                        .build());
->>>>>>> 8665f923
     }
 
     public static void applyStrategies(Traversal traversal) {
@@ -450,11 +366,4 @@
             this.rpcClient.shutdown();
         }
     }
-
-    @Override
-    public void close() throws Exception {
-        if (this.rpcClient != null) {
-            this.rpcClient.shutdown();
-        }
-    }
 }