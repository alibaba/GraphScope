/*
 * Copyright 2020 Alibaba Group Holding Limited.
 *
 * Licensed under the Apache License, Version 2.0 (the "License");
 * you may not use this file except in compliance with the License.
 * You may obtain a copy of the License at
 *
 * http://www.apache.org/licenses/LICENSE-2.0
 *
 * Unless required by applicable law or agreed to in writing, software
 * distributed under the License is distributed on an "AS IS" BASIS,
 * WITHOUT WARRANTIES OR CONDITIONS OF ANY KIND, either express or implied.
 * See the License for the specific language governing permissions and
 * limitations under the License.
 */

package com.alibaba.graphscope.common.ir.rel.graph.match;

import com.google.common.collect.ImmutableList;

import org.apache.calcite.plan.GraphOptCluster;
import org.apache.calcite.plan.RelOptUtil;
import org.apache.calcite.rel.RelNode;
import org.apache.calcite.rel.RelWriter;
import org.apache.calcite.rel.hint.RelHint;
import org.apache.calcite.rel.type.RelDataType;
import org.apache.calcite.rel.type.RelDataTypeField;
import org.apache.calcite.rel.type.RelRecordType;
import org.apache.calcite.rel.type.StructKind;
import org.apache.commons.lang3.ObjectUtils;
import org.checkerframework.checker.nullness.qual.Nullable;

import java.util.*;
import java.util.stream.Collectors;

public class GraphLogicalMultiMatch extends AbstractLogicalMatch {
    // sentences should >= 2
    private List<RelNode> sentences;

    protected GraphLogicalMultiMatch(
            GraphOptCluster cluster,
            @Nullable List<RelHint> hints,
            @Nullable RelNode input,
            RelNode firstSentence,
            List<RelNode> otherSentences) {
        super(cluster, hints, input);
        ImmutableList.Builder<RelNode> builder = ImmutableList.builder();
        this.sentences =
                builder.add(Objects.requireNonNull(firstSentence))
                        .addAll(ObjectUtils.requireNonEmpty(otherSentences))
                        .build();
    }

    public static GraphLogicalMultiMatch create(
            GraphOptCluster cluster,
            @Nullable List<RelHint> hints,
            RelNode input,
            RelNode firstSentence,
            List<RelNode> otherSentences) {
        return new GraphLogicalMultiMatch(cluster, hints, input, firstSentence, otherSentences);
    }

    @Override
    public RelWriter explainTerms(RelWriter pw) {
        Map<String, String> strMap = new HashMap<>();
        for (int i = 0; i < sentences.size(); ++i) {
            strMap.put(
                    String.format("s%d", i),
                    String.format("[%s]", RelOptUtil.toString(sentences.get(i))));
        }
        return super.explainTerms(pw).itemIf("sentences", strMap, !ObjectUtils.isEmpty(strMap));
    }

    @Override
    public RelDataType deriveRowType() {
        List<RelDataTypeField> fields = new ArrayList<>();
        for (RelNode node : sentences) {
            addFields(fields, node.getRowType());
            while (ObjectUtils.isNotEmpty(node.getInputs())) {
                node = node.getInput(0);
                addFields(fields, node.getRowType());
            }
        }
        List<RelDataTypeField> dedup = fields.stream().distinct().collect(Collectors.toList());
        return new RelRecordType(StructKind.FULLY_QUALIFIED, dedup);
    }

    public List<RelNode> getSentences() {
<<<<<<< HEAD
        return sentences;
=======
        return Collections.unmodifiableList(sentences);
>>>>>>> 5bb5d842
    }
}<|MERGE_RESOLUTION|>--- conflicted
+++ resolved
@@ -86,10 +86,6 @@
     }
 
     public List<RelNode> getSentences() {
-<<<<<<< HEAD
-        return sentences;
-=======
         return Collections.unmodifiableList(sentences);
->>>>>>> 5bb5d842
     }
 }