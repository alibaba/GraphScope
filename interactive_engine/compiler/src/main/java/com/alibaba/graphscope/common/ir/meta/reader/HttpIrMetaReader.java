--- conflicted
+++ resolved
@@ -145,21 +145,13 @@
         JsonNode rootNode = mapper.readTree(metaInJson);
         Map<String, Object> rootMap = mapper.convertValue(rootNode, Map.class);
         if (rootMap.containsKey("graph")) {
-<<<<<<< HEAD
-=======
             // Parse the response if in the 'graph' field of the response
->>>>>>> 64f122bd
             Map metaMap = (Map) rootMap.get("graph");
             GraphId graphId = new GraphId(metaMap.get("id"));
             Yaml yaml = new Yaml();
             return Pair.with(graphId, yaml.dump(metaMap));
-<<<<<<< HEAD
-        }
-        else {
-=======
         } else {
             // Parser the response if the response is the root
->>>>>>> 64f122bd
             GraphId graphId = new GraphId(rootMap.get("id"));
             Yaml yaml = new Yaml();
             return Pair.with(graphId, yaml.dump(rootMap));
