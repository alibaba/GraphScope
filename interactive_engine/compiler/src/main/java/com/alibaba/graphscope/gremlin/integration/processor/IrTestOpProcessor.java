/*
 * Copyright 2020 Alibaba Group Holding Limited.
 *
 * Licensed under the Apache License, Version 2.0 (the "License");
 * you may not use this file except in compliance with the License.
 * You may obtain a copy of the License at
 *
 * http://www.apache.org/licenses/LICENSE-2.0
 *
 * Unless required by applicable law or agreed to in writing, software
 * distributed under the License is distributed on an "AS IS" BASIS,
 * WITHOUT WARRANTIES OR CONDITIONS OF ANY KIND, either express or implied.
 * See the License for the specific language governing permissions and
 * limitations under the License.
 */

package com.alibaba.graphscope.gremlin.integration.processor;

import com.alibaba.graphscope.common.client.channel.ChannelFetcher;
import com.alibaba.graphscope.common.config.Configs;
import com.alibaba.graphscope.common.config.QueryTimeoutConfig;
import com.alibaba.graphscope.common.ir.tools.GraphPlanner;
import com.alibaba.graphscope.common.manager.IrMetaQueryCallback;
import com.alibaba.graphscope.common.store.IrMeta;
import com.alibaba.graphscope.gremlin.integration.result.GraphProperties;
import com.alibaba.graphscope.gremlin.integration.result.GremlinTestResultProcessor;
import com.alibaba.graphscope.gremlin.plugin.QueryStatusCallback;
import com.alibaba.graphscope.gremlin.plugin.processor.IrStandardOpProcessor;
import com.alibaba.graphscope.gremlin.plugin.script.AntlrGremlinScriptEngine;
import org.apache.tinkerpop.gremlin.driver.Tokens;
import org.apache.tinkerpop.gremlin.driver.message.RequestMessage;
import org.apache.tinkerpop.gremlin.driver.message.ResponseMessage;
import org.apache.tinkerpop.gremlin.driver.message.ResponseStatusCode;
import org.apache.tinkerpop.gremlin.process.traversal.Bytecode;
import org.apache.tinkerpop.gremlin.process.traversal.Traversal;
import org.apache.tinkerpop.gremlin.process.traversal.dsl.graph.GraphTraversalSource;
import org.apache.tinkerpop.gremlin.process.traversal.translator.GroovyTranslator;
import org.apache.tinkerpop.gremlin.server.Context;
import org.apache.tinkerpop.gremlin.server.op.traversal.TraversalOpProcessor;
import org.apache.tinkerpop.gremlin.structure.Graph;
import org.apache.tinkerpop.gremlin.util.function.ThrowingConsumer;
import org.slf4j.Logger;
import org.slf4j.LoggerFactory;

import javax.script.Bindings;
import javax.script.ScriptContext;
import javax.script.SimpleBindings;
import javax.script.SimpleScriptContext;
import java.util.Arrays;
import java.util.List;

public class IrTestOpProcessor extends IrStandardOpProcessor {
    private static final Logger logger = LoggerFactory.getLogger(TraversalOpProcessor.class);
    private AntlrGremlinScriptEngine scriptEngine;
    private ScriptContext context;
    private GraphProperties testGraph;

    public IrTestOpProcessor(
            Configs configs,
            GraphPlanner graphPlanner,
            ChannelFetcher fetcher,
            IrMetaQueryCallback metaQueryCallback,
            Graph graph,
            GraphTraversalSource g,
            GraphProperties testGraph) {
        super(configs, graphPlanner, fetcher, metaQueryCallback, graph, g);
        this.context = new SimpleScriptContext();
        Bindings globalBindings = new SimpleBindings();
        globalBindings.put("g", g);
        this.context.setBindings(globalBindings, ScriptContext.ENGINE_SCOPE);
        this.scriptEngine = new AntlrGremlinScriptEngine();
        this.testGraph = testGraph;
    }

    @Override
    public String getName() {
        return "traversal";
    }

    @Override
    public ThrowingConsumer<Context> select(Context ctx) {
        final RequestMessage message = ctx.getRequestMessage();
        final ThrowingConsumer<Context> op;
        logger.debug("tokens ops is {}", message.getOp());
        switch (message.getOp()) {
            case Tokens.OPS_BYTECODE:
                op =
                        (context -> {
                            Bytecode byteCode =
                                    (Bytecode) message.getArgs().get(Tokens.ARGS_GREMLIN);
                            String script = getScript(byteCode);
                            Traversal traversal =
                                    (Traversal) scriptEngine.eval(script, this.context);
                            applyStrategies(traversal);
<<<<<<< HEAD

                            long jobId = graphPlanner.getIdGenerator().getAndIncrement();
=======
                            long jobId = JOB_ID_COUNTER.incrementAndGet();
>>>>>>> 41ee79ad
                            IrMeta irMeta = metaQueryCallback.beforeExec();
                            QueryStatusCallback statusCallback =
                                    createQueryStatusCallback(script, jobId);
                            processTraversal(
                                    traversal,
                                    new GremlinTestResultProcessor(
                                            ctx,
                                            traversal,
                                            statusCallback,
                                            testGraph,
                                            this.configs),
                                    irMeta,
                                    new QueryTimeoutConfig(ctx.getRequestTimeout()),
                                    statusCallback.getQueryLogger());
                            metaQueryCallback.afterExec(irMeta);
                        });
                return op;
            default:
                RequestMessage msg = ctx.getRequestMessage();
                String errorMsg = message.getOp() + " is unsupported";
                ctx.writeAndFlush(
                        ResponseMessage.build(msg)
                                .code(ResponseStatusCode.SERVER_ERROR_EVALUATION)
                                .statusMessage(errorMsg)
                                .create());
                return null;
        }
    }

    private String getScript(Bytecode byteCode) {
        String script = GroovyTranslator.of("g").translate(byteCode).getScript();
        // remove type cast from original script, g.V().has("age",P.gt((int) 30))
        List<String> typeCastStrs =
                Arrays.asList("\\(int\\)", "\\(long\\)", "\\(double\\)", "\\(boolean\\)");
        for (String type : typeCastStrs) {
            script = script.replaceAll(type, "");
        }
        return script;
    }
}<|MERGE_RESOLUTION|>--- conflicted
+++ resolved
@@ -27,6 +27,7 @@
 import com.alibaba.graphscope.gremlin.plugin.QueryStatusCallback;
 import com.alibaba.graphscope.gremlin.plugin.processor.IrStandardOpProcessor;
 import com.alibaba.graphscope.gremlin.plugin.script.AntlrGremlinScriptEngine;
+
 import org.apache.tinkerpop.gremlin.driver.Tokens;
 import org.apache.tinkerpop.gremlin.driver.message.RequestMessage;
 import org.apache.tinkerpop.gremlin.driver.message.ResponseMessage;
@@ -42,12 +43,13 @@
 import org.slf4j.Logger;
 import org.slf4j.LoggerFactory;
 
+import java.util.Arrays;
+import java.util.List;
+
 import javax.script.Bindings;
 import javax.script.ScriptContext;
 import javax.script.SimpleBindings;
 import javax.script.SimpleScriptContext;
-import java.util.Arrays;
-import java.util.List;
 
 public class IrTestOpProcessor extends IrStandardOpProcessor {
     private static final Logger logger = LoggerFactory.getLogger(TraversalOpProcessor.class);
@@ -92,12 +94,8 @@
                             Traversal traversal =
                                     (Traversal) scriptEngine.eval(script, this.context);
                             applyStrategies(traversal);
-<<<<<<< HEAD
 
                             long jobId = graphPlanner.getIdGenerator().getAndIncrement();
-=======
-                            long jobId = JOB_ID_COUNTER.incrementAndGet();
->>>>>>> 41ee79ad
                             IrMeta irMeta = metaQueryCallback.beforeExec();
                             QueryStatusCallback statusCallback =
                                     createQueryStatusCallback(script, jobId);
