/*
 * Copyright 2020 Alibaba Group Holding Limited.
 *
 * Licensed under the Apache License, Version 2.0 (the "License");
 * you may not use this file except in compliance with the License.
 * You may obtain a copy of the License at
 *
 * http://www.apache.org/licenses/LICENSE-2.0
 *
 * Unless required by applicable law or agreed to in writing, software
 * distributed under the License is distributed on an "AS IS" BASIS,
 * WITHOUT WARRANTIES OR CONDITIONS OF ANY KIND, either express or implied.
 * See the License for the specific language governing permissions and
 * limitations under the License.
 */

package com.alibaba.graphscope.gremlin.integration.processor;

import com.alibaba.graphscope.common.client.ExecutionClient;
import com.alibaba.graphscope.common.client.channel.ChannelFetcher;
import com.alibaba.graphscope.common.client.type.ExecutionRequest;
import com.alibaba.graphscope.common.config.Configs;
import com.alibaba.graphscope.common.config.FrontendConfig;
import com.alibaba.graphscope.common.config.QueryTimeoutConfig;
import com.alibaba.graphscope.common.ir.tools.GraphPlanner;
import com.alibaba.graphscope.common.ir.tools.QueryCache;
import com.alibaba.graphscope.common.ir.tools.QueryIdGenerator;
import com.alibaba.graphscope.common.manager.IrMetaQueryCallback;
import com.alibaba.graphscope.common.store.IrMeta;
import com.alibaba.graphscope.gaia.proto.IrResult;
import com.alibaba.graphscope.gremlin.integration.result.GraphProperties;
import com.alibaba.graphscope.gremlin.integration.resultx.GremlinTestRecordParser;
import com.alibaba.graphscope.gremlin.integration.resultx.GremlinTestResultProcessor;
import com.alibaba.graphscope.gremlin.plugin.QueryStatusCallback;
import com.alibaba.graphscope.gremlin.plugin.processor.IrStandardOpProcessor;
import com.alibaba.graphscope.gremlin.plugin.script.AntlrGremlinScriptEngine;
import com.alibaba.graphscope.gremlin.plugin.script.AntlrGremlinScriptEngineFactory;
import com.alibaba.graphscope.gremlin.plugin.script.GremlinCalciteScriptEngineFactory;
import com.alibaba.graphscope.gremlin.resultx.ResultSchema;

import org.apache.tinkerpop.gremlin.driver.Tokens;
import org.apache.tinkerpop.gremlin.driver.message.RequestMessage;
import org.apache.tinkerpop.gremlin.driver.message.ResponseMessage;
import org.apache.tinkerpop.gremlin.driver.message.ResponseStatusCode;
import org.apache.tinkerpop.gremlin.process.traversal.Bytecode;
import org.apache.tinkerpop.gremlin.process.traversal.Traversal;
import org.apache.tinkerpop.gremlin.process.traversal.dsl.graph.GraphTraversalSource;
import org.apache.tinkerpop.gremlin.process.traversal.translator.GroovyTranslator;
import org.apache.tinkerpop.gremlin.server.Context;
import org.apache.tinkerpop.gremlin.server.op.traversal.TraversalOpProcessor;
import org.apache.tinkerpop.gremlin.structure.Graph;
import org.apache.tinkerpop.gremlin.util.function.ThrowingConsumer;
import org.slf4j.Logger;
import org.slf4j.LoggerFactory;

import java.util.Arrays;
import java.util.List;

import javax.script.Bindings;
import javax.script.ScriptContext;
import javax.script.SimpleBindings;
import javax.script.SimpleScriptContext;

public class IrTestOpProcessor extends IrStandardOpProcessor {
    private static final Logger logger = LoggerFactory.getLogger(TraversalOpProcessor.class);
    private AntlrGremlinScriptEngine scriptEngine;
    private ScriptContext context;
    private GraphProperties testGraph;

    public IrTestOpProcessor(
            Configs configs,
            QueryIdGenerator idGenerator,
            QueryCache queryCache,
            ExecutionClient executionClient,
            ChannelFetcher fetcher,
            IrMetaQueryCallback metaQueryCallback,
            Graph graph,
            GraphTraversalSource g,
            GraphProperties testGraph) {
        super(
                configs,
                idGenerator,
                queryCache,
                executionClient,
                fetcher,
                metaQueryCallback,
                graph,
                g);
        this.context = new SimpleScriptContext();
        Bindings globalBindings = new SimpleBindings();
        globalBindings.put("g", g);
        this.context.setBindings(globalBindings, ScriptContext.ENGINE_SCOPE);
        this.scriptEngine = new AntlrGremlinScriptEngine();
        this.testGraph = testGraph;
    }

    @Override
    public String getName() {
        return "traversal";
    }

    @Override
    public ThrowingConsumer<Context> select(Context ctx) {
        final RequestMessage message = ctx.getRequestMessage();
        final ThrowingConsumer<Context> op;
        logger.debug("tokens ops is {}", message.getOp());
        switch (message.getOp()) {
            case Tokens.OPS_BYTECODE:
                op =
                        (context -> {
                            Bytecode byteCode =
                                    (Bytecode) message.getArgs().get(Tokens.ARGS_GREMLIN);
                            String language =
                                    FrontendConfig.GREMLIN_SCRIPT_LANGUAGE_NAME.get(configs);
                            // hack ways to remove quote in expr, so we can use ANTLR to perform
                            // syntax checking
                            boolean removeQuoteInExpr =
                                    language.equals(GremlinCalciteScriptEngineFactory.LANGUAGE_NAME)
                                            ? true
                                            : false;
                            String script = getScript(byteCode, removeQuoteInExpr);
                            long queryId = idGenerator.generateId();
                            String queryName = idGenerator.generateName(queryId);
                            IrMeta irMeta = metaQueryCallback.beforeExec();
                            QueryStatusCallback statusCallback =
                                    createQueryStatusCallback(script, queryId);
                            QueryTimeoutConfig timeoutConfig =
                                    new QueryTimeoutConfig(
                                            FrontendConfig.QUERY_EXECUTION_TIMEOUT_MS.get(configs));
                            switch (language) {
                                case AntlrGremlinScriptEngineFactory.LANGUAGE_NAME:
                                    Traversal traversal =
                                            (Traversal) scriptEngine.eval(script, this.context);
                                    applyStrategies(traversal);
                                    processTraversal(
                                            traversal,
                                            new com.alibaba.graphscope.gremlin.integration.result
                                                    .GremlinTestResultProcessor(
                                                    configs,
                                                    ctx,
                                                    traversal,
                                                    statusCallback,
                                                    testGraph,
                                                    timeoutConfig),
                                            irMeta,
                                            new QueryTimeoutConfig(ctx.getRequestTimeout()),
                                            statusCallback.getQueryLogger());
                                    break;
                                case GremlinCalciteScriptEngineFactory.LANGUAGE_NAME:
                                    QueryCache.Value value =
                                            queryCache.get(queryCache.createKey(script, irMeta));
                                    GraphPlanner.Summary summary = value.summary;
                                    ResultSchema resultSchema =
                                            new ResultSchema(summary.getLogicalPlan());
                                    GremlinTestResultProcessor listener =
                                            new GremlinTestResultProcessor(
                                                    configs,
                                                    ctx,
                                                    new GremlinTestRecordParser(
                                                            resultSchema,
                                                            testGraph.getProperties(configs)),
                                                    resultSchema,
                                                    statusCallback,
                                                    timeoutConfig);
                                    if (value.result != null && value.result.isCompleted) {
                                        List<IrResult.Results> records = value.result.records;
                                        records.forEach(k -> listener.onNext(k.getRecord()));
                                        listener.onCompleted();
                                    } else {
                                        executionClient.submit(
                                                new ExecutionRequest(
                                                        queryId,
                                                        queryName,
                                                        summary.getLogicalPlan(),
                                                        summary.getPhysicalPlan()),
                                                listener,
                                                timeoutConfig);
                                    }
<<<<<<< HEAD
=======
                                    // request results from remote engine in a blocking way
>>>>>>> 2ebe3515
                                    listener.request();
                                    break;
                                default:
                                    throw new IllegalArgumentException(
                                            "invalid script language name: " + language);
                            }
                            metaQueryCallback.afterExec(irMeta);
                        });
                return op;
            default:
                RequestMessage msg = ctx.getRequestMessage();
                String errorMsg = message.getOp() + " is unsupported";
                ctx.writeAndFlush(
                        ResponseMessage.build(msg)
                                .code(ResponseStatusCode.SERVER_ERROR_EVALUATION)
                                .statusMessage(errorMsg)
                                .create());
                return null;
        }
    }

    private String getScript(Bytecode byteCode, boolean removeQuoteInExpr) {
        String script = GroovyTranslator.of("g").translate(byteCode).getScript();
        // remove type cast from original script, g.V().has("age",P.gt((int) 30))
        List<String> typeCastStrs =
                Arrays.asList("\\(int\\)", "\\(long\\)", "\\(double\\)", "\\(boolean\\)");
        for (String type : typeCastStrs) {
            script = script.replaceAll(type, "");
        }
        if (removeQuoteInExpr) {
            String exprPattern = "expr(";
            int exprIdx = script.indexOf(exprPattern);
            if (exprIdx < 0) {
                return script;
            }
            int i;
            for (i = exprIdx + exprPattern.length();
                    i < script.length() && !isQuote(script.charAt(i));
                    ++i)
                ;
            if (i == script.length()) {
                return script;
            }
            int leftQuoteIdx = i;
            int leftBraceCnt = 1;
            for (; i < script.length() && leftBraceCnt != 0; ++i) {
                if (script.charAt(i) == '(') {
                    ++leftBraceCnt;
                } else if (script.charAt(i) == ')') {
                    --leftBraceCnt;
                }
            }
            if (i == script.length()) {
                return script;
            }
            while (i > leftQuoteIdx && !isQuote(script.charAt(i))) {
                --i;
            }
            if (i == leftQuoteIdx) {
                return script;
            }
            int rightQuoteIdx = i;
            script =
                    script.substring(0, leftQuoteIdx)
                            + script.substring(leftQuoteIdx + 1, rightQuoteIdx)
                            + script.substring(rightQuoteIdx + 1);
        }
        return script;
    }

    private boolean isQuote(char ch) {
        return ch == '\'' || ch == '\"';
    }
}<|MERGE_RESOLUTION|>--- conflicted
+++ resolved
@@ -176,10 +176,7 @@
                                                 listener,
                                                 timeoutConfig);
                                     }
-<<<<<<< HEAD
-=======
                                     // request results from remote engine in a blocking way
->>>>>>> 2ebe3515
                                     listener.request();
                                     break;
                                 default:
