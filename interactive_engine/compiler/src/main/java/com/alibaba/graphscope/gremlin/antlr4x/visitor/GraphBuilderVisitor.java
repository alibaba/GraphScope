/*
 * Copyright 2020 Alibaba Group Holding Limited.
 *
 * Licensed under the Apache License, Version 2.0 (the "License");
 * you may not use this file except in compliance with the License.
 * You may obtain a copy of the License at
 *
 * http://www.apache.org/licenses/LICENSE-2.0
 *
 * Unless required by applicable law or agreed to in writing, software
 * distributed under the License is distributed on an "AS IS" BASIS,
 * WITHOUT WARRANTIES OR CONDITIONS OF ANY KIND, either express or implied.
 * See the License for the specific language governing permissions and
 * limitations under the License.
 */

package com.alibaba.graphscope.gremlin.antlr4x.visitor;

import com.alibaba.graphscope.common.antlr4.ExprUniqueAliasInfer;
import com.alibaba.graphscope.common.antlr4.ExprVisitorResult;
import com.alibaba.graphscope.common.ir.rel.GraphLogicalProject;
import com.alibaba.graphscope.common.ir.rel.graph.GraphLogicalExpand;
import com.alibaba.graphscope.common.ir.rel.graph.GraphLogicalPathExpand;
import com.alibaba.graphscope.common.ir.rel.type.group.GraphAggCall;
import com.alibaba.graphscope.common.ir.rex.RexGraphVariable;
import com.alibaba.graphscope.common.ir.rex.RexTmpVariableConverter;
import com.alibaba.graphscope.common.ir.tools.AliasInference;
import com.alibaba.graphscope.common.ir.tools.GraphBuilder;
import com.alibaba.graphscope.common.ir.tools.GraphStdOperatorTable;
import com.alibaba.graphscope.common.ir.tools.config.*;
import com.alibaba.graphscope.common.ir.type.GraphProperty;
import com.alibaba.graphscope.common.ir.type.GraphSchemaType;
import com.alibaba.graphscope.grammar.GremlinGSBaseVisitor;
import com.alibaba.graphscope.grammar.GremlinGSParser;
import com.alibaba.graphscope.gremlin.antlr4.TraversalEnumParser;
import com.alibaba.graphscope.gremlin.exception.InvalidGremlinScriptException;
import com.alibaba.graphscope.gremlin.exception.UnsupportedEvalException;
import com.google.common.base.Preconditions;
import com.google.common.collect.ImmutableList;
import com.google.common.collect.Lists;
import com.google.common.collect.Maps;

import org.apache.calcite.rel.RelNode;
import org.apache.calcite.rel.core.Aggregate;
import org.apache.calcite.rel.core.Project;
import org.apache.calcite.rel.type.RelDataType;
import org.apache.calcite.rel.type.RelDataTypeField;
import org.apache.calcite.rex.RexNode;
import org.apache.calcite.tools.RelBuilder;
import org.apache.tinkerpop.gremlin.process.traversal.Order;
import org.apache.tinkerpop.gremlin.structure.Column;
import org.apache.tinkerpop.gremlin.structure.T;
import org.checkerframework.checker.nullness.qual.Nullable;
import org.javatuples.Pair;

import java.util.List;
import java.util.Map;
import java.util.Objects;
import java.util.stream.Collectors;
import java.util.stream.Stream;

public class GraphBuilderVisitor extends GremlinGSBaseVisitor<GraphBuilder> {
    private final GraphBuilder builder;
    private final ExprUniqueAliasInfer aliasInfer;

    public GraphBuilderVisitor(GraphBuilder builder) {
        this(builder, new ExprUniqueAliasInfer());
    }

    public GraphBuilderVisitor(GraphBuilder builder, ExprUniqueAliasInfer aliasInfer) {
        this.builder = Objects.requireNonNull(builder);
        this.aliasInfer = Objects.requireNonNull(aliasInfer);
    }

    @Override
    public GraphBuilder visitQuery(GremlinGSParser.QueryContext ctx) {
        super.visitQuery(ctx);
        // append tail project to indicate the columns to be output
        return appendTailProject();
    }

    @Override
    public GraphBuilder visitTraversalSourceSpawnMethod_V(
            GremlinGSParser.TraversalSourceSpawnMethod_VContext ctx) {
        builder.source(new SourceConfig(GraphOpt.Source.VERTEX, new LabelConfig(true)));
        List<Number> ids =
                new LiteralList(ctx.oC_ListLiteral(), ctx.oC_Expression()).toList(Number.class);
        if (ids.size() == 1) {
            return builder.filter(
                    builder.call(
                            GraphStdOperatorTable.EQUALS,
                            builder.variable(null, GraphProperty.ID_KEY),
                            builder.literal(ids.get(0))));
        } else if (ids.size() > 1) {
            return builder.filter(
                    builder.getRexBuilder()
                            .makeIn(
                                    builder.variable(null, GraphProperty.ID_KEY),
                                    ids.stream()
                                            .map(k -> builder.literal(k))
                                            .collect(Collectors.toList())));
        }
        return builder;
    }

    @Override
    public GraphBuilder visitTraversalSourceSpawnMethod_E(
            GremlinGSParser.TraversalSourceSpawnMethod_EContext ctx) {
        builder.source(new SourceConfig(GraphOpt.Source.EDGE, new LabelConfig(true)));
        List<Number> ids =
                new LiteralList(ctx.oC_ListLiteral(), ctx.oC_Expression()).toList(Number.class);
        if (ids.size() == 1) {
            return builder.filter(
                    builder.call(
                            GraphStdOperatorTable.EQUALS,
                            builder.variable(null, GraphProperty.ID_KEY),
                            builder.literal(ids.get(0))));
        } else if (ids.size() > 1) {
            return builder.filter(
                    builder.getRexBuilder()
                            .makeIn(
                                    builder.variable(null, GraphProperty.ID_KEY),
                                    ids.stream()
                                            .map(k -> builder.literal(k))
                                            .collect(Collectors.toList())));
        }
        return builder;
    }

    @Override
    public GraphBuilder visitTraversalMethod_hasLabel(
            GremlinGSParser.TraversalMethod_hasLabelContext ctx) {
        List<String> labels =
                new LiteralList(ctx.oC_ListLiteral(), ctx.oC_Expression()).toList(String.class);
        Preconditions.checkArgument(
                !labels.isEmpty(), "there should be at least one label parameter in `hasLabel`");
        if (labels.size() == 1) {
            return builder.filter(
                    builder.call(
                            GraphStdOperatorTable.EQUALS,
                            builder.variable(null, GraphProperty.LABEL_KEY),
                            builder.literal(labels.get(0))));
        } else {
            RexNode labelFilters =
                    builder.getRexBuilder()
                            .makeIn(
                                    builder.variable(null, GraphProperty.LABEL_KEY),
                                    labels.stream()
                                            .map(k -> builder.literal(k))
                                            .collect(Collectors.toList()));
            return builder.filter(labelFilters);
        }
    }

    @Override
    public GraphBuilder visitTraversalMethod_hasId(
            GremlinGSParser.TraversalMethod_hasIdContext ctx) {
        List<Number> ids =
                new LiteralList(ctx.oC_ListLiteral(), ctx.oC_Expression()).toList(Number.class);
        Preconditions.checkArgument(
                !ids.isEmpty(), "there should be at least one id parameter in `hasId`");
        if (ids.size() == 1) {
            return builder.filter(
                    builder.call(
                            GraphStdOperatorTable.EQUALS,
                            builder.variable(null, GraphProperty.ID_KEY),
                            builder.literal(ids.get(0))));
        } else {
            RexNode idFilters =
                    builder.getRexBuilder()
                            .makeIn(
                                    builder.variable(null, GraphProperty.ID_KEY),
                                    ids.stream()
                                            .map(k -> builder.literal(k))
                                            .collect(Collectors.toList()));
            return builder.filter(idFilters);
        }
    }

    @Override
    public GraphBuilder visitTraversalMethod_has(GremlinGSParser.TraversalMethod_hasContext ctx) {
        String notice =
                "supported pattern is [has('key', 'value')] or [has('key', P)] or [has('label',"
                        + " 'key', 'value')] or [has('label', 'key', P)]";
        int childCount = ctx.getChildCount();
        if (childCount == 6 && ctx.oC_Literal() != null) { // g.V().has("name", "marko")
            String propertyKey = (String) LiteralVisitor.INSTANCE.visit(ctx.StringLiteral(0));
            Object propertyValue = LiteralVisitor.INSTANCE.visit(ctx.oC_Literal());
            return builder.filter(
                    builder.call(
                            GraphStdOperatorTable.EQUALS,
                            builder.variable(null, propertyKey),
                            builder.literal(propertyValue)));
        } else if (childCount == 6
                && ctx.traversalPredicate() != null) { // g.V().has("name", P.eq("marko"))
            String propertyKey = (String) LiteralVisitor.INSTANCE.visit(ctx.StringLiteral(0));
            ExpressionVisitor exprVisitor =
                    new ExpressionVisitor(this.builder, builder.variable(null, propertyKey));
            return builder.filter(exprVisitor.visitTraversalPredicate(ctx.traversalPredicate()));
        } else if (childCount == 8
                && ctx.oC_Literal() != null) { // g.V().has("person", "name", "marko")
            String labelValue = (String) LiteralVisitor.INSTANCE.visit(ctx.StringLiteral(0));
            String propertyKey = (String) LiteralVisitor.INSTANCE.visit(ctx.StringLiteral(1));
            Object propertyValue = LiteralVisitor.INSTANCE.visit(ctx.oC_Literal());
            return builder.filter(
                    builder.call(
                            GraphStdOperatorTable.AND,
                            builder.call(
                                    GraphStdOperatorTable.EQUALS,
                                    builder.variable(null, GraphProperty.LABEL_KEY),
                                    builder.literal(labelValue)),
                            builder.call(
                                    GraphStdOperatorTable.EQUALS,
                                    builder.variable(null, propertyKey),
                                    builder.literal(propertyValue))));
        } else if (childCount == 8
                && ctx.traversalPredicate() != null) { // g.V().has("person", "name", P.eq("marko"))
            String labelValue = (String) LiteralVisitor.INSTANCE.visit(ctx.StringLiteral(0));
            String propertyKey = (String) LiteralVisitor.INSTANCE.visit(ctx.StringLiteral(1));
            ExpressionVisitor exprVisitor =
                    new ExpressionVisitor(this.builder, builder.variable(null, propertyKey));
            return builder.filter(
                    builder.call(
                            GraphStdOperatorTable.AND,
                            builder.call(
                                    GraphStdOperatorTable.EQUALS,
                                    builder.variable(null, GraphProperty.LABEL_KEY),
                                    builder.literal(labelValue)),
                            exprVisitor.visitTraversalPredicate(ctx.traversalPredicate())));
        } else if (childCount == 4 && ctx.StringLiteral() != null) { // g.V().has("name")
            String propertyKey = LiteralVisitor.INSTANCE.visit(ctx.StringLiteral(0)).toString();
            return builder.filter(
                    builder.call(
                            GraphStdOperatorTable.IS_NOT_NULL,
                            builder.variable(null, propertyKey)));
        } else {
            throw new UnsupportedEvalException(ctx.getClass(), notice);
        }
    }

    @Override
    public GraphBuilder visitTraversalMethod_hasNot(
            GremlinGSParser.TraversalMethod_hasNotContext ctx) {
        // g.V().hasNot("name")
        String propertyKey = (String) LiteralVisitor.INSTANCE.visit(ctx.StringLiteral());
        return builder.filter(
                builder.call(GraphStdOperatorTable.IS_NULL, builder.variable(null, propertyKey)));
    }

    @Override
    public GraphBuilder visitTraversalMethod_outE(GremlinGSParser.TraversalMethod_outEContext ctx) {
        builder.expand(
                new ExpandConfig(
                        GraphOpt.Expand.OUT,
                        getLabelConfig(ctx.oC_ListLiteral(), ctx.oC_Expression())));
        if (ctx.traversalMethod_inV() != null) {
            visitTraversalMethod_inV(ctx.traversalMethod_inV());
        }
        return builder;
    }

    @Override
    public GraphBuilder visitTraversalMethod_inE(GremlinGSParser.TraversalMethod_inEContext ctx) {
        builder.expand(
                new ExpandConfig(
                        GraphOpt.Expand.IN,
                        getLabelConfig(ctx.oC_ListLiteral(), ctx.oC_Expression())));
        if (ctx.traversalMethod_outV() != null) {
            visitTraversalMethod_outV(ctx.traversalMethod_outV());
        }
        return builder;
    }

    @Override
    public GraphBuilder visitTraversalMethod_bothE(
            GremlinGSParser.TraversalMethod_bothEContext ctx) {
        builder.expand(
                new ExpandConfig(
                        GraphOpt.Expand.BOTH,
                        getLabelConfig(ctx.oC_ListLiteral(), ctx.oC_Expression())));
        if (ctx.traversalMethod_otherV() != null) {
            visitTraversalMethod_otherV(ctx.traversalMethod_otherV());
        }
        return builder;
    }

    @Override
    public GraphBuilder visitTraversalMethod_outV(GremlinGSParser.TraversalMethod_outVContext ctx) {
        return builder.getV(new GetVConfig(GraphOpt.GetV.START, new LabelConfig(true)));
    }

    @Override
    public GraphBuilder visitTraversalMethod_inV(GremlinGSParser.TraversalMethod_inVContext ctx) {
        return builder.getV(new GetVConfig(GraphOpt.GetV.END, new LabelConfig(true)));
    }

    @Override
    public GraphBuilder visitTraversalMethod_otherV(
            GremlinGSParser.TraversalMethod_otherVContext ctx) {
        return builder.getV(new GetVConfig(GraphOpt.GetV.OTHER, new LabelConfig(true)));
    }

    @Override
    public GraphBuilder visitTraversalMethod_endV(GremlinGSParser.TraversalMethod_endVContext ctx) {
        RelNode peek = builder.peek();
        if (peek instanceof GraphLogicalPathExpand) {
            GraphLogicalPathExpand pathExpand = (GraphLogicalPathExpand) peek;
            GraphLogicalExpand expand = (GraphLogicalExpand) pathExpand.getExpand();
            switch (expand.getOpt()) {
                case OUT:
                    return builder.getV(new GetVConfig(GraphOpt.GetV.END, new LabelConfig(true)));
                case IN:
                    return builder.getV(new GetVConfig(GraphOpt.GetV.START, new LabelConfig(true)));
                case BOTH:
                default:
                    return builder.getV(new GetVConfig(GraphOpt.GetV.OTHER, new LabelConfig(true)));
            }
        }
        throw new InvalidGremlinScriptException("endV should follow with path expand");
    }

    @Override
    public GraphBuilder visitTraversalMethod_out(GremlinGSParser.TraversalMethod_outContext ctx) {
        if (pathExpandPattern(ctx.oC_ListLiteral(), ctx.oC_Expression())) {
            return builder.pathExpand(
                    new PathExpandBuilderVisitor(this).visitTraversalMethod_out(ctx).build());
        } else {
            return builder.expand(
                            new ExpandConfig(
                                    GraphOpt.Expand.OUT,
                                    getLabelConfig(ctx.oC_ListLiteral(), ctx.oC_Expression())))
                    .getV(new GetVConfig(GraphOpt.GetV.END, new LabelConfig(true)));
        }
    }

    @Override
    public GraphBuilder visitTraversalMethod_in(GremlinGSParser.TraversalMethod_inContext ctx) {
        if (pathExpandPattern(ctx.oC_ListLiteral(), ctx.oC_Expression())) {
            return builder.pathExpand(
                    new PathExpandBuilderVisitor(this).visitTraversalMethod_in(ctx).build());
        } else {
            return builder.expand(
                            new ExpandConfig(
                                    GraphOpt.Expand.IN,
                                    getLabelConfig(ctx.oC_ListLiteral(), ctx.oC_Expression())))
                    .getV(new GetVConfig(GraphOpt.GetV.START, new LabelConfig(true)));
        }
    }

    @Override
    public GraphBuilder visitTraversalMethod_both(GremlinGSParser.TraversalMethod_bothContext ctx) {
        if (pathExpandPattern(ctx.oC_ListLiteral(), ctx.oC_Expression())) {
            return builder.pathExpand(
                    new PathExpandBuilderVisitor(this).visitTraversalMethod_both(ctx).build());
        } else {
            return builder.expand(
                            new ExpandConfig(
                                    GraphOpt.Expand.BOTH,
                                    getLabelConfig(ctx.oC_ListLiteral(), ctx.oC_Expression())))
                    .getV(new GetVConfig(GraphOpt.GetV.OTHER, new LabelConfig(true)));
        }
    }

    @Override
    public GraphBuilder visitTraversalMethod_with(GremlinGSParser.TraversalMethod_withContext ctx) {
        return builder;
    }

    @Override
    public GraphBuilder visitTraversalMethod_as(GremlinGSParser.TraversalMethod_asContext ctx) {
        return builder.as((String) LiteralVisitor.INSTANCE.visit(ctx.StringLiteral()));
    }

    @Override
    public GraphBuilder visitTraversalMethod_valueMap(
            GremlinGSParser.TraversalMethod_valueMapContext ctx) {
        RexNode expr =
                builder.call(
                        GraphStdOperatorTable.MAP_VALUE_CONSTRUCTOR,
                        getProperties(ctx, null).stream()
                                .flatMap(
                                        k ->
                                                Stream.of(
                                                        builder.literal(k),
                                                        builder.variable(null, k)))
                                .collect(Collectors.toList()));
        return builder.project(ImmutableList.of(expr), ImmutableList.of(), true);
    }

    @Override
    public GraphBuilder visitTraversalMethod_values(
            GremlinGSParser.TraversalMethod_valuesContext ctx) {
        if (ctx.getChildCount() == 4 && ctx.StringLiteral() != null) {
            RexNode expr =
                    builder.variable(
                            null, (String) LiteralVisitor.INSTANCE.visit(ctx.StringLiteral()));
            return builder.project(ImmutableList.of(expr), ImmutableList.of(), true);
        }
        throw new UnsupportedEvalException(ctx.getClass(), "supported pattern is [values('..')]");
    }

    @Override
    public GraphBuilder visitTraversalMethod_elementMap(
            GremlinGSParser.TraversalMethod_elementMapContext ctx) {
        RexNode expr =
                builder.call(
                        GraphStdOperatorTable.MAP_VALUE_CONSTRUCTOR,
                        getProperties(ctx, null).stream()
                                .flatMap(
                                        k ->
                                                Stream.of(
                                                        builder.literal(k),
                                                        builder.variable(null, k)))
                                .collect(Collectors.toList()));
        return builder.project(ImmutableList.of(expr), ImmutableList.of(), true);
    }

    @Override
    public GraphBuilder visitTraversalMethod_select(
            GremlinGSParser.TraversalMethod_selectContext ctx) {
        RexNode expr;
        LiteralList literalList = new LiteralList(ctx.oC_ListLiteral(), ctx.oC_Expression());
        if (!literalList.isEmpty()) {
            List<String> selectTags = literalList.toList(String.class);
            GremlinGSParser.TraversalMethod_selectby_listContext listCtx =
                    ctx.traversalMethod_selectby_list();
            List<GremlinGSParser.TraversalMethod_selectbyContext> byCtxs =
                    listCtx == null
                            ? ImmutableList.of()
                            : listCtx.getRuleContexts(
                                    GremlinGSParser.TraversalMethod_selectbyContext.class);
            Map<String, RexNode> keyValueMap = Maps.newLinkedHashMap();
            for (int i = 0; i < selectTags.size(); ++i) {
                String selectTag = selectTags.get(i);
                keyValueMap.put(selectTag, convertSelectByCtx(byCtxs, i, selectTag));
            }
            Preconditions.checkArgument(
                    !keyValueMap.isEmpty(), "keyValue should not be empty in select");

            if (keyValueMap.size() == 1) {
                expr = keyValueMap.entrySet().iterator().next().getValue();
            } else {
                List<RexNode> mapParameters = Lists.newArrayList();
                keyValueMap.forEach(
                        (k, v) -> {
                            mapParameters.add(builder.literal(k));
                            mapParameters.add(v);
                        });
                expr = builder.call(GraphStdOperatorTable.MAP_VALUE_CONSTRUCTOR, mapParameters);
            }
        } else if (ctx.traversalColumn() != null) {
            Column column =
                    TraversalEnumParser.parseTraversalEnumFromContext(
                            Column.class, ctx.traversalColumn());
            expr = builder.variable(column.name());
        } else if (ctx.traversalMethod_expr() != null) {
            ExprVisitorResult exprRes =
                    new ExtExpressionVisitor(builder, aliasInfer).visit(ctx.traversalMethod_expr());
            // should aggregate first
            if (!exprRes.getAggCalls().isEmpty()) {
                Preconditions.checkArgument(
                        exprRes.getAggCalls().size() == 1,
                        "only one agg call in expr is supported");
                RelBuilder.AggCall aggCall = exprRes.getAggCalls().get(0);
                // the expr is actually an aggregate call, no need to project further
                if (!(exprRes.getExpr() instanceof RexCall)) {
                    return builder.aggregate(
                            builder.groupKey(), ImmutableList.of(aggCall.as(null)));
                }
                // composite expr, i.e. count(n) + 1
                builder.aggregate(builder.groupKey(), ImmutableList.of(aggCall));
            }
            expr = exprRes.getExpr().accept(new RexTmpVariableConverter(true, builder));
        } else {
            throw new InvalidGremlinScriptException(
                    ctx.getText()
                            + " is invalid, supported pattern is [select('key')] or [select('key1',"
                            + " 'key2', ...)] or [select(Column.keys)] or [select(expr)]");
        }
        return builder.project(ImmutableList.of(expr), ImmutableList.of(), true);
    }

    @Override
    public GraphBuilder visitTraversalMethod_order(
            GremlinGSParser.TraversalMethod_orderContext ctx) {
        GremlinGSParser.TraversalMethod_orderby_listContext listCtx =
                ctx.traversalMethod_orderby_list();
        List<GremlinGSParser.TraversalMethod_orderbyContext> byCtxs =
                listCtx == null
                        ? ImmutableList.of()
                        : listCtx.getRuleContexts(
                                GremlinGSParser.TraversalMethod_orderbyContext.class);
        List<RexNode> exprs = Lists.newArrayList();
        if (byCtxs.isEmpty()) {
            exprs.add(builder.variable((String) null));
        } else {
            for (GremlinGSParser.TraversalMethod_orderbyContext byCtx : byCtxs) {
                List<RexNode> byExprs = convertOrderByCtx(byCtx);
                Order orderOpt = Order.asc;
                if (byCtx.traversalOrder() != null) {
                    orderOpt =
                            TraversalEnumParser.parseTraversalEnumFromContext(
                                    Order.class, byCtx.traversalOrder());
                }
                for (RexNode expr : byExprs) {
                    if (orderOpt == Order.desc) {
                        exprs.add(builder.desc(expr));
                    } else if (orderOpt == Order.asc) {
                        exprs.add(expr);
                    }
                }
            }
        }
        return builder.sortLimit(null, null, exprs);
    }

    @Override
    public GraphBuilder visitTraversalMethod_limit(
            GremlinGSParser.TraversalMethod_limitContext ctx) {
        Number limit = (Number) LiteralVisitor.INSTANCE.visit(ctx.oC_IntegerLiteral());
        return (GraphBuilder) builder.limit(0, limit.intValue());
    }

    @Override
    public GraphBuilder visitTraversalMethod_group(
            GremlinGSParser.TraversalMethod_groupContext ctx) {
        return builder.aggregate(
                convertGroupKeyBy(ctx.traversalMethod_group_keyby()),
                convertGroupValueBy(ctx.traversalMethod_group_valueby()));
    }

    @Override
    public GraphBuilder visitTraversalMethod_groupCount(
            GremlinGSParser.TraversalMethod_groupCountContext ctx) {
        return (GraphBuilder)
                builder.aggregate(
                        convertGroupKeyBy(ctx.traversalMethod_group_keyby()),
                        builder.count(
                                false, Column.values.name(), builder.variable((String) null)));
    }

    @Override
    public GraphBuilder visitOC_AggregateFunctionInvocation(
            GremlinGSParser.OC_AggregateFunctionInvocationContext ctx) {
        String functionName = ctx.getChild(0).getText();
        switch (functionName) {
            case "count":
                return (GraphBuilder)
                        builder.aggregate(builder.groupKey(), builder.countStar(null));
            case "sum":
                return (GraphBuilder)
                        builder.aggregate(
                                builder.groupKey(),
                                builder.sum(false, null, builder.variable((String) null)));
            case "min":
                return (GraphBuilder)
                        builder.aggregate(
                                builder.groupKey(),
                                builder.min(null, builder.variable((String) null)));
            case "max":
                return (GraphBuilder)
                        builder.aggregate(
                                builder.groupKey(),
                                builder.max(null, builder.variable((String) null)));
            case "mean":
                return (GraphBuilder)
                        builder.aggregate(
                                builder.groupKey(),
                                builder.avg(false, null, builder.variable((String) null)));
            case "fold":
                return (GraphBuilder)
                        builder.aggregate(builder.groupKey(), builder.collect(false, null));
            default:
                throw new UnsupportedEvalException(
                        ctx.getClass(),
                        "supported aggregation functions are count/sum/min/max/mean/fold");
        }
    }

    @Override
    public GraphBuilder visitTraversalMethod_dedup(
            GremlinGSParser.TraversalMethod_dedupContext ctx) {
        List<String> dedupTags =
                new LiteralList(ctx.oC_ListLiteral(), ctx.oC_Expression()).toList(String.class);
        if (dedupTags.isEmpty()) {
            dedupTags.add(null);
        }
        List<RexNode> dedupByKeys =
                dedupTags.stream()
                        .map(k -> convertDedupByCtx(ctx.traversalMethod_dedupby(), k))
                        .collect(Collectors.toList());
        return builder.dedupBy(dedupByKeys);
    }

    @Override
    public GraphBuilder visitTraversalMethod_where(
            GremlinGSParser.TraversalMethod_whereContext ctx) {
        WherePredicateVisitor.Ring whereByRing =
                new WherePredicateVisitor.Ring(ctx.traversalMethod_whereby_list());
        if (ctx.StringLiteral() != null && ctx.traversalPredicate() != null) {
            return builder.filter(
                    new WherePredicateVisitor(
                                    builder,
                                    (String) LiteralVisitor.INSTANCE.visit(ctx.StringLiteral()),
                                    whereByRing)
                            .visitTraversalPredicate(ctx.traversalPredicate()));
        } else if (ctx.traversalPredicate() != null) {
            return builder.filter(
                    new WherePredicateVisitor(builder, null, whereByRing)
                            .visitTraversalPredicate(ctx.traversalPredicate()));
<<<<<<< HEAD
        } else if (ctx.nestedTraversal() != null) {
            RexNode subQuery =
                    (new NestedTraversalRexVisitor(builder, null, ctx))
                            .visitNestedTraversal(ctx.nestedTraversal());
            return builder.filter(Utils.convertExprToPair(subQuery).getValue0());
        } else if (ctx.traversalMethod_not() != null) {
            return visitTraversalMethod_not(ctx.traversalMethod_not());
=======
        } else if (ctx.traversalMethod_expr() != null) {
            ExprVisitorResult exprRes =
                    new ExtExpressionVisitor(builder, aliasInfer).visit(ctx.traversalMethod_expr());
            if (!exprRes.getAggCalls().isEmpty()) {
                throw new IllegalArgumentException(
                        "aggregate functions should not exist in filter expression");
            }
            return builder.filter(exprRes.getExpr());
>>>>>>> 2904c648
        }
        throw new UnsupportedEvalException(ctx.getClass(), ctx.getText() + " is unsupported");
    }

    @Override
    public GraphBuilder visitTraversalMethod_not(GremlinGSParser.TraversalMethod_notContext ctx) {
        RexNode subQuery =
                (new NestedTraversalRexVisitor(builder, null, ctx))
                        .visitNestedTraversal(ctx.nestedTraversal());
        return builder.filter(Utils.convertExprToPair(subQuery).getValue0());
    }

    @Override
    public GraphBuilder visitTraversalMethod_is(GremlinGSParser.TraversalMethod_isContext ctx) {
        if (ctx.oC_Literal() != null) {
            return builder.filter(
                    builder.equals(
                            builder.variable((String) null),
                            builder.literal(LiteralVisitor.INSTANCE.visit(ctx.oC_Literal()))));
        } else if (ctx.traversalPredicate() != null) {
            return builder.filter(
                    new ExpressionVisitor(builder, builder.variable((String) null))
                            .visitTraversalPredicate(ctx.traversalPredicate()));
        }
        throw new UnsupportedEvalException(ctx.getClass(), ctx.getText() + " is unsupported");
    }

    @Override
    public GraphBuilder visitTraversalMethod_label(
            GremlinGSParser.TraversalMethod_labelContext ctx) {
        return builder.project(
                ImmutableList.of(builder.variable(null, T.label.getAccessor())),
                ImmutableList.of(),
                true);
    }

    @Override
    public GraphBuilder visitTraversalMethod_id(GremlinGSParser.TraversalMethod_idContext ctx) {
        return builder.project(
                ImmutableList.of(builder.variable(null, T.id.getAccessor())),
                ImmutableList.of(),
                true);
    }

    @Override
    public GraphBuilder visitTraversalMethod_union(
            GremlinGSParser.TraversalMethod_unionContext ctx) {
        GremlinGSParser.NestedTraversalExprContext exprCtx = ctx.nestedTraversalExpr();
        NestedTraversalRelVisitor visitor = new NestedTraversalRelVisitor(builder);
        List<RelNode> branches = Lists.newArrayList();
        for (int i = 0; i < exprCtx.getChildCount(); ++i) {
            if (!(exprCtx.getChild(i) instanceof GremlinGSParser.NestedTraversalContext)) continue;
            GremlinGSParser.NestedTraversalContext nestedCtx =
                    (GremlinGSParser.NestedTraversalContext) exprCtx.getChild(i);
            branches.add(visitor.visitNestedTraversal(nestedCtx));
        }
        Preconditions.checkArgument(branches.size() > 0, "union should have at least one branch");
        builder.build();
        for (RelNode branch : branches) {
            builder.push(branch);
        }
        return (GraphBuilder) builder.union(true, branches.size());
    }

    @Override
    public GraphBuilder visitTraversalMethod_identity(
            GremlinGSParser.TraversalMethod_identityContext ctx) {
        return builder;
    }

    public GraphBuilder getGraphBuilder() {
        return this.builder;
    }

    private RelBuilder.GroupKey convertGroupKeyBy(
            GremlinGSParser.TraversalMethod_group_keybyContext keyCtx) {
        String defaultAlias = Column.keys.name();
        if (keyCtx != null) {
            if (keyCtx.StringLiteral() != null) {
                return builder.groupKey(
                        ImmutableList.of(
                                builder.variable(
                                        null,
                                        (String)
                                                LiteralVisitor.INSTANCE.visit(
                                                        keyCtx.StringLiteral()))),
                        ImmutableList.of(defaultAlias));
            } else if (keyCtx.nonStringKeyByList() != null) {
                List<RexNode> exprs = Lists.newArrayList();
                List<@Nullable String> aliases = Lists.newArrayList();
                for (int i = 0; i < keyCtx.nonStringKeyByList().getChildCount(); ++i) {
                    GremlinGSParser.NonStringKeyByContext byCtx =
                            keyCtx.nonStringKeyByList().nonStringKeyBy(i);
                    if (byCtx == null) continue;
                    Pair<RexNode, @Nullable String> exprWithAlias =
                            Utils.convertExprToPair(
                                    new NestedTraversalRexVisitor(this.builder, null, keyCtx)
                                            .visitNestedTraversal(byCtx.nestedTraversal()));
                    exprs.add(exprWithAlias.getValue0());
                    String alias = exprWithAlias.getValue1();
                    aliases.add(alias == AliasInference.DEFAULT_NAME ? null : alias);
                }
                if (exprs.size() == 1) {
                    if (aliases.isEmpty()) {
                        aliases.add(defaultAlias);
                    } else if (aliases.get(0) == null) {
                        aliases.set(0, defaultAlias);
                    }
                }
                return builder.groupKey(exprs, aliases);
            }
        }
        return builder.groupKey(
                ImmutableList.of(builder.variable((String) null)), ImmutableList.of(defaultAlias));
    }

    private List<RelBuilder.AggCall> convertGroupValueBy(
            GremlinGSParser.TraversalMethod_group_valuebyContext valueCtx) {
        String defaultAlias = Column.values.name();
        if (valueCtx != null) {
            if (valueCtx.StringLiteral() != null) {
                return ImmutableList.of(
                        builder.collect(
                                false,
                                defaultAlias,
                                builder.variable(
                                        null,
                                        (String)
                                                LiteralVisitor.INSTANCE.visit(
                                                        valueCtx.StringLiteral()))));
            } else if (valueCtx.nonStringValueByList() != null) {
                List<RelBuilder.AggCall> aggCalls = Lists.newArrayList();
                for (int i = 0; i < valueCtx.nonStringValueByList().getChildCount(); ++i) {
                    GremlinGSParser.NonStringValueByContext byCtx =
                            valueCtx.nonStringValueByList().nonStringValueBy(i);
                    if (byCtx == null) continue;
                    aggCalls.add(
                            new NonStringValueByVisitor(this.builder).visitNonStringValueBy(byCtx));
                }
                if (aggCalls.size() == 1 && ((GraphAggCall) aggCalls.get(0)).getAlias() == null) {
                    aggCalls.set(0, ((GraphAggCall) aggCalls.get(0)).as(defaultAlias));
                }
                return aggCalls;
            }
        }
        return ImmutableList.of(
                builder.collect(false, defaultAlias, builder.variable((String) null)));
    }

    private RexNode convertDedupByCtx(
            GremlinGSParser.TraversalMethod_dedupbyContext byCtx, @Nullable String tag) {
        if (byCtx == null) {
            return builder.variable(tag);
        } else if (byCtx.StringLiteral() != null) {
            return builder.variable(
                    tag, (String) LiteralVisitor.INSTANCE.visit(byCtx.StringLiteral()));
        } else if (byCtx.traversalToken() != null) {
            T token =
                    TraversalEnumParser.parseTraversalEnumFromContext(
                            T.class, byCtx.traversalToken());
            return builder.variable(tag, token.getAccessor());
        } else if (byCtx.nestedTraversal() != null) {
            return Utils.convertExprToPair(
                            new NestedTraversalRexVisitor(this.builder, tag, byCtx)
                                    .visitNestedTraversal(byCtx.nestedTraversal()))
                    .getValue0();
        } else {
            throw new UnsupportedEvalException(
                    byCtx.getClass(), byCtx.getText() + " is unsupported yet");
        }
    }

    private List<RexNode> convertOrderByCtx(GremlinGSParser.TraversalMethod_orderbyContext byCtx) {
        List<RexNode> exprs = Lists.newArrayList();
        if (byCtx.StringLiteral() != null) {
            exprs.add(
                    builder.variable(
                            null, (String) LiteralVisitor.INSTANCE.visit(byCtx.StringLiteral())));
        } else if (byCtx.traversalMethod_values() != null
                || byCtx.traversalMethod_select() != null) {
            RelNode project =
                    (byCtx.traversalMethod_values() != null)
                            ? visitTraversalMethod_values(byCtx.traversalMethod_values()).build()
                            : visitTraversalMethod_select(byCtx.traversalMethod_select()).build();
            Preconditions.checkArgument(
                    project instanceof Project, "rel=%s has invalid class type", project);
            builder.push(((Project) project).getInput());
            exprs.addAll(((Project) project).getProjects());
        } else if (byCtx.nestedTraversal() != null) {
            RexNode rex =
                    Utils.convertExprToPair(
                                    new NestedTraversalRexVisitor(this.builder, null, byCtx)
                                            .visitNestedTraversal(byCtx.nestedTraversal()))
                            .getValue0();
            exprs.add(rex);
        } else {
            exprs.add(builder.variable((String) null));
        }
        return exprs;
    }

    private RexNode convertSelectByCtx(
            List<GremlinGSParser.TraversalMethod_selectbyContext> byCtxs, int i, String tag) {
        int ctxCnt = byCtxs.size();
        if (ctxCnt == 0) {
            return builder.variable(tag);
        }
        GremlinGSParser.TraversalMethod_selectbyContext byCtx = byCtxs.get(i % ctxCnt);
        int byChildCount = byCtx.getChildCount();
        if (byChildCount == 3) { // select(..).by()
            return builder.variable(tag);
        } else if (byChildCount == 4 && byCtx.StringLiteral() != null) { // select(..).by('name')
            return builder.variable(
                    tag, (String) LiteralVisitor.INSTANCE.visit(byCtx.StringLiteral()));
        } else if (byChildCount == 4
                && byCtx.traversalToken() != null) { // select(..).by(T.label/T.id)
            T token =
                    TraversalEnumParser.parseTraversalEnumFromContext(
                            T.class, byCtx.traversalToken());
            return builder.variable(tag, token.getAccessor());
        } else if (byCtx.traversalMethod_valueMap() != null) { // select(..).by(valueMap('name'))
            return builder.call(
                    GraphStdOperatorTable.MAP_VALUE_CONSTRUCTOR,
                    getProperties(byCtx.traversalMethod_valueMap(), tag).stream()
                            .flatMap(k -> Stream.of(builder.literal(k), builder.variable(tag, k)))
                            .collect(Collectors.toList()));
        } else if (byCtx.traversalMethod_elementMap()
                != null) { // select(..).by(elementMap('name'))
            return builder.call(
                    GraphStdOperatorTable.MAP_VALUE_CONSTRUCTOR,
                    getProperties(byCtx.traversalMethod_elementMap(), tag).stream()
                            .flatMap(k -> Stream.of(builder.literal(k), builder.variable(tag, k)))
                            .collect(Collectors.toList()));
        } else if (byCtx.nestedTraversal() != null) {
            return Utils.convertExprToPair(
                            (new NestedTraversalRexVisitor(this.builder, tag, byCtx))
                                    .visitNestedTraversal(byCtx.nestedTraversal()))
                    .getValue0();
        }
        throw new UnsupportedEvalException(
                GremlinGSParser.TraversalMethod_selectbyContext.class,
                byCtx.getText() + " is unsupported yet in select");
    }

    private boolean pathExpandPattern(
            GremlinGSParser.OC_ListLiteralContext literalCtx,
            List<GremlinGSParser.OC_ExpressionContext> exprCtxList) {
        List<String> labels = new LiteralList(literalCtx, exprCtxList).toList(String.class);
        return !labels.isEmpty() && rangeExpression(labels.get(0));
    }

    private boolean rangeExpression(String label) {
        return label.matches("^\\d+\\.\\.\\d+");
    }

    private LabelConfig getLabelConfig(
            GremlinGSParser.OC_ListLiteralContext literalCtx,
            List<GremlinGSParser.OC_ExpressionContext> exprCtxList) {
        List<String> labels = new LiteralList(literalCtx, exprCtxList).toList(String.class);
        if (labels.isEmpty()) {
            return new LabelConfig(true);
        } else {
            LabelConfig labelConfig = new LabelConfig(false);
            labels.forEach(labelConfig::addLabel);
            return labelConfig;
        }
    }

    private List<String> getProperties(
            GremlinGSParser.TraversalMethod_valueMapContext ctx, @Nullable String tag) {
        List<String> properties =
                new LiteralList(ctx.oC_ListLiteral(), ctx.oC_Expression()).toList(String.class);
        return properties.isEmpty() ? getAllProperties(tag) : properties;
    }

    private List<String> getProperties(
            GremlinGSParser.TraversalMethod_elementMapContext ctx, @Nullable String tag) {
        List<String> properties =
                new LiteralList(ctx.oC_ListLiteral(), ctx.oC_Expression()).toList(String.class);
        if (properties.isEmpty()) {
            properties.addAll(getAllProperties(tag));
        }
        properties.add(0, GraphProperty.LABEL_KEY);
        properties.add(1, GraphProperty.ID_KEY);
        return properties;
    }

    private List<String> getAllProperties(@Nullable String tag) {
        RexGraphVariable curVar = builder.variable(tag);
        RelDataType dataType = curVar.getType();
        Preconditions.checkArgument(
                dataType instanceof GraphSchemaType, "can not get property from type=", dataType);
        return dataType.getFieldList().stream().map(k -> k.getName()).collect(Collectors.toList());
    }

    private GraphBuilder appendTailProject() {
        Preconditions.checkArgument(builder.size() > 0, "builder should not be empty");
        RelNode top = builder.peek();
        if ((top instanceof Aggregate)
                || (top instanceof GraphLogicalProject)
                        && ((GraphLogicalProject) top).isAppend() == false) return builder;
        List<RexNode> exprs = Lists.newArrayList();
        List<String> aliases = Lists.newArrayList();
        for (RelDataTypeField field : top.getRowType().getFieldList()) {
            exprs.add(builder.variable(field.getName()));
            aliases.add(field.getName() == AliasInference.DEFAULT_NAME ? null : field.getName());
        }
        return builder.project(exprs, aliases);
    }
}<|MERGE_RESOLUTION|>--- conflicted
+++ resolved
@@ -45,6 +45,7 @@
 import org.apache.calcite.rel.core.Project;
 import org.apache.calcite.rel.type.RelDataType;
 import org.apache.calcite.rel.type.RelDataTypeField;
+import org.apache.calcite.rex.RexCall;
 import org.apache.calcite.rex.RexNode;
 import org.apache.calcite.tools.RelBuilder;
 import org.apache.tinkerpop.gremlin.process.traversal.Order;
@@ -608,15 +609,6 @@
             return builder.filter(
                     new WherePredicateVisitor(builder, null, whereByRing)
                             .visitTraversalPredicate(ctx.traversalPredicate()));
-<<<<<<< HEAD
-        } else if (ctx.nestedTraversal() != null) {
-            RexNode subQuery =
-                    (new NestedTraversalRexVisitor(builder, null, ctx))
-                            .visitNestedTraversal(ctx.nestedTraversal());
-            return builder.filter(Utils.convertExprToPair(subQuery).getValue0());
-        } else if (ctx.traversalMethod_not() != null) {
-            return visitTraversalMethod_not(ctx.traversalMethod_not());
-=======
         } else if (ctx.traversalMethod_expr() != null) {
             ExprVisitorResult exprRes =
                     new ExtExpressionVisitor(builder, aliasInfer).visit(ctx.traversalMethod_expr());
@@ -625,7 +617,13 @@
                         "aggregate functions should not exist in filter expression");
             }
             return builder.filter(exprRes.getExpr());
->>>>>>> 2904c648
+        } else if (ctx.nestedTraversal() != null) {
+            RexNode subQuery =
+                    (new NestedTraversalRexVisitor(builder, null, ctx))
+                            .visitNestedTraversal(ctx.nestedTraversal());
+            return builder.filter(Utils.convertExprToPair(subQuery).getValue0());
+        } else if (ctx.traversalMethod_not() != null) {
+            return visitTraversalMethod_not(ctx.traversalMethod_not());
         }
         throw new UnsupportedEvalException(ctx.getClass(), ctx.getText() + " is unsupported");
     }
