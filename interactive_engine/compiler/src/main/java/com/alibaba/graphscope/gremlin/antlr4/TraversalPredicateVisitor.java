--- conflicted
+++ resolved
@@ -227,7 +227,6 @@
         return TextP.notContaining(GenericLiteralVisitor.getStringLiteral(ctx.stringLiteral()));
     }
 
-<<<<<<< HEAD
     @Override
     public P visitTraversalPredicate_startingWith(
             final GremlinGSParser.TraversalPredicate_startingWithContext ctx) {
@@ -250,7 +249,8 @@
     public P visitTraversalPredicate_notEndingWith(
             final GremlinGSParser.TraversalPredicate_notEndingWithContext ctx) {
         return TextP.notEndingWith(GenericLiteralVisitor.getStringLiteral(ctx.stringLiteral()));
-=======
+    }
+
     /**
      * get 2 generic literal arguments from the antlr parse tree context,
      * where the arguments has the child index of 2 and 4
@@ -271,6 +271,5 @@
                                         ctx.getChild(childIndexOfParameterSecond));
 
         return new Object[] {first, second};
->>>>>>> 28809dde
     }
 }