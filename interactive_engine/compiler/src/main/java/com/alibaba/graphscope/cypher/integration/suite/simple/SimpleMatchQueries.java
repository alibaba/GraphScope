--- conflicted
+++ resolved
@@ -174,23 +174,8 @@
     }
 
     public static QueryContext get_simple_match_query_14_test() {
-<<<<<<< HEAD
-        String query =
-                "Match (a)-[c*0..2]->(b) RETURN a.id AS aId, c, b.id AS bId ORDER BY aId"
-                        + " ASC, bId ASC LIMIT 5;";
-        List<String> expected =
-                Arrays.asList(
-                        "Record<{aId: 0, c: path[], bId: 0}>",
-                        "Record<{aId: 0, c: path[], bId: 0}>",
-                        "Record<{aId: 0, c: path[], bId: 0}>",
-                        "Record<{aId: 0, c: path[], bId: 0}>",
-                        "Record<{aId: 0, c:"
-                            + " path[[(216172782113783811)<-[483468:CONTAINEROF]-(288230376151711744)]],"
-                            + " bId: 3}>");
-=======
         String query = "Match (a)-[c*0..2]->(b) RETURN COUNT(c) AS pathCnt;";
         List<String> expected = Arrays.asList("Record<{pathCnt: 1805553}>");
->>>>>>> b0d81f52
         return new QueryContext(query, expected);
     }
 
