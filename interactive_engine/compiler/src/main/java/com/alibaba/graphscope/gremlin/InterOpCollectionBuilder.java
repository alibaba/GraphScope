--- conflicted
+++ resolved
@@ -151,7 +151,6 @@
                 opList.add(StepTransformFactory.IDENTITY_STEP.apply(step));
             } else if (Utils.equalClass(step, ConstantStep.class)) {
                 opList.add(StepTransformFactory.CONSTANT_STEP.apply(step));
-<<<<<<< HEAD
             } else if (Utils.equalClass(step, UnfoldStep.class)) {
                 UnfoldOp unfoldOp = (UnfoldOp) StepTransformFactory.UNFOLD_STEP.apply(step);
                 if (selectOneUnfoldOpt) {
@@ -161,14 +160,12 @@
                 }
                 // System.out.println(unfoldOp.getUnfoldTag().get().getArg());
                 opList.add(unfoldOp);
-=======
             } else if (Utils.equalClass(step, CoinStep.class)) {
                 opList.add(StepTransformFactory.COIN_STEP.apply(step));
             } else if (Utils.equalClass(step, SampleGlobalStep.class)) {
                 opList.addAll(
                         TraversalParentTransformFactory.SAMPLE_BY_STEP.apply(
                                 (TraversalParent) step));
->>>>>>> 496ec8c8
             } else {
                 throw new UnsupportedStepException(step.getClass(), "unimplemented yet");
             }
