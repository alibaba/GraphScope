/*
 * Copyright 2020 Alibaba Group Holding Limited.
 *
 * Licensed under the Apache License, Version 2.0 (the "License");
 * you may not use this file except in compliance with the License.
 * You may obtain a copy of the License at
 *
 * http://www.apache.org/licenses/LICENSE-2.0
 *
 * Unless required by applicable law or agreed to in writing, software
 * distributed under the License is distributed on an "AS IS" BASIS,
 * WITHOUT WARRANTIES OR CONDITIONS OF ANY KIND, either express or implied.
 * See the License for the specific language governing permissions and
 * limitations under the License.
 */

package com.alibaba.graphscope.gremlin.transform;

import com.alibaba.graphscope.common.exception.OpArgIllegalException;
import com.alibaba.graphscope.common.intermediate.ArgAggFn;
import com.alibaba.graphscope.common.intermediate.ArgUtils;
import com.alibaba.graphscope.common.intermediate.operator.*;
import com.alibaba.graphscope.common.jna.type.*;
import com.alibaba.graphscope.gremlin.InterOpCollectionBuilder;
import com.alibaba.graphscope.gremlin.Utils;
import com.alibaba.graphscope.gremlin.antlr4.GremlinAntlrToJava;
import com.alibaba.graphscope.gremlin.plugin.step.GroupCountStep;
import com.alibaba.graphscope.gremlin.plugin.step.GroupStep;
import com.alibaba.graphscope.gremlin.transform.alias.AliasArg;
import com.alibaba.graphscope.gremlin.transform.alias.AliasManager;
import com.alibaba.graphscope.gremlin.transform.alias.AliasPrefixType;

import org.apache.commons.lang3.StringUtils;
import org.apache.tinkerpop.gremlin.process.traversal.*;
import org.apache.tinkerpop.gremlin.process.traversal.lambda.IdentityTraversal;
import org.apache.tinkerpop.gremlin.process.traversal.step.TraversalParent;
import org.apache.tinkerpop.gremlin.process.traversal.step.filter.*;
import org.apache.tinkerpop.gremlin.process.traversal.step.map.CountGlobalStep;
import org.apache.tinkerpop.gremlin.process.traversal.step.map.FoldStep;
import org.apache.tinkerpop.gremlin.process.traversal.step.map.OrderGlobalStep;
import org.apache.tinkerpop.gremlin.process.traversal.step.map.SelectOneStep;
import org.apache.tinkerpop.gremlin.process.traversal.step.util.EmptyStep;
import org.apache.tinkerpop.gremlin.process.traversal.util.ConnectiveP;
import org.apache.tinkerpop.gremlin.process.traversal.util.TraversalHelper;
import org.apache.tinkerpop.gremlin.process.traversal.util.TraversalRing;
import org.javatuples.Pair;

import java.util.*;
import java.util.concurrent.atomic.AtomicInteger;
import java.util.function.Function;
import java.util.stream.Collectors;

public enum TraversalParentTransformFactory implements TraversalParentTransform {
    // select("a").by("name") -> [ProjectOp("@a.name")]
    // select("a").by(out().count()) -> [ApplyOp(select("a").out().count()).as("a_apply"),
    // ProjectOp("@a_apply")]
    // select("a", "b").by("name").by(out().count()) ->
    // [ApplyOp(select("b").out().count()).as("b_apply"), ProjectOp("@a.name", "@b_apply")]
    PROJECT_BY_STEP {
        @Override
        public List<InterOpBase> apply(TraversalParent parent) {
            List<InterOpBase> interOpList = new ArrayList<>();
            Map<String, Traversal.Admin> byTraversals = getProjectTraversals(parent);
            List<Pair<String, FfiAlias.ByValue>> projectExprWithAlias = new ArrayList<>();
            int stepIdx =
                    TraversalHelper.stepIndex(parent.asStep(), parent.asStep().getTraversal());
            int subId = 0;
            ExprResult exprRes =
                    getSubTraversalAsExpr(
                            (new ExprArg(Collections.singletonList(parent.asStep()))));
            Map<String, Optional<String>> tagExprMap = exprRes.getTagExprMap();
            for (Map.Entry<String, Optional<String>> entry : tagExprMap.entrySet()) {
                String k = entry.getKey();
                Optional<String> v = entry.getValue();
                String expr;
                if (v.isPresent()) {
                    expr = v.get();
                } else { // use apply
                    ApplyOp applyOp = new ApplyOp();
                    applyOp.setJoinKind(new OpArg(FfiJoinKind.Inner));
                    // put select("") in apply
                    Traversal copy = GremlinAntlrToJava.getTraversalSupplier().get();
                    // copy steps in by(..) to apply
                    copy.asAdmin().addStep(new SelectOneStep(copy.asAdmin(), Pop.last, k));
                    Traversal.Admin admin = byTraversals.get(k);
                    admin.getSteps().forEach(s -> copy.asAdmin().addStep((Step) s));
                    applyOp.setSubOpCollection(
                            new OpArg(new InterOpCollectionBuilder(copy).build(applyOp)));
                    // column key of apply result
                    FfiAlias.ByValue applyAlias =
                            AliasManager.getFfiAlias(
                                    new AliasArg(AliasPrefixType.PROJECT_TAG, k, stepIdx, subId));
                    applyOp.setAlias(new OpArg(applyAlias, Function.identity()));
                    interOpList.add(applyOp);
                    String aliasName = applyAlias.alias.name;
                    expr = "@" + aliasName;
                }
                FfiAlias.ByValue alias =
                        AliasManager.getFfiAlias(
                                new AliasArg(AliasPrefixType.PROJECT_TAG, k, stepIdx, subId));
                projectExprWithAlias.add(Pair.with(expr, alias));
                ++subId;
            }
            // optimize: if there is only one expression, alias with NONE
            if (projectExprWithAlias.size() == 1) {
                Pair single = projectExprWithAlias.get(0);
                projectExprWithAlias.set(0, single.setAt1(ArgUtils.asNoneAlias()));
            }
            ProjectOp op = new ProjectOp();
            op.setExprWithAlias(new OpArg(projectExprWithAlias));
            interOpList.add(op);
            return interOpList;
        }
    },
    DEDUP_STEP {
        @Override
        public List<InterOpBase> apply(TraversalParent parent) {
            DedupGlobalStep dedupStep = (DedupGlobalStep) parent;
            List<InterOpBase> interOpList = new ArrayList<>();
            List<FfiVariable.ByValue> dedupVars = new ArrayList<>();
            int stepIdx =
                    TraversalHelper.stepIndex(parent.asStep(), parent.asStep().getTraversal());
            int subId = 0;
            ExprResult exprRes =
                    getSubTraversalAsExpr(
                            (new ExprArg(Collections.singletonList(parent.asStep()))));
            Map<String, Optional<String>> tagExprMap = exprRes.getTagExprMap();
            Traversal.Admin byTraversal =
                    dedupStep.getLocalChildren().isEmpty()
                            ? new IdentityTraversal()
                            : (Traversal.Admin) dedupStep.getLocalChildren().get(0);
            for (Map.Entry<String, Optional<String>> entry : tagExprMap.entrySet()) {
                String expr;
                String k = entry.getKey();
                Optional<String> v = entry.getValue();
                if (v.isPresent()) { // dedup() or dedup().by('name') or dedup('a').by('name')
                    expr = v.get();
                } else { // dedup(..).by(out().count())
                    ApplyOp applyOp = new ApplyOp();
                    applyOp.setJoinKind(new OpArg(FfiJoinKind.Inner));
                    Traversal copy = GremlinAntlrToJava.getTraversalSupplier().get();
                    // put select("") in apply
                    if (!StringUtils.isEmpty(k)) { // dedup('a').by(out().count())
                        copy.asAdmin().addStep(new SelectOneStep(copy.asAdmin(), Pop.last, k));
                    }
                    // copy steps in by(..) to apply
                    byTraversal.getSteps().forEach(s -> copy.asAdmin().addStep((Step) s));
                    applyOp.setSubOpCollection(
                            new OpArg(new InterOpCollectionBuilder(copy).build(applyOp)));
                    FfiAlias.ByValue applyAlias =
                            AliasManager.getFfiAlias(
                                    new AliasArg(AliasPrefixType.DEFAULT, stepIdx, subId));
                    applyOp.setAlias(new OpArg(applyAlias));
                    interOpList.add(applyOp);
                    String applyAliasName = applyAlias.alias.name;
                    expr = "@" + applyAliasName;
                }
                dedupVars.add(getExpressionAsVar(expr));
            }
            DedupOp dedupOp = new DedupOp();
            dedupOp.setDedupKeys(new OpArg(dedupVars));
            interOpList.add(dedupOp);
            return interOpList;
        }
    },
    // order().by("name"), order().by(values("name")) -> [OrderOp("@.name")]
    // order().by(valueMap("name")) -> can not convert to FfiVariable with valueMap
    // order().by(select("a").by("name")), order().by(select("a").by(values("name"))) ->
    // OrderOp("@a.name")
    // order().by(out().count) -> [ApplyOp(out().count()).as("order_1_apply"),
    // OrderOp("@order_1_apply")]
    // order().by("name").by(out().count) -> [ApplyOp(out().count()).as("order_2_apply"),
    // OrderOp("@.name", "@order_2_apply")]
    ORDER_BY_STEP {
        @Override
        public List<InterOpBase> apply(TraversalParent parent) {
            OrderGlobalStep orderStep = (OrderGlobalStep) parent;
            List<InterOpBase> interOpList = new ArrayList<>();
            List<Pair<String, FfiOrderOpt>> exprWithOrderList = new ArrayList<>();
            List<Pair> comparators = orderStep.getComparators();
            int stepIdx =
                    TraversalHelper.stepIndex(parent.asStep(), parent.asStep().getTraversal());
            for (int i = 0; i < comparators.size(); ++i) {
                Pair pair = comparators.get(i);
                Traversal.Admin admin = (Traversal.Admin) pair.getValue0();
                FfiOrderOpt orderOpt = getFfiOrderOpt((Order) pair.getValue1());
                ExprResult exprRes = getSubTraversalAsExpr(new ExprArg(admin));
                if (exprRes.getTagExprMap().size() != 1) {
                    throw new OpArgIllegalException(
                            OpArgIllegalException.Cause.INVALID_TYPE,
                            "each order().by(..) is corresponding to exact one expression, "
                                    + "multiple order keys should be defined in different bys");
                }
                Optional<String> singleExpr = exprRes.getSingleExpr();
                // i.e. order().by(values("name"))
                if (singleExpr.isPresent()) {
                    exprWithOrderList.add(Pair.with(singleExpr.get(), orderOpt));
                } else { // use apply, i.e. order().by(out().count())
                    ApplyOp applyOp = new ApplyOp();
                    applyOp.setJoinKind(new OpArg(FfiJoinKind.Inner));
                    applyOp.setSubOpCollection(
                            new OpArg(new InterOpCollectionBuilder(admin).build(applyOp)));
                    FfiAlias.ByValue applyAlias =
                            AliasManager.getFfiAlias(
                                    new AliasArg(AliasPrefixType.DEFAULT, stepIdx, i));
                    applyOp.setAlias(new OpArg(applyAlias, Function.identity()));
                    interOpList.add(applyOp);
                    String aliasName = applyAlias.alias.name;
                    exprWithOrderList.add(Pair.with("@" + aliasName, orderOpt));
                }
            }
            OrderOp orderOp = new OrderOp();
            List varWithOrder =
                    exprWithOrderList.stream()
                            .map(
                                    k -> {
                                        String expr = (String) ((Pair) k).getValue0();
                                        FfiVariable.ByValue var = getExpressionAsVar(expr);
                                        return ((Pair) k).setAt0(var);
                                    })
                            .collect(Collectors.toList());
            orderOp.setOrderVarWithOrder(new OpArg(varWithOrder));
            interOpList.add(orderOp);
            return interOpList;
        }

        private FfiOrderOpt getFfiOrderOpt(Order order) {
            switch (order) {
                case asc:
                    return FfiOrderOpt.Asc;
                case desc:
                    return FfiOrderOpt.Desc;
                case shuffle:
                    return FfiOrderOpt.Shuffle;
                default:
                    throw new OpArgIllegalException(
                            OpArgIllegalException.Cause.INVALID_TYPE, "invalid order type");
            }
        }
    },
    GROUP_BY_STEP {
        @Override
        public List<InterOpBase> apply(TraversalParent parent) {
            List<InterOpBase> interOpList = new ArrayList<>();
            GroupOp groupOp = new GroupOp();
            // handle group key bys
            groupOp.setGroupByKeys(new OpArg(getGroupKeysAsVars(parent, interOpList)));
            // handle group value bys
            groupOp.setGroupByValues(new OpArg(getGroupValuesAsAggFns(parent)));
            interOpList.add(groupOp);
            return interOpList;
        }

        private List<Pair<FfiVariable.ByValue, FfiAlias.ByValue>> getGroupKeysAsVars(
                TraversalParent parent, List<InterOpBase> interOpList) {
            List<Pair<FfiVariable.ByValue, FfiAlias.ByValue>> vars = new ArrayList<>();
            int stepIdx =
                    TraversalHelper.stepIndex(parent.asStep(), parent.asStep().getTraversal());
<<<<<<< HEAD
            ExprResult exprRes = getSubTraversalAsExpr(new ExprArg(groupKeyTraversal));
            // i.e. group().by("name")
            if (exprRes.isExprPattern()) {
                groupKeyExprs.addAll(exprRes.getExprs());
            } else { // use apply, i.e. group().by(out().count())
                ApplyOp applyOp = new ApplyOp();
                applyOp.setJoinKind(new OpArg(FfiJoinKind.Inner));
                applyOp.setSubOpCollection(
                        new OpArg(new InterOpCollectionBuilder(groupKeyTraversal).build(applyOp)));
                FfiAlias.ByValue applyAlias =
                        AliasManager.getFfiAlias(new AliasArg(AliasPrefixType.GROUP_KEYS, stepIdx));
                applyOp.setAlias(new OpArg(applyAlias, Function.identity()));
                interOpList.add(applyOp);
                String aliasName = applyAlias.alias.name;
                groupKeyExprs.add("@" + aliasName);
            }
            List<Pair<FfiVariable.ByValue, FfiAlias.ByValue>> groupKeyVarWithAlias =
                    new ArrayList<>();
            for (int i = 0; i < groupKeyExprs.size(); ++i) {
                String expr = groupKeyExprs.get(i);
                FfiVariable.ByValue groupKeyVar = getExpressionAsVar(expr);
                FfiAlias.ByValue groupKeyAlias =
                        AliasManager.getFfiAlias(
                                new AliasArg(AliasPrefixType.GROUP_KEYS, stepIdx, i));
                groupKeyVarWithAlias.add(Pair.with(groupKeyVar, groupKeyAlias));
=======
            List<Traversal.Admin> keyTraversals = getKeyTraversals(parent);
            for (int i = 0; i < keyTraversals.size(); ++i) {
                Traversal.Admin k = keyTraversals.get(i);
                ExprResult exprRes = getSubTraversalAsExpr(new ExprArg(k));
                if (exprRes.getTagExprMap().size() != 1) {
                    throw new OpArgIllegalException(
                            OpArgIllegalException.Cause.INVALID_TYPE,
                            "each group().by(..) is corresponding to exact one expression, "
                                    + "multiple group keys should be defined in different bys");
                }
                String expr;
                Optional<String> singleExpr = exprRes.getSingleExpr();
                if (singleExpr.isPresent()) {
                    expr = singleExpr.get();
                } else {
                    ApplyOp applyOp = new ApplyOp();
                    applyOp.setJoinKind(new OpArg(FfiJoinKind.Inner));
                    applyOp.setSubOpCollection(
                            new OpArg<>(
                                    k,
                                    (Traversal traversal) ->
                                            (new InterOpCollectionBuilder(traversal)).build()));
                    FfiAlias.ByValue applyAlias =
                            AliasManager.getFfiAlias(
                                    new AliasArg(AliasPrefixType.GROUP_KEYS, stepIdx, i));
                    applyOp.setAlias(new OpArg(applyAlias));
                    interOpList.add(applyOp);
                    String aliasName = applyAlias.alias.name;
                    expr = "@" + aliasName;
                }
                FfiAlias.ByValue alias;
                Step endStep;
                if (k != null
                        && !((endStep = k.getEndStep()) instanceof EmptyStep)
                        && !endStep.getLabels().isEmpty()) {
                    String queryAlias = (String) endStep.getLabels().iterator().next();
                    alias = ArgUtils.asAlias(queryAlias, true);
                } else {
                    alias =
                            AliasManager.getFfiAlias(
                                    new AliasArg(AliasPrefixType.GROUP_KEYS, stepIdx, i));
                }
                vars.add(Pair.with(getExpressionAsVar(expr), alias));
>>>>>>> 23dcae0f
            }
            return vars;
        }

        private List<ArgAggFn> getGroupValuesAsAggFns(TraversalParent parent) {
            List<Traversal.Admin> valueTraversals = getValueTraversals(parent);
            List<ArgAggFn> argAggFns = new ArrayList<>();
            int stepIdx =
                    TraversalHelper.stepIndex(parent.asStep(), parent.asStep().getTraversal());
            for (int i = 0; i < valueTraversals.size(); ++i) {
                Traversal.Admin admin = valueTraversals.get(i);
                Step endStep;
                if (admin == null || (endStep = admin.getEndStep()) == null) {
                    throw new OpArgIllegalException(
                            OpArgIllegalException.Cause.INVALID_TYPE,
                            "default is [FoldStep], null end step is invalid");
                }
                ArgAggFn aggFn = getAggFn(endStep, stepIdx, i);
                // handle with CountDistinct and ToSet
                // specifically, variables from dedup will be treated as variables of aggregate
                // functions
                // i.e. group..by(dedup("a").by("name").count()) -> AggFn { FfiVariable<@a.name>
                // , CountDistinct }
                if (endStep instanceof CountGlobalStep
                        && endStep.getPreviousStep() instanceof DedupGlobalStep) {
                    aggFn.setAggregate(
                            FfiAggOpt.CountDistinct); // group().by(..).by(dedup().count())

                } else if (endStep instanceof FoldStep
                        && endStep.getPreviousStep() instanceof DedupGlobalStep) {
                    aggFn.setAggregate(FfiAggOpt.ToSet); // group().by(dedup().fold())
                }
                if (admin.getSteps().size() > 1) {
                    // generate variables of the aggregate function
                    ExprArg exprArg =
                            new ExprArg(admin.getSteps().subList(0, admin.getSteps().size() - 1));
                    ExprResult exprRes = getSubTraversalAsExpr(exprArg);
                    if (exprRes.getTagExprMap().size() != 1) {
                        throw new OpArgIllegalException(
                                OpArgIllegalException.Cause.INVALID_TYPE,
                                "each group()..by(..) (value_by) is corresponding to exact one"
                                        + " expression, multiple group values should be defined in"
                                        + " different bys");
                    }
                    Optional<String> singleExpr = exprRes.getSingleExpr();
                    // group().by(..).by(select("a").by("name").count())
                    // or group().by(dedup("a").by("name").count())
                    if (singleExpr.isPresent()) {
                        aggFn.setVar(getExpressionAsVar(singleExpr.get()));
                    } else { // group().by(..).by(out().count())
                        throw new OpArgIllegalException(
                                OpArgIllegalException.Cause.UNSUPPORTED_TYPE,
                                "segment apply is unsupported");
                    }
                }
                argAggFns.add(aggFn);
            }
            return argAggFns;
        }

        private List<Traversal.Admin> getKeyTraversals(TraversalParent step) {
            if (step instanceof GroupStep) {
                GroupStep groupStep = (GroupStep) step;
                return groupStep.getKeyTraversalList();
            } else if (step instanceof GroupCountStep) {
                GroupCountStep groupCountStep = (GroupCountStep) step;
                return groupCountStep.getKeyTraversalList();
            } else {
                throw new OpArgIllegalException(
                        OpArgIllegalException.Cause.INVALID_TYPE,
                        "cannot get key traversal from " + step.getClass());
            }
        }

        private List<Traversal.Admin> getValueTraversals(TraversalParent step) {
            if (step instanceof GroupStep) {
                GroupStep groupStep = (GroupStep) step;
                return groupStep.getValueTraversalList();
            } else if (step instanceof GroupCountStep) {
                GroupCountStep groupCountStep = (GroupCountStep) step;
                return groupCountStep.getValueTraversalList();
            } else {
                throw new OpArgIllegalException(
                        OpArgIllegalException.Cause.INVALID_TYPE,
                        "cannot get value traversal from " + step.getClass());
            }
        }
    },
    WHERE_BY_STEP {
        @Override
        public List<InterOpBase> apply(TraversalParent parent) {
            List<InterOpBase> interOpList = new ArrayList<>();

            WherePredicateStep step = (WherePredicateStep) parent;
            Optional<String> startKey = step.getStartKey();
            TraversalRing traversalRing =
                    Utils.getFieldValue(WherePredicateStep.class, step, "traversalRing");

            int stepId = TraversalHelper.stepIndex(parent.asStep(), parent.asStep().getTraversal());
            AtomicInteger subId = new AtomicInteger(0);

            String startTag = startKey.isPresent() ? startKey.get() : "";
            String startExpr =
                    getExprWithApplys(startTag, traversalRing.next(), stepId, subId, interOpList);

            P predicate = (P) step.getPredicate().get();
            List<String> selectKeys =
                    Utils.getFieldValue(WherePredicateStep.class, step, "selectKeys");
            traverseAndUpdateP(
                    predicate, selectKeys.iterator(), traversalRing, stepId, subId, interOpList);

            String expr =
                    PredicateExprTransformFactory.HAS_STEP.flatPredicate(startExpr, predicate);
            SelectOp selectOp = new SelectOp();
            selectOp.setPredicate(new OpArg(expr));

            interOpList.add(selectOp);
            return interOpList;
        }

        private void traverseAndUpdateP(
                P predicate,
                Iterator<String> selectKeysIterator,
                TraversalRing traversalRing,
                int stepId,
                AtomicInteger subId,
                List<InterOpBase> applys) {
            if (predicate instanceof ConnectiveP) {
                ((ConnectiveP) predicate)
                        .getPredicates()
                        .forEach(
                                p1 -> {
                                    traverseAndUpdateP(
                                            (P) p1,
                                            selectKeysIterator,
                                            traversalRing,
                                            stepId,
                                            subId,
                                            applys);
                                });
            } else {
                String expr =
                        getExprWithApplys(
                                selectKeysIterator.next(),
                                traversalRing.next(),
                                stepId,
                                subId,
                                applys);
                FfiVariable.ByValue var = getExpressionAsVar(expr);
                predicate.setValue(var);
            }
        }

        private String getExprWithApplys(
                String tag,
                Traversal.Admin whereby,
                int stepId,
                AtomicInteger subId,
                List<InterOpBase> applys) {
            Traversal.Admin tagBy = asSelectTraversal(tag, whereby);
            ExprResult exprRes = getSubTraversalAsExpr(new ExprArg(tagBy));
            if (exprRes.getTagExprMap().size() != 1) {
                throw new OpArgIllegalException(
                        OpArgIllegalException.Cause.INVALID_TYPE,
                        "each where().by(..) is corresponding to exact one expression, "
                                + "multiple where conditions should be defined in different bys");
            }
            Optional<String> singleExpr = exprRes.getSingleExpr();
            if (singleExpr.isPresent()) {
                return singleExpr.get();
            } else {
                ApplyOp applyOp = new ApplyOp();
                applyOp.setJoinKind(new OpArg(FfiJoinKind.Inner));
                // put select("") in apply
                Traversal copy = GremlinAntlrToJava.getTraversalSupplier().get();
                copy.asAdmin().addStep(new SelectOneStep(copy.asAdmin(), Pop.last, tag));
                // copy steps in by(..) to apply
                whereby.getSteps().forEach(s -> copy.asAdmin().addStep((Step) s));
                applyOp.setSubOpCollection(
                        new OpArg(new InterOpCollectionBuilder(copy).build(applyOp)));
                FfiAlias.ByValue applyAlias =
                        AliasManager.getFfiAlias(
                                new AliasArg(
                                        AliasPrefixType.DEFAULT, stepId, subId.getAndIncrement()));
                applyOp.setAlias(new OpArg(applyAlias));
                applys.add(applyOp);
                return "@" + applyAlias.alias.name;
            }
        }

        private Traversal.Admin asSelectTraversal(String selectKey, Traversal.Admin byTraversal) {
            Traversal.Admin traversal =
                    (Traversal.Admin) GremlinAntlrToJava.getTraversalSupplier().get();
            SelectOneStep oneStep = new SelectOneStep(traversal, Pop.last, selectKey);
            oneStep.modulateBy(byTraversal);
            traversal.addStep(oneStep);
            return traversal;
        }
    },
    WHERE_TRAVERSAL_STEP {
        @Override
        public List<InterOpBase> apply(TraversalParent parent) {
            Traversal.Admin subTraversal = getWhereSubTraversal(parent.asStep());
            ExprResult exprRes = getSubTraversalAsExpr(new ExprArg(subTraversal));
            if (exprRes.getTagExprMap().size() != 1) {
                throw new OpArgIllegalException(
                        OpArgIllegalException.Cause.INVALID_TYPE,
                        "each where(..) is corresponding to exact one expression, multiple filter"
                                + " conditions should be defined in different wheres");
            }
            Optional<String> singleExpr = exprRes.getSingleExpr();
            if (singleExpr.isPresent()) {
                String expr = singleExpr.get();
                SelectOp selectOp = new SelectOp();
                selectOp.setPredicate(new OpArg(expr));
                return Collections.singletonList(selectOp);
            } else { // apply
                ApplyOp applyOp = new ApplyOp();
                FfiJoinKind joinKind = FfiJoinKind.Semi;
                applyOp.setJoinKind(new OpArg(joinKind, Function.identity()));
                applyOp.setSubOpCollection(
                        new OpArg(new InterOpCollectionBuilder(subTraversal).build(applyOp)));
                return Collections.singletonList(applyOp);
            }
        }

        private Traversal.Admin getWhereSubTraversal(Step step) {
            if (step instanceof TraversalFilterStep) {
                return ((TraversalFilterStep) step).getFilterTraversal();
            } else if (step instanceof WhereTraversalStep) {
                WhereTraversalStep whereStep = (WhereTraversalStep) step;
                List<Traversal.Admin> subTraversals = whereStep.getLocalChildren();
                return subTraversals.isEmpty() ? null : subTraversals.get(0);
            } else {
                throw new OpArgIllegalException(
                        OpArgIllegalException.Cause.INVALID_TYPE,
                        "cannot get where traversal from " + step.getClass());
            }
        }
    },
    NOT_TRAVERSAL_STEP {
        @Override
        public List<InterOpBase> apply(TraversalParent parent) {
            Traversal.Admin subTraversal = getNotSubTraversal(parent.asStep());
            ExprResult exprRes = getSubTraversalAsExpr(new ExprArg(subTraversal));
            if (exprRes.getTagExprMap().size() != 1) {
                throw new OpArgIllegalException(
                        OpArgIllegalException.Cause.INVALID_TYPE,
                        "each not(..) is corresponding to exact one expression, "
                                + "multiple anti conditions should be defined in different nos");
            }
            Optional<String> singleExpr = exprRes.getSingleExpr();
            if (singleExpr.isPresent()) { // not(select("a").by("name"))
                String notExpr = getNotExpr(singleExpr.get());
                SelectOp selectOp = new SelectOp();
                selectOp.setPredicate(new OpArg(notExpr));
                return Collections.singletonList(selectOp);
            } else { // apply
                ApplyOp applyOp = new ApplyOp();
                FfiJoinKind joinKind = FfiJoinKind.Anti;
                applyOp.setJoinKind(new OpArg(joinKind));
                applyOp.setSubOpCollection(
                        new OpArg(new InterOpCollectionBuilder(subTraversal).build(applyOp)));
                return Collections.singletonList(applyOp);
            }
        }

        private Traversal.Admin getNotSubTraversal(Step step) {
            if (step instanceof NotStep) {
                NotStep notStep = (NotStep) step;
                List<Traversal.Admin> subTraversals = notStep.getLocalChildren();
                return subTraversals.isEmpty() ? null : subTraversals.get(0);
            } else {
                throw new OpArgIllegalException(
                        OpArgIllegalException.Cause.INVALID_TYPE,
                        "cannot get where traversal from " + step.getClass());
            }
        }

        private String getNotExpr(String expr) {
            return (expr.contains("&&") || expr.contains("||"))
                    ? String.format("!(%s)", expr)
                    : "!" + expr;
        }
    }
}<|MERGE_RESOLUTION|>--- conflicted
+++ resolved
@@ -85,7 +85,7 @@
                     Traversal.Admin admin = byTraversals.get(k);
                     admin.getSteps().forEach(s -> copy.asAdmin().addStep((Step) s));
                     applyOp.setSubOpCollection(
-                            new OpArg(new InterOpCollectionBuilder(copy).build(applyOp)));
+                            new OpArg<>((new InterOpCollectionBuilder(copy)).build(applyOp)));
                     // column key of apply result
                     FfiAlias.ByValue applyAlias =
                             AliasManager.getFfiAlias(
@@ -146,7 +146,7 @@
                     // copy steps in by(..) to apply
                     byTraversal.getSteps().forEach(s -> copy.asAdmin().addStep((Step) s));
                     applyOp.setSubOpCollection(
-                            new OpArg(new InterOpCollectionBuilder(copy).build(applyOp)));
+                            new OpArg<>((new InterOpCollectionBuilder(copy)).build(applyOp)));
                     FfiAlias.ByValue applyAlias =
                             AliasManager.getFfiAlias(
                                     new AliasArg(AliasPrefixType.DEFAULT, stepIdx, subId));
@@ -199,7 +199,7 @@
                     ApplyOp applyOp = new ApplyOp();
                     applyOp.setJoinKind(new OpArg(FfiJoinKind.Inner));
                     applyOp.setSubOpCollection(
-                            new OpArg(new InterOpCollectionBuilder(admin).build(applyOp)));
+                            new OpArg<>((new InterOpCollectionBuilder(admin)).build(applyOp)));
                     FfiAlias.ByValue applyAlias =
                             AliasManager.getFfiAlias(
                                     new AliasArg(AliasPrefixType.DEFAULT, stepIdx, i));
@@ -256,33 +256,6 @@
             List<Pair<FfiVariable.ByValue, FfiAlias.ByValue>> vars = new ArrayList<>();
             int stepIdx =
                     TraversalHelper.stepIndex(parent.asStep(), parent.asStep().getTraversal());
-<<<<<<< HEAD
-            ExprResult exprRes = getSubTraversalAsExpr(new ExprArg(groupKeyTraversal));
-            // i.e. group().by("name")
-            if (exprRes.isExprPattern()) {
-                groupKeyExprs.addAll(exprRes.getExprs());
-            } else { // use apply, i.e. group().by(out().count())
-                ApplyOp applyOp = new ApplyOp();
-                applyOp.setJoinKind(new OpArg(FfiJoinKind.Inner));
-                applyOp.setSubOpCollection(
-                        new OpArg(new InterOpCollectionBuilder(groupKeyTraversal).build(applyOp)));
-                FfiAlias.ByValue applyAlias =
-                        AliasManager.getFfiAlias(new AliasArg(AliasPrefixType.GROUP_KEYS, stepIdx));
-                applyOp.setAlias(new OpArg(applyAlias, Function.identity()));
-                interOpList.add(applyOp);
-                String aliasName = applyAlias.alias.name;
-                groupKeyExprs.add("@" + aliasName);
-            }
-            List<Pair<FfiVariable.ByValue, FfiAlias.ByValue>> groupKeyVarWithAlias =
-                    new ArrayList<>();
-            for (int i = 0; i < groupKeyExprs.size(); ++i) {
-                String expr = groupKeyExprs.get(i);
-                FfiVariable.ByValue groupKeyVar = getExpressionAsVar(expr);
-                FfiAlias.ByValue groupKeyAlias =
-                        AliasManager.getFfiAlias(
-                                new AliasArg(AliasPrefixType.GROUP_KEYS, stepIdx, i));
-                groupKeyVarWithAlias.add(Pair.with(groupKeyVar, groupKeyAlias));
-=======
             List<Traversal.Admin> keyTraversals = getKeyTraversals(parent);
             for (int i = 0; i < keyTraversals.size(); ++i) {
                 Traversal.Admin k = keyTraversals.get(i);
@@ -301,10 +274,7 @@
                     ApplyOp applyOp = new ApplyOp();
                     applyOp.setJoinKind(new OpArg(FfiJoinKind.Inner));
                     applyOp.setSubOpCollection(
-                            new OpArg<>(
-                                    k,
-                                    (Traversal traversal) ->
-                                            (new InterOpCollectionBuilder(traversal)).build()));
+                            new OpArg<>((new InterOpCollectionBuilder(k)).build(applyOp)));
                     FfiAlias.ByValue applyAlias =
                             AliasManager.getFfiAlias(
                                     new AliasArg(AliasPrefixType.GROUP_KEYS, stepIdx, i));
@@ -326,7 +296,6 @@
                                     new AliasArg(AliasPrefixType.GROUP_KEYS, stepIdx, i));
                 }
                 vars.add(Pair.with(getExpressionAsVar(expr), alias));
->>>>>>> 23dcae0f
             }
             return vars;
         }
@@ -506,7 +475,7 @@
                 // copy steps in by(..) to apply
                 whereby.getSteps().forEach(s -> copy.asAdmin().addStep((Step) s));
                 applyOp.setSubOpCollection(
-                        new OpArg(new InterOpCollectionBuilder(copy).build(applyOp)));
+                        new OpArg<>((new InterOpCollectionBuilder(copy)).build(applyOp)));
                 FfiAlias.ByValue applyAlias =
                         AliasManager.getFfiAlias(
                                 new AliasArg(
@@ -548,7 +517,7 @@
                 FfiJoinKind joinKind = FfiJoinKind.Semi;
                 applyOp.setJoinKind(new OpArg(joinKind, Function.identity()));
                 applyOp.setSubOpCollection(
-                        new OpArg(new InterOpCollectionBuilder(subTraversal).build(applyOp)));
+                        new OpArg<>((new InterOpCollectionBuilder(subTraversal)).build(applyOp)));
                 return Collections.singletonList(applyOp);
             }
         }
@@ -589,7 +558,7 @@
                 FfiJoinKind joinKind = FfiJoinKind.Anti;
                 applyOp.setJoinKind(new OpArg(joinKind));
                 applyOp.setSubOpCollection(
-                        new OpArg(new InterOpCollectionBuilder(subTraversal).build(applyOp)));
+                        new OpArg<>((new InterOpCollectionBuilder(subTraversal)).build(applyOp)));
                 return Collections.singletonList(applyOp);
             }
         }
