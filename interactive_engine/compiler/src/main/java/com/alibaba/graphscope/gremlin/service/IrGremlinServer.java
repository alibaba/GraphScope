/*
 * Copyright 2020 Alibaba Group Holding Limited.
 *
 * Licensed under the Apache License, Version 2.0 (the "License");
 * you may not use this file except in compliance with the License.
 * You may obtain a copy of the License at
 *
 * http://www.apache.org/licenses/LICENSE-2.0
 *
 * Unless required by applicable law or agreed to in writing, software
 * distributed under the License is distributed on an "AS IS" BASIS,
 * WITHOUT WARRANTIES OR CONDITIONS OF ANY KIND, either express or implied.
 * See the License for the specific language governing permissions and
 * limitations under the License.
 */

package com.alibaba.graphscope.gremlin.service;

import com.alibaba.graphscope.common.client.channel.ChannelFetcher;
import com.alibaba.graphscope.common.config.Configs;
import com.alibaba.graphscope.common.config.FrontendConfig;
import com.alibaba.graphscope.common.manager.IrMetaQueryCallback;
import com.alibaba.graphscope.gremlin.Utils;
import com.alibaba.graphscope.gremlin.auth.AuthManager;
import com.alibaba.graphscope.gremlin.auth.AuthManagerReference;
import com.alibaba.graphscope.gremlin.auth.DefaultAuthManager;
import com.alibaba.graphscope.gremlin.integration.processor.IrTestOpProcessor;
import com.alibaba.graphscope.gremlin.integration.result.GraphProperties;
import com.alibaba.graphscope.gremlin.plugin.processor.IrOpLoader;
import com.alibaba.graphscope.gremlin.plugin.processor.IrStandardOpProcessor;
import com.alibaba.graphscope.gremlin.plugin.traversal.IrCustomizedTraversalSource;

import io.netty.channel.Channel;

import org.apache.tinkerpop.gremlin.groovy.engine.GremlinExecutor;
import org.apache.tinkerpop.gremlin.process.traversal.dsl.graph.GraphTraversalSource;
import org.apache.tinkerpop.gremlin.server.GremlinServer;
import org.apache.tinkerpop.gremlin.server.Settings;
import org.apache.tinkerpop.gremlin.server.op.AbstractOpProcessor;
import org.apache.tinkerpop.gremlin.server.util.ServerGremlinExecutor;
import org.apache.tinkerpop.gremlin.structure.Graph;
import org.apache.tinkerpop.gremlin.tinkergraph.structure.TinkerFactory;

import java.io.InputStream;
import java.lang.reflect.Field;
import java.net.InetSocketAddress;
import java.net.SocketAddress;

public class IrGremlinServer implements AutoCloseable {
    private GremlinServer gremlinServer;
    private final Graph graph;
    private final GraphTraversalSource g;
    private final Configs configs;

    public IrGremlinServer(
            Configs configs,
            ChannelFetcher channelFetcher,
            IrMetaQueryCallback metaQueryCallback,
            GraphProperties testGraph) {
        this.configs = configs;
        this.graph = TinkerFactory.createModern();
        this.g = this.graph.traversal(IrCustomizedTraversalSource.class);
        initProcessor(channelFetcher, metaQueryCallback, testGraph);
        initAuthentication();
        initGremlinServer();
    }

<<<<<<< HEAD
    private void initProcessor(
            ChannelFetcher channelFetcher,
=======
    public IrGremlinServer(int gremlinPort) {
        this();
        this.settings.port = (gremlinPort >= 0) ? gremlinPort : settings.port;
    }

    public void start(
            Configs configs,
            ChannelFetcher fetcher,
>>>>>>> 6851cd9f
            IrMetaQueryCallback metaQueryCallback,
            GraphProperties testGraph) {
        AbstractOpProcessor standardProcessor =
<<<<<<< HEAD
                new IrStandardOpProcessor(configs, channelFetcher, metaQueryCallback, graph, g);
        IrOpLoader.addProcessor(standardProcessor.getName(), standardProcessor);
        AbstractOpProcessor testProcessor =
                new IrTestOpProcessor(
                        configs, channelFetcher, metaQueryCallback, graph, g, testGraph);
=======
                new IrStandardOpProcessor(configs, fetcher, metaQueryCallback, graph, g);
        IrOpLoader.addProcessor(standardProcessor.getName(), standardProcessor);
        AbstractOpProcessor testProcessor =
                new IrTestOpProcessor(configs, fetcher, metaQueryCallback, graph, g, testGraph);
>>>>>>> 6851cd9f
        IrOpLoader.addProcessor(testProcessor.getName(), testProcessor);
    }

    private void initAuthentication() {
        AuthManager authManager = new DefaultAuthManager(configs);
        AuthManagerReference.setAuthManager(authManager);
    }

    private void initGremlinServer() {
        InputStream input =
                getClass().getClassLoader().getResourceAsStream("conf/gremlin-server.yaml");
        Settings settings = Settings.read(input);
        settings.host = "0.0.0.0";
        int port = FrontendConfig.FRONTEND_SERVICE_PORT.get(configs);
        if (port >= 0) {
            settings.port = port;
        }
        this.gremlinServer = new GremlinServer(settings);
        ServerGremlinExecutor serverGremlinExecutor =
                Utils.getFieldValue(
                        GremlinServer.class, this.gremlinServer, "serverGremlinExecutor");
        serverGremlinExecutor.getGraphManager().putGraph("graph", graph);
        serverGremlinExecutor.getGraphManager().putTraversalSource("g", graph.traversal());
    }

    public void start() throws Exception {
        this.gremlinServer.start().join();
    }

    @Override
    public void close() throws Exception {
        if (this.gremlinServer != null) {
            this.gremlinServer.stop();
        }
    }

    public int getGremlinServerPort() throws Exception {
        Field ch = this.gremlinServer.getClass().getDeclaredField("ch");
        ch.setAccessible(true);
        Channel o = (Channel) ch.get(this.gremlinServer);
        SocketAddress localAddr = o.localAddress();
        return ((InetSocketAddress) localAddr).getPort();
    }

    public GremlinExecutor getGremlinExecutor() {
        return gremlinServer.getServerGremlinExecutor().getGremlinExecutor();
    }
}<|MERGE_RESOLUTION|>--- conflicted
+++ resolved
@@ -19,6 +19,7 @@
 import com.alibaba.graphscope.common.client.channel.ChannelFetcher;
 import com.alibaba.graphscope.common.config.Configs;
 import com.alibaba.graphscope.common.config.FrontendConfig;
+import com.alibaba.graphscope.common.ir.tools.GraphPlanner;
 import com.alibaba.graphscope.common.manager.IrMetaQueryCallback;
 import com.alibaba.graphscope.gremlin.Utils;
 import com.alibaba.graphscope.gremlin.auth.AuthManager;
@@ -54,45 +55,29 @@
 
     public IrGremlinServer(
             Configs configs,
+            GraphPlanner graphPlanner,
             ChannelFetcher channelFetcher,
             IrMetaQueryCallback metaQueryCallback,
             GraphProperties testGraph) {
         this.configs = configs;
         this.graph = TinkerFactory.createModern();
         this.g = this.graph.traversal(IrCustomizedTraversalSource.class);
-        initProcessor(channelFetcher, metaQueryCallback, testGraph);
+        initProcessor(graphPlanner, channelFetcher, metaQueryCallback, testGraph);
         initAuthentication();
         initGremlinServer();
     }
 
-<<<<<<< HEAD
     private void initProcessor(
+            GraphPlanner graphPlanner,
             ChannelFetcher channelFetcher,
-=======
-    public IrGremlinServer(int gremlinPort) {
-        this();
-        this.settings.port = (gremlinPort >= 0) ? gremlinPort : settings.port;
-    }
-
-    public void start(
-            Configs configs,
-            ChannelFetcher fetcher,
->>>>>>> 6851cd9f
             IrMetaQueryCallback metaQueryCallback,
             GraphProperties testGraph) {
         AbstractOpProcessor standardProcessor =
-<<<<<<< HEAD
-                new IrStandardOpProcessor(configs, channelFetcher, metaQueryCallback, graph, g);
+                new IrStandardOpProcessor(configs, graphPlanner, channelFetcher, metaQueryCallback, graph, g);
         IrOpLoader.addProcessor(standardProcessor.getName(), standardProcessor);
         AbstractOpProcessor testProcessor =
                 new IrTestOpProcessor(
-                        configs, channelFetcher, metaQueryCallback, graph, g, testGraph);
-=======
-                new IrStandardOpProcessor(configs, fetcher, metaQueryCallback, graph, g);
-        IrOpLoader.addProcessor(standardProcessor.getName(), standardProcessor);
-        AbstractOpProcessor testProcessor =
-                new IrTestOpProcessor(configs, fetcher, metaQueryCallback, graph, g, testGraph);
->>>>>>> 6851cd9f
+                        configs, graphPlanner, channelFetcher, metaQueryCallback, graph, g, testGraph);
         IrOpLoader.addProcessor(testProcessor.getName(), testProcessor);
     }
 
