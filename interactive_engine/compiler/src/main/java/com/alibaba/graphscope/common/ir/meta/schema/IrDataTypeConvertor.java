/*
 *
 *  * Copyright 2020 Alibaba Group Holding Limited.
 *  *
 *  * Licensed under the Apache License, Version 2.0 (the "License");
 *  * you may not use this file except in compliance with the License.
 *  * You may obtain a copy of the License at
 *  *
 *  * http://www.apache.org/licenses/LICENSE-2.0
 *  *
 *  * Unless required by applicable law or agreed to in writing, software
 *  * distributed under the License is distributed on an "AS IS" BASIS,
 *  * WITHOUT WARRANTIES OR CONDITIONS OF ANY KIND, either express or implied.
 *  * See the License for the specific language governing permissions and
 *  * limitations under the License.
 *
 */

package com.alibaba.graphscope.common.ir.meta.schema;

import static java.util.Objects.requireNonNull;

import com.alibaba.graphscope.common.ir.type.ArbitraryArrayType;
import com.alibaba.graphscope.common.ir.type.ArbitraryMapType;
import com.alibaba.graphscope.common.ir.type.GraphLabelType;
import com.alibaba.graphscope.groot.common.schema.wrapper.DataType;
import com.google.common.base.Preconditions;
import com.google.common.collect.ImmutableMap;
import com.google.common.collect.Maps;

import org.apache.calcite.rel.type.RelDataType;
import org.apache.calcite.rel.type.RelDataTypeFactory;
import org.apache.calcite.sql.type.IntervalSqlType;
import org.apache.calcite.sql.type.SqlTypeName;
import org.checkerframework.checker.nullness.qual.Nullable;
import org.slf4j.Logger;
import org.slf4j.LoggerFactory;

import java.util.Map;
import java.util.Objects;

/**
 * Define the mutual type conversion between other type systems and Ir type system {@code RelDataType}
 */
public interface IrDataTypeConvertor<T> {
    Logger logger = LoggerFactory.getLogger(IrDataTypeConvertor.class);

    RelDataType convert(T dataFrom);

    T convert(RelDataType dataFrom);

    class Groot implements IrDataTypeConvertor<DataType> {
        private final RelDataTypeFactory typeFactory;
        private final boolean throwsOnFail;

        public Groot(RelDataTypeFactory typeFactory, boolean throwsOnFail) {
            this.typeFactory = typeFactory;
            this.throwsOnFail = throwsOnFail;
        }

        @Override
        public RelDataType convert(DataType from) {
            requireNonNull(typeFactory, "typeFactory should not be null");
            switch (from) {
                case BOOL:
                    return typeFactory.createSqlType(SqlTypeName.BOOLEAN);
                case CHAR:
                    // single character
                    return typeFactory.createSqlType(SqlTypeName.CHAR, 1);
                case STRING:
                    // string with unlimited length
                    return typeFactory.createSqlType(
                            SqlTypeName.VARCHAR, RelDataType.PRECISION_NOT_SPECIFIED);
                case SHORT:
                    // 2-bytes signed integer
                    return typeFactory.createSqlType(SqlTypeName.SMALLINT);
                case INT:
                    // 4-bytes signed integer
                    return typeFactory.createSqlType(SqlTypeName.INTEGER);
                case LONG:
                    // 8-bytes signed integer
                    return typeFactory.createSqlType(SqlTypeName.BIGINT);
                case FLOAT:
                    // single precision floating point, 4 bytes
                    return typeFactory.createSqlType(SqlTypeName.FLOAT);
                case DOUBLE:
                    // double precision floating point, 8 bytes
                    return typeFactory.createSqlType(SqlTypeName.DOUBLE);
                case DATE:
                    // int32 days since 1970-01-01
                    return typeFactory.createSqlType(SqlTypeName.DATE);
                case TIME32:
                    // int32 milliseconds past midnight
                    return typeFactory.createSqlType(SqlTypeName.TIME);
                case TIMESTAMP:
                    // int64 milliseconds since 1970-01-01 00:00:00.000000
                    return typeFactory.createSqlType(SqlTypeName.TIMESTAMP);
                case INT_LIST:
                    // array of 4-bytes signed integer, unlimited size
                    return typeFactory.createArrayType(
                            convert(DataType.INT), RelDataType.PRECISION_NOT_SPECIFIED);
                case LONG_LIST:
                    // array of 8-bytes signed integer, unlimited size
                    return typeFactory.createArrayType(
                            convert(DataType.LONG), RelDataType.PRECISION_NOT_SPECIFIED);
                case FLOAT_LIST:
                    // array of single precision floating point, unlimited size
                    return typeFactory.createArrayType(
                            convert(DataType.FLOAT), RelDataType.PRECISION_NOT_SPECIFIED);
                case DOUBLE_LIST:
                    // array of double precision floating point, unlimited size
                    return typeFactory.createArrayType(
                            convert(DataType.DOUBLE), RelDataType.PRECISION_NOT_SPECIFIED);
                case STRING_LIST:
                    // array of string, unlimited size
                    return typeFactory.createArrayType(
                            convert(DataType.STRING), RelDataType.PRECISION_NOT_SPECIFIED);
                case UNKNOWN:
                    return typeFactory.createSqlType(SqlTypeName.UNKNOWN);
                case BYTES:
                case BYTES_LIST:
                default:
                    if (throwsOnFail) {
                        throw new UnsupportedOperationException(
                                "convert GrootDataType ["
                                        + from.name()
                                        + "] to RelDataType is unsupported yet");
                    }
                    return typeFactory.createSqlType(SqlTypeName.ANY);
            }
        }

        @Override
        public DataType convert(RelDataType dataFrom) {
            SqlTypeName typeName = dataFrom.getSqlTypeName();
            switch (typeName) {
                case BOOLEAN:
                    return DataType.BOOL;
                case CHAR:
                    if (dataFrom.getPrecision() == 1) {
                        return DataType.CHAR;
                    }
                    break;
                case VARCHAR:
                    if (dataFrom.getPrecision() == RelDataType.PRECISION_NOT_SPECIFIED) {
                        return DataType.STRING;
                    }
                    break;
                case SMALLINT:
                    return DataType.SHORT;
                case INTEGER:
                    return DataType.INT;
                case BIGINT:
                    return DataType.LONG;
                case FLOAT:
                    return DataType.FLOAT;
                case DOUBLE:
                    return DataType.DOUBLE;
                case DATE:
                    return DataType.DATE;
                case TIME:
                    return DataType.TIME32;
                case TIMESTAMP:
                    return DataType.TIMESTAMP;
                case MULTISET:
                case ARRAY:
                    RelDataType componentType = dataFrom.getComponentType();
                    // check the array or set is an unlimited size list of primitive type
                    if (componentType != null
                            && dataFrom.getPrecision() == RelDataType.PRECISION_NOT_SPECIFIED) {
                        switch (componentType.getSqlTypeName()) {
                            case INTEGER:
                                return DataType.INT_LIST;
                            case BIGINT:
                                return DataType.LONG_LIST;
                            case FLOAT:
                                return DataType.FLOAT_LIST;
                            case DOUBLE:
                                return DataType.DOUBLE_LIST;
                            case VARCHAR:
                                if (componentType.getPrecision()
                                        == RelDataType.PRECISION_NOT_SPECIFIED) {
                                    return DataType.STRING_LIST;
                                }
                        }
                    }
                    break;
                case UNKNOWN:
                    return DataType.UNKNOWN;
                default:
<<<<<<< HEAD
                    if (throwsOnFail) {
                        throw new UnsupportedOperationException(
                                "convert RelDataType ["
                                        + dataFrom
                                        + "] to GrootDataType is unsupported yet");
                    }
                    return DataType.UNKNOWN;
=======
>>>>>>> 3f19bfde
            }
            return DataType.UNKNOWN;
        }
    }

    class Flex implements IrDataTypeConvertor<GSDataTypeDesc> {
        private final RelDataTypeFactory typeFactory;
        private final boolean throwsOnFail;

        public Flex(RelDataTypeFactory typeFactory, boolean throwsOnFail) {
            this.typeFactory = typeFactory;
            this.throwsOnFail = throwsOnFail;
        }

        @Override
        public RelDataType convert(GSDataTypeDesc from) {
            Objects.requireNonNull(typeFactory, "typeFactory should not be null");
            Map<String, Object> typeMap = from.getYamlDesc();
            Object value;
            if ((value = typeMap.get("primitive_type")) != null) {
                switch (value.toString()) {
                    case "DT_NULL":
                        return typeFactory.createSqlType(SqlTypeName.NULL);
                    case "DT_ANY":
                        // any type
                        return typeFactory.createSqlType(SqlTypeName.ANY);
                    case "DT_SIGNED_INT32":
                        // 4-bytes signed integer
                        return typeFactory.createSqlType(SqlTypeName.INTEGER);
                    case "DT_SIGNED_INT64":
                        // 8-bytes signed integer
                        return typeFactory.createSqlType(SqlTypeName.BIGINT);
                    case "DT_BOOL":
                        // boolean type
                        return typeFactory.createSqlType(SqlTypeName.BOOLEAN);
                    case "DT_FLOAT":
                        // single precision floating point, 4 bytes
                        return typeFactory.createSqlType(SqlTypeName.FLOAT);
                    case "DT_DOUBLE":
                        // double precision floating point, 8 bytes
                        return typeFactory.createSqlType(SqlTypeName.DOUBLE);
                }
            } else if ((value = typeMap.get("string")) != null) {
                Map<String, Object> strType = (Map<String, Object>) value;
                if (strType.containsKey("long_text")) {
                    // string with unlimited length
                    return typeFactory.createSqlType(
                            SqlTypeName.VARCHAR, RelDataType.PRECISION_NOT_SPECIFIED);
                } else if (strType.containsKey("char")) {
                    Object charValue = strType.get("char");
                    Integer fixedLen = getIntValue(charValue, "fixed_length");
                    if (fixedLen == null) {
                        fixedLen =
                                typeFactory.getTypeSystem().getDefaultPrecision(SqlTypeName.CHAR);
                        logger.warn(
                                "can not convert {} to a valid fixed length, use default"
                                        + " length {} instead",
                                charValue,
                                fixedLen);
                    }
                    // string with fixed length
                    return typeFactory.createSqlType(SqlTypeName.CHAR, fixedLen);
                } else if (strType.containsKey("var_char")) {
                    Object varCharValue = strType.get("var_char");
                    Integer maxLen = getIntValue(varCharValue, "max_length");
                    if (maxLen == null) {
                        maxLen =
                                typeFactory
                                        .getTypeSystem()
                                        .getDefaultPrecision(SqlTypeName.VARCHAR);
                        logger.warn(
                                "can not convert {} to a valid max length, use default"
                                        + " length {} instead",
                                varCharValue,
                                maxLen);
                    }
                    // string with variable length, bound by max length
                    return typeFactory.createSqlType(SqlTypeName.VARCHAR, maxLen);
                }
            } else if ((value = typeMap.get("temporal")) != null) {
                Map<String, Object> temporalType = (Map<String, Object>) value;
                if (temporalType.containsKey("date32")) {
                    // int32 days since 1970-01-01
                    return typeFactory.createSqlType(SqlTypeName.DATE);
                } else if (temporalType.containsKey("time32")) {
                    // int32 milliseconds past midnight
                    return typeFactory.createSqlType(SqlTypeName.TIME);
                } else if (temporalType.containsKey("timestamp")) {
                    // int64 milliseconds since 1970-01-01 00:00:00.000000
                    return typeFactory.createSqlType(SqlTypeName.TIMESTAMP);
                }
            } else if ((value = typeMap.get("array")) != null) {
                Map<String, Object> arrayType = (Map<String, Object>) value;
                Map<String, Object> componentType =
                        (Map<String, Object>) arrayType.get("component_type");
                Preconditions.checkArgument(
                        componentType != null, "field 'component_type' is required in array type");
                // array of component type, unlimited size
                return typeFactory.createArrayType(
                        convert(new GSDataTypeDesc(componentType)),
                        RelDataType.PRECISION_NOT_SPECIFIED);
            } else if ((value = typeMap.get("map")) != null) {
                Map<String, Object> mapType = (Map<String, Object>) value;
                Map<String, Object> keyType = (Map<String, Object>) mapType.get("key_type");
                Preconditions.checkArgument(
                        keyType != null, "field 'key_type' is required in map type");
                Map<String, Object> valueType = (Map<String, Object>) mapType.get("value_type");
                Preconditions.checkArgument(
                        valueType != null, "field 'value_type' is required in map type");
                // map of key type to value type
                return typeFactory.createMapType(
                        convert(new GSDataTypeDesc(keyType)),
                        convert(new GSDataTypeDesc(valueType)));
            } else if ((value = typeMap.get("decimal")) != null) {
                Integer precision = getIntValue(value, "precision");
                if (precision == null) {
                    precision =
                            typeFactory.getTypeSystem().getDefaultPrecision(SqlTypeName.DECIMAL);
                    logger.warn(
                            "can not convert {} to a valid precision, use default"
                                    + " precision {} instead",
                            value,
                            precision);
                }
                Integer scale = getIntValue(value, "scale");
                if (scale == null) {
                    scale = typeFactory.getTypeSystem().getMaxScale(SqlTypeName.DECIMAL);
                    logger.warn(
                            "can not convert {} to a valid scale, use max" + " scale {} instead",
                            value,
                            scale);
                }
                // decimal type with precision and scale
                return typeFactory.createSqlType(SqlTypeName.DECIMAL, precision, scale);
            }
            if (throwsOnFail) {
                throw new UnsupportedOperationException(
                        "convert GSDataTypeDesc [" + from + "] to RelDataType is unsupported yet");
            }
            return typeFactory.createSqlType(SqlTypeName.ANY);
        }

        @Override
        public GSDataTypeDesc convert(RelDataType from) {
            if (from instanceof IntervalSqlType) {
                return new GSDataTypeDesc(ImmutableMap.of("primitive_type", "DT_SIGNED_INT64"));
            } else if (from instanceof GraphLabelType) {
                return new GSDataTypeDesc(ImmutableMap.of("primitive_type", "DT_SIGNED_INT32"));
            }
            SqlTypeName typeName = from.getSqlTypeName();
            Map<String, Object> yamlDesc;
            switch (typeName) {
                case ANY:
                    yamlDesc = ImmutableMap.of("primitive_type", "DT_ANY");
                    break;
                case NULL:
                    yamlDesc = ImmutableMap.of("primitive_type", "DT_NULL");
                    break;
                case INTEGER:
                    yamlDesc = ImmutableMap.of("primitive_type", "DT_SIGNED_INT32");
                    break;
                case BIGINT:
                    yamlDesc = ImmutableMap.of("primitive_type", "DT_SIGNED_INT64");
                    break;
                case BOOLEAN:
                    yamlDesc = ImmutableMap.of("primitive_type", "DT_BOOL");
                    break;
                case FLOAT:
                    yamlDesc = ImmutableMap.of("primitive_type", "DT_FLOAT");
                    break;
                case DOUBLE:
                    yamlDesc = ImmutableMap.of("primitive_type", "DT_DOUBLE");
                    break;
                case CHAR:
                    Map charMap = Maps.newHashMap();
                    charMap.put("char", ImmutableMap.of("fixed_length", from.getPrecision()));
                    yamlDesc = ImmutableMap.of("string", charMap);
                    break;
                case VARCHAR:
                    if (from.getPrecision() == RelDataType.PRECISION_NOT_SPECIFIED) {
                        Map longTextMap = Maps.newHashMap();
                        longTextMap.put("long_text", ImmutableMap.of());
                        yamlDesc = ImmutableMap.of("string", longTextMap);
                    } else {
                        Map varCharMap = Maps.newHashMap();
                        varCharMap.put(
                                "var_char", ImmutableMap.of("max_length", from.getPrecision()));
                        yamlDesc = ImmutableMap.of("string", varCharMap);
                    }
                    break;
                case DATE:
                    Map dateMap = Maps.newHashMap();
                    dateMap.put("date32", ImmutableMap.of());
                    yamlDesc = ImmutableMap.of("temporal", dateMap);
                    break;
                case TIME:
                    Map timeMap = Maps.newHashMap();
                    timeMap.put("time32", ImmutableMap.of());
                    yamlDesc = ImmutableMap.of("temporal", timeMap);
                    break;
                case TIMESTAMP:
                    Map timestampMap = Maps.newHashMap();
                    timestampMap.put("timestamp", ImmutableMap.of());
                    yamlDesc = ImmutableMap.of("temporal", timestampMap);
                    break;
                case ARRAY:
                case MULTISET:
                    Map<String, Object> componentType;
                    if (from instanceof ArbitraryArrayType) {
                        componentType = ImmutableMap.of("primitive_type", "DT_ANY");
                    } else {
                        componentType = convert(from.getComponentType()).getYamlDesc();
                    }
                    yamlDesc =
                            ImmutableMap.of(
                                    "array",
                                    ImmutableMap.of(
                                            "component_type",
                                            componentType,
                                            "max_length",
                                            from.getPrecision()
                                                            == RelDataType.PRECISION_NOT_SPECIFIED
                                                    ? Integer.MAX_VALUE
                                                    : from.getPrecision()));
                    break;
                case MAP:
                    Map<String, Object> keyType;
                    Map<String, Object> valueType;
                    if (from instanceof ArbitraryMapType) {
                        keyType = ImmutableMap.of("primitive_type", "DT_ANY");
                        valueType = ImmutableMap.of("primitive_type", "DT_ANY");
                    } else {
                        keyType = convert(from.getKeyType()).getYamlDesc();
                        valueType = convert(from.getValueType()).getYamlDesc();
                    }
                    yamlDesc =
                            ImmutableMap.of(
                                    "map",
                                    ImmutableMap.of("key_type", keyType, "value_type", valueType));
                    break;
                case DECIMAL:
                    yamlDesc =
                            ImmutableMap.of(
                                    "decimal",
                                    ImmutableMap.of(
                                            "precision", from.getPrecision(),
                                            "scale", from.getScale()));
                    break;
                default:
                    if (throwsOnFail) {
                        throw new UnsupportedOperationException(
                                "convert RelDataType ["
                                        + from
                                        + "] to GSDataTypeDesc is unsupported yet");
                    }
                    yamlDesc = ImmutableMap.of("primitive_type", "DT_ANY");
            }
            return new GSDataTypeDesc(yamlDesc);
        }

        private @Nullable Integer getIntValue(Object valueMap, String key) {
            if (valueMap instanceof Map) {
                Object value = ((Map) valueMap).get(key);
                if (value != null) {
                    if (value instanceof Number) {
                        return ((Number) value).intValue();
                    } else if (value instanceof String) {
                        return Integer.parseInt((String) value);
                    }
                }
            }
            return null;
        }
    }

    class IrCoreOrdinal implements IrDataTypeConvertor<Integer> {
        private final RelDataTypeFactory typeFactory;

        public IrCoreOrdinal(RelDataTypeFactory typeFactory) {
            this.typeFactory = typeFactory;
        }

        @Override
        public RelDataType convert(Integer ordinal) {
            switch (ordinal) {
                case 0:
                    // boolean type
                    return typeFactory.createSqlType(SqlTypeName.BOOLEAN);
                case 1:
                    // 4-bytes signed integer
                    return typeFactory.createSqlType((SqlTypeName.INTEGER));
                case 2:
                    // 8-bytes signed integer
                    return typeFactory.createSqlType(SqlTypeName.BIGINT);
                case 3:
                    // double precision floating point, 8 bytes
                    return typeFactory.createSqlType(SqlTypeName.DOUBLE);
                case 4:
                    // string with unlimited length
                    return typeFactory.createSqlType(
                            SqlTypeName.VARCHAR, RelDataType.PRECISION_NOT_SPECIFIED);
                case 5:
                    // binary data with unlimited length
                    return typeFactory.createSqlType(SqlTypeName.BINARY);
                case 6:
                    // array of 4-bytes signed integer, unlimited size
                    return typeFactory.createArrayType(
                            typeFactory.createSqlType(SqlTypeName.INTEGER),
                            RelDataType.PRECISION_NOT_SPECIFIED);
                case 7:
                    // array of 8-bytes signed integer, unlimited size
                    return typeFactory.createArrayType(
                            typeFactory.createSqlType(SqlTypeName.BIGINT),
                            RelDataType.PRECISION_NOT_SPECIFIED);
                case 8:
                    // array of double precision floating point, unlimited size
                    return typeFactory.createArrayType(
                            typeFactory.createSqlType(SqlTypeName.DOUBLE),
                            RelDataType.PRECISION_NOT_SPECIFIED);
                case 9:
                    // array of string, unlimited size
                    return typeFactory.createArrayType(
                            typeFactory.createSqlType(
                                    SqlTypeName.VARCHAR, RelDataType.PRECISION_NOT_SPECIFIED),
                            RelDataType.PRECISION_NOT_SPECIFIED);
                case 12:
                    // int32 days since 1970-01-01
                    return typeFactory.createSqlType(SqlTypeName.DATE);
                case 13:
                    // int32 milliseconds past midnight
                    return typeFactory.createSqlType(SqlTypeName.TIME);
                case 14:
                    // int64 milliseconds since 1970-01-01 00:00:00.000000
                    return typeFactory.createSqlType(SqlTypeName.TIMESTAMP);
                default:
                    throw new UnsupportedOperationException(
                            "convert IrCoreDataType ["
                                    + ordinal
                                    + "] to RelDataType is unsupported yet");
            }
        }

        @Override
        public Integer convert(RelDataType from) {
            throw new UnsupportedOperationException(
                    "convert RelDataType to IrCoreDataType is unsupported yet");
        }
    }
}<|MERGE_RESOLUTION|>--- conflicted
+++ resolved
@@ -188,16 +188,12 @@
                 case UNKNOWN:
                     return DataType.UNKNOWN;
                 default:
-<<<<<<< HEAD
-                    if (throwsOnFail) {
-                        throw new UnsupportedOperationException(
-                                "convert RelDataType ["
-                                        + dataFrom
-                                        + "] to GrootDataType is unsupported yet");
-                    }
-                    return DataType.UNKNOWN;
-=======
->>>>>>> 3f19bfde
+            }
+            if (throwsOnFail) {
+                throw new UnsupportedOperationException(
+                        "convert RelDataType ["
+                                + dataFrom
+                                + "] to GrootDataType is unsupported yet");
             }
             return DataType.UNKNOWN;
         }
