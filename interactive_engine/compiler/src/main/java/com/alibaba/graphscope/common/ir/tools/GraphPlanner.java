/*
 * Copyright 2020 Alibaba Group Holding Limited.
 *
 * Licensed under the Apache License, Version 2.0 (the "License");
 * you may not use this file except in compliance with the License.
 * You may obtain a copy of the License at
 *
 * http://www.apache.org/licenses/LICENSE-2.0
 *
 * Unless required by applicable law or agreed to in writing, software
 * distributed under the License is distributed on an "AS IS" BASIS,
 * WITHOUT WARRANTIES OR CONDITIONS OF ANY KIND, either express or implied.
 * See the License for the specific language governing permissions and
 * limitations under the License.
 */

package com.alibaba.graphscope.common.ir.tools;

import com.alibaba.graphscope.common.antlr4.Antlr4Parser;
import com.alibaba.graphscope.common.config.*;
import com.alibaba.graphscope.common.ir.meta.reader.LocalMetaDataReader;
import com.alibaba.graphscope.common.ir.meta.schema.GraphOptSchema;
import com.alibaba.graphscope.common.ir.meta.schema.StatisticSchema;
import com.alibaba.graphscope.common.ir.planner.rules.FilterMatchRule;
import com.alibaba.graphscope.common.ir.procedure.StoredProcedureMeta;
import com.alibaba.graphscope.common.ir.runtime.PhysicalBuilder;
import com.alibaba.graphscope.common.ir.runtime.ProcedurePhysicalBuilder;
import com.alibaba.graphscope.common.ir.runtime.ffi.FfiPhysicalBuilder;
import com.alibaba.graphscope.common.store.ExperimentalMetaFetcher;
import com.alibaba.graphscope.common.store.IrMeta;
import com.alibaba.graphscope.cypher.antlr4.parser.CypherAntlr4Parser;
import com.alibaba.graphscope.cypher.antlr4.visitor.LogicalPlanVisitor;
import com.google.common.base.Preconditions;
import com.google.common.collect.Maps;

import org.antlr.v4.runtime.tree.ParseTree;
import org.apache.calcite.jdbc.JavaTypeFactoryImpl;
import org.apache.calcite.plan.GraphOptCluster;
import org.apache.calcite.plan.RelOptPlanner;
import org.apache.calcite.plan.hep.HepPlanner;
import org.apache.calcite.plan.hep.HepProgram;
import org.apache.calcite.plan.hep.HepProgramBuilder;
import org.apache.calcite.rel.RelNode;
import org.apache.calcite.rex.RexBuilder;
import org.apache.commons.io.FileUtils;
import org.apache.commons.lang3.StringUtils;
import org.checkerframework.checker.nullness.qual.Nullable;
import org.slf4j.Logger;
import org.slf4j.LoggerFactory;

import java.io.File;
import java.io.FileOutputStream;
import java.nio.charset.StandardCharsets;
import java.util.Map;
import java.util.Objects;
import java.util.concurrent.atomic.AtomicLong;

/**
 * A unified structure to build {@link PlannerInstance} which can further build logical and physical plan from an antlr tree
 */
public class GraphPlanner {
    private static final Logger logger = LoggerFactory.getLogger(GraphPlanner.class);
    private final Configs graphConfig;
    private final PlannerConfig plannerConfig;
    private final RelOptPlanner optPlanner;
    private final RexBuilder rexBuilder;
    private final AtomicLong idGenerator;

    public GraphPlanner(Configs graphConfig) {
        this.graphConfig = graphConfig;
        this.plannerConfig = PlannerConfig.create(this.graphConfig);
        logger.debug("planner config: " + this.plannerConfig);
        this.optPlanner = createRelOptPlanner(this.plannerConfig);
        this.rexBuilder = new GraphRexBuilder(new JavaTypeFactoryImpl());
        this.idGenerator = new AtomicLong(FrontendConfig.FRONTEND_SERVER_ID.get(graphConfig));
    }

    public PlannerInstance instance(ParseTree parsedQuery, IrMeta irMeta) {
        long id = generateInstanceId();
        String name = "ir_plan_" + id;
        GraphOptCluster optCluster = GraphOptCluster.create(this.optPlanner, this.rexBuilder);
        return new PlannerInstance(id, name, parsedQuery, optCluster, irMeta);
    }

    public long generateInstanceId() {
        long delta = FrontendConfig.FRONTEND_SERVER_NUM.get(graphConfig);
        return idGenerator.getAndAdd(delta);
    }

    public class PlannerInstance {
        private final long id;
        private final String name;
        private final ParseTree parsedQuery;
        private final GraphOptCluster optCluster;
        private final IrMeta irMeta;

        public PlannerInstance(
                long id,
                String name,
                ParseTree parsedQuery,
                GraphOptCluster optCluster,
                IrMeta irMeta) {
            this.id = id;
            this.name = name;
            this.parsedQuery = parsedQuery;
            this.optCluster = optCluster;
            this.irMeta = irMeta;
        }

        public Summary plan() {
            // build logical plan from parsed query
            StatisticSchema schema = irMeta.getSchema();
            GraphBuilder graphBuilder =
                    GraphBuilder.create(
                            null, this.optCluster, new GraphOptSchema(this.optCluster, schema));
            LogicalPlan logicalPlan =
                    new LogicalPlanVisitor(graphBuilder, this.irMeta).visit(this.parsedQuery);
            // apply optimizations
            if (plannerConfig.isOn()
                    && logicalPlan.getRegularQuery() != null
                    && !logicalPlan.isReturnEmpty()) {
                RelNode regularQuery = logicalPlan.getRegularQuery();
                RelOptPlanner planner = this.optCluster.getPlanner();
                planner.setRoot(regularQuery);
                logicalPlan =
                        new LogicalPlan(
                                planner.findBestExp(),
                                logicalPlan.isReturnEmpty(),
                                logicalPlan.getDynamicParams());
            }
            // build physical plan from logical plan
            PhysicalBuilder physicalBuilder;
            if (logicalPlan.isReturnEmpty()) {
                physicalBuilder = PhysicalBuilder.createEmpty(logicalPlan);
            } else if (logicalPlan.getRegularQuery() != null) {
                physicalBuilder = new FfiPhysicalBuilder(graphConfig, irMeta, logicalPlan);
            } else {
                physicalBuilder = new ProcedurePhysicalBuilder(logicalPlan);
            }
            return new Summary(this.id, this.name, logicalPlan, physicalBuilder);
        }
    }

    public static class Summary {
        private final long id;
        private final String name;
        private final LogicalPlan logicalPlan;
        private final PhysicalBuilder physicalBuilder;

        public Summary(
                long id, String name, LogicalPlan logicalPlan, PhysicalBuilder physicalBuilder) {
            this.id = id;
            this.name = name;
            this.logicalPlan = Objects.requireNonNull(logicalPlan);
            this.physicalBuilder = Objects.requireNonNull(physicalBuilder);
        }

        public long getId() {
            return id;
        }

        public String getName() {
            return name;
        }

        public LogicalPlan getLogicalPlan() {
            return logicalPlan;
        }

        public @Nullable PhysicalBuilder getPhysicalBuilder() {
            return physicalBuilder;
        }
    }

    private RelOptPlanner createRelOptPlanner(PlannerConfig plannerConfig) {
        if (plannerConfig.isOn()) {
            PlannerConfig.Opt opt = plannerConfig.getOpt();
            switch (opt) {
                case RBO:
                    HepProgramBuilder hepBuilder = HepProgram.builder();
                    plannerConfig
                            .getRules()
                            .forEach(
                                    k -> {
                                        if (k.equals(FilterMatchRule.class.getSimpleName())) {
                                            hepBuilder.addRuleInstance(
                                                    FilterMatchRule.Config.DEFAULT.toRule());
                                        } else {
                                            // todo: add more rules
                                        }
                                    });
                    return new HepPlanner(hepBuilder.build());
                case CBO:
                default:
                    throw new UnsupportedOperationException(
                            "planner type " + opt.name() + " is unsupported yet");
            }
        } else {
            // return HepPlanner with empty rules if optimization is turned off
            return new HepPlanner(HepProgram.builder().build());
        }
    }

<<<<<<< HEAD
    private static Configs createExtraConfigs(@Nullable String keyValues) {
        Map<String, String> keyValueMap = Maps.newHashMap();
        if (!StringUtils.isEmpty(keyValues)) {
            String[] pairs = keyValues.split(",");
            for (String pair : pairs) {
                String[] kv = pair.trim().split(":");
                Preconditions.checkArgument(
                        kv.length == 2, "invalid key value pair: " + pair + " in " + keyValues);
                keyValueMap.put(kv[0], kv[1]);
            }
        }
        return new Configs(keyValueMap);
    }

=======
>>>>>>> 108c6cd3
    public static void main(String[] args) throws Exception {
        if (args.length < 4
                || args[0].isEmpty()
                || args[1].isEmpty()
                || args[2].isEmpty()
                || args[3].isEmpty()) {
            throw new IllegalArgumentException(
                    "usage: GraphPlanner '<path_to_config_file>' '<path_to_query_file>' "
                            + " '<path_to_physical_output_file>' '<path_to_procedure_file>'"
                            + " 'optional <extra_key_value_config_pairs>'");
        }
        Configs configs = Configs.Factory.create(args[0]);
        ExperimentalMetaFetcher metaFetcher =
                new ExperimentalMetaFetcher(new LocalMetaDataReader(configs));
        String query = FileUtils.readFileToString(new File(args[1]), StandardCharsets.UTF_8);
        GraphPlanner planner = new GraphPlanner(configs);
        Antlr4Parser cypherParser = new CypherAntlr4Parser();
        PlannerInstance instance =
                planner.instance(cypherParser.parse(query), metaFetcher.fetch().get());
        Summary summary = instance.plan();
        // write physical plan to file
        try (PhysicalBuilder<byte[]> physicalBuilder = summary.getPhysicalBuilder()) {
            FileUtils.writeByteArrayToFile(new File(args[2]), physicalBuilder.build());
        }
        // write stored procedure meta to file
        LogicalPlan logicalPlan = summary.getLogicalPlan();
        Configs extraConfigs = createExtraConfigs(args.length > 4 ? args[4] : null);
        StoredProcedureMeta procedureMeta =
                new StoredProcedureMeta(
                        extraConfigs, logicalPlan.getOutputType(), logicalPlan.getDynamicParams());
        StoredProcedureMeta.Serializer.perform(procedureMeta, new FileOutputStream(args[3]));
    }
}<|MERGE_RESOLUTION|>--- conflicted
+++ resolved
@@ -17,12 +17,14 @@
 package com.alibaba.graphscope.common.ir.tools;
 
 import com.alibaba.graphscope.common.antlr4.Antlr4Parser;
-import com.alibaba.graphscope.common.config.*;
+import com.alibaba.graphscope.common.config.Configs;
+import com.alibaba.graphscope.common.config.FrontendConfig;
+import com.alibaba.graphscope.common.config.PlannerConfig;
+import com.alibaba.graphscope.common.ir.meta.procedure.StoredProcedureMeta;
 import com.alibaba.graphscope.common.ir.meta.reader.LocalMetaDataReader;
 import com.alibaba.graphscope.common.ir.meta.schema.GraphOptSchema;
 import com.alibaba.graphscope.common.ir.meta.schema.StatisticSchema;
 import com.alibaba.graphscope.common.ir.planner.rules.FilterMatchRule;
-import com.alibaba.graphscope.common.ir.procedure.StoredProcedureMeta;
 import com.alibaba.graphscope.common.ir.runtime.PhysicalBuilder;
 import com.alibaba.graphscope.common.ir.runtime.ProcedurePhysicalBuilder;
 import com.alibaba.graphscope.common.ir.runtime.ffi.FfiPhysicalBuilder;
@@ -201,7 +203,6 @@
         }
     }
 
-<<<<<<< HEAD
     private static Configs createExtraConfigs(@Nullable String keyValues) {
         Map<String, String> keyValueMap = Maps.newHashMap();
         if (!StringUtils.isEmpty(keyValues)) {
@@ -216,8 +217,6 @@
         return new Configs(keyValueMap);
     }
 
-=======
->>>>>>> 108c6cd3
     public static void main(String[] args) throws Exception {
         if (args.length < 4
                 || args[0].isEmpty()
