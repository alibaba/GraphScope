/*
 * Copyright 2020 Alibaba Group Holding Limited.
 *
 * Licensed under the Apache License, Version 2.0 (the "License");
 * you may not use this file except in compliance with the License.
 * You may obtain a copy of the License at
 *
 * http://www.apache.org/licenses/LICENSE-2.0
 *
 * Unless required by applicable law or agreed to in writing, software
 * distributed under the License is distributed on an "AS IS" BASIS,
 * WITHOUT WARRANTIES OR CONDITIONS OF ANY KIND, either express or implied.
 * See the License for the specific language governing permissions and
 * limitations under the License.
 */

package com.alibaba.graphscope.common.ir.tools;

import com.alibaba.graphscope.common.antlr4.Antlr4Parser;
import com.alibaba.graphscope.common.config.Configs;
import com.alibaba.graphscope.common.config.FileLoadType;
import com.alibaba.graphscope.common.config.PlannerConfig;
import com.alibaba.graphscope.common.ir.planner.rules.FilterMatchRule;
import com.alibaba.graphscope.common.ir.runtime.PhysicalBuilder;
import com.alibaba.graphscope.common.ir.runtime.ProcedurePhysicalBuilder;
import com.alibaba.graphscope.common.ir.runtime.ffi.FfiPhysicalBuilder;
import com.alibaba.graphscope.common.ir.schema.GraphOptSchema;
import com.alibaba.graphscope.common.ir.schema.StatisticSchema;
import com.alibaba.graphscope.common.store.ExperimentalMetaFetcher;
import com.alibaba.graphscope.common.store.IrMeta;
import com.alibaba.graphscope.cypher.antlr4.parser.CypherAntlr4Parser;
import com.alibaba.graphscope.cypher.antlr4.visitor.LogicalPlanVisitor;

import org.antlr.v4.runtime.tree.ParseTree;
import org.apache.calcite.jdbc.JavaTypeFactoryImpl;
import org.apache.calcite.plan.GraphOptCluster;
import org.apache.calcite.plan.RelOptPlanner;
import org.apache.calcite.plan.hep.HepPlanner;
import org.apache.calcite.plan.hep.HepProgram;
import org.apache.calcite.plan.hep.HepProgramBuilder;
import org.apache.calcite.rel.RelNode;
import org.apache.calcite.rex.RexBuilder;
import org.apache.commons.io.FileUtils;
import org.checkerframework.checker.nullness.qual.Nullable;

import java.io.File;
import java.nio.charset.StandardCharsets;
import java.util.Objects;
import java.util.concurrent.atomic.AtomicLong;

/**
 * A unified structure to build {@link PlannerInstance} which can further build logical and physical plan from an antlr tree
 */
public class GraphPlanner {
    private final Configs graphConfig;
    private final PlannerConfig plannerConfig;
    private final RelOptPlanner optPlanner;
    private final RexBuilder rexBuilder;
    private final AtomicLong idGenerator;

    public GraphPlanner(Configs graphConfig) {
        this.graphConfig = graphConfig;
        this.plannerConfig = PlannerConfig.create(this.graphConfig);
        this.optPlanner = createRelOptPlanner(this.plannerConfig);
        this.rexBuilder = new GraphRexBuilder(new JavaTypeFactoryImpl());
        this.idGenerator = new AtomicLong(0L);
    }

    public PlannerInstance instance(ParseTree parsedQuery, IrMeta irMeta) {
        long id = idGenerator.getAndIncrement();
        String name = "ir_plan_" + id;
        GraphOptCluster optCluster = GraphOptCluster.create(this.optPlanner, this.rexBuilder);
        return new PlannerInstance(id, name, parsedQuery, optCluster, irMeta);
    }

    public class PlannerInstance {
        private final long id;
        private final String name;
        private final ParseTree parsedQuery;
        private final GraphOptCluster optCluster;
        private final IrMeta irMeta;

        public PlannerInstance(
                long id,
                String name,
                ParseTree parsedQuery,
                GraphOptCluster optCluster,
                IrMeta irMeta) {
            this.id = id;
            this.name = name;
            this.parsedQuery = parsedQuery;
            this.optCluster = optCluster;
            this.irMeta = irMeta;
        }

        public Summary plan() {
            // build logical plan from parsed query
            StatisticSchema schema = irMeta.getSchema();
            GraphBuilder graphBuilder =
                    GraphBuilder.create(
                            null, this.optCluster, new GraphOptSchema(this.optCluster, schema));
            LogicalPlan logicalPlan =
                    new LogicalPlanVisitor(graphBuilder, this.irMeta).visit(this.parsedQuery);
            // apply optimizations
            if (plannerConfig.isOn()
                    && logicalPlan.getRegularQuery() != null
                    && !logicalPlan.isReturnEmpty()) {
                RelNode regularQuery = logicalPlan.getRegularQuery();
                RelOptPlanner planner = this.optCluster.getPlanner();
                planner.setRoot(regularQuery);
                logicalPlan = new LogicalPlan(planner.findBestExp(), logicalPlan.isReturnEmpty());
            }
            // build physical plan from logical plan
            PhysicalBuilder physicalBuilder;
            if (logicalPlan.isReturnEmpty()) {
                physicalBuilder = PhysicalBuilder.createEmpty(logicalPlan);
            } else if (logicalPlan.getRegularQuery() != null) {
                physicalBuilder = new FfiPhysicalBuilder(graphConfig, irMeta, logicalPlan);
            } else {
                physicalBuilder = new ProcedurePhysicalBuilder(logicalPlan);
            }
            return new Summary(this.id, this.name, logicalPlan, physicalBuilder);
        }
    }

    public static class Summary {
        private final long id;
        private final String name;
        private final LogicalPlan logicalPlan;
        private final PhysicalBuilder physicalBuilder;

        public Summary(
                long id, String name, LogicalPlan logicalPlan, PhysicalBuilder physicalBuilder) {
            this.id = id;
            this.name = name;
            this.logicalPlan = Objects.requireNonNull(logicalPlan);
            this.physicalBuilder = Objects.requireNonNull(physicalBuilder);
        }

        public long getId() {
            return id;
        }

        public String getName() {
            return name;
        }

        public LogicalPlan getLogicalPlan() {
            return logicalPlan;
        }

        public @Nullable PhysicalBuilder getPhysicalBuilder() {
            return physicalBuilder;
        }
    }

    private RelOptPlanner createRelOptPlanner(PlannerConfig plannerConfig) {
        if (plannerConfig.isOn()) {
            PlannerConfig.Opt opt = plannerConfig.getOpt();
            switch (opt) {
                case RBO:
                    HepProgramBuilder hepBuilder = HepProgram.builder();
                    plannerConfig
                            .getRules()
                            .forEach(
                                    k -> {
                                        if (k.equals(FilterMatchRule.class.getSimpleName())) {
                                            hepBuilder.addRuleInstance(
                                                    FilterMatchRule.Config.DEFAULT.toRule());
                                        } else {
                                            // todo: add more rules
                                        }
                                    });
                    return new HepPlanner(hepBuilder.build());
                case CBO:
                default:
                    throw new UnsupportedOperationException(
                            "planner type " + opt.name() + " is unsupported yet");
            }
        } else {
            // return HepPlanner with empty rules if optimization is turned off
            return new HepPlanner(HepProgram.builder().build());
        }
    }

    public static void main(String[] args) throws Exception {
        Configs configs = new Configs("conf/ir.compiler.properties", FileLoadType.RELATIVE_PATH);
        ExperimentalMetaFetcher metaFetcher = new ExperimentalMetaFetcher(configs);
        if (args.length < 2 || args[0].isEmpty() || args[1].isEmpty()) {
            throw new IllegalArgumentException(
                    "usage: GraphPlanner '<path_to_query_file>' '<path to the physical"
                            + " output file>'");
        }
<<<<<<< HEAD
        String query = FileUtils.readFileToString(new File(args[0]), StandardCharsets.UTF_8);
=======
        String query =
                com.alibaba.graphscope.common.utils.FileUtils.readCypherQueryFromFile(args[0]);
>>>>>>> f8476d15
        GraphPlanner planner = new GraphPlanner(configs);
        Antlr4Parser cypherParser = new CypherAntlr4Parser();
        PlannerInstance instance =
                planner.instance(cypherParser.parse(query), metaFetcher.fetch().get());
        Summary summary = instance.plan();
        try (PhysicalBuilder<byte[]> physicalBuilder = summary.getPhysicalBuilder()) {
            org.apache.commons.io.FileUtils.writeByteArrayToFile(
                    new File(args[1]), physicalBuilder.build());
        }
    }
}<|MERGE_RESOLUTION|>--- conflicted
+++ resolved
@@ -188,23 +188,16 @@
         ExperimentalMetaFetcher metaFetcher = new ExperimentalMetaFetcher(configs);
         if (args.length < 2 || args[0].isEmpty() || args[1].isEmpty()) {
             throw new IllegalArgumentException(
-                    "usage: GraphPlanner '<path_to_query_file>' '<path to the physical"
-                            + " output file>'");
-        }
-<<<<<<< HEAD
+                    "usage: GraphPlanner '<path_to_query_file>' '<path_to_physical_output_file>'");
+        }
         String query = FileUtils.readFileToString(new File(args[0]), StandardCharsets.UTF_8);
-=======
-        String query =
-                com.alibaba.graphscope.common.utils.FileUtils.readCypherQueryFromFile(args[0]);
->>>>>>> f8476d15
         GraphPlanner planner = new GraphPlanner(configs);
         Antlr4Parser cypherParser = new CypherAntlr4Parser();
         PlannerInstance instance =
                 planner.instance(cypherParser.parse(query), metaFetcher.fetch().get());
         Summary summary = instance.plan();
         try (PhysicalBuilder<byte[]> physicalBuilder = summary.getPhysicalBuilder()) {
-            org.apache.commons.io.FileUtils.writeByteArrayToFile(
-                    new File(args[1]), physicalBuilder.build());
+            FileUtils.writeByteArrayToFile(new File(args[1]), physicalBuilder.build());
         }
     }
 }