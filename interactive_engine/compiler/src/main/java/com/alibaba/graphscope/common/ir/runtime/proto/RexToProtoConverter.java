/*
 * Copyright 2020 Alibaba Group Holding Limited.
 *
 * Licensed under the Apache License, Version 2.0 (the "License");
 * you may not use this file except in compliance with the License.
 * You may obtain a copy of the License at
 *
 * http://www.apache.org/licenses/LICENSE-2.0
 *
 * Unless required by applicable law or agreed to in writing, software
 * distributed under the License is distributed on an "AS IS" BASIS,
 * WITHOUT WARRANTIES OR CONDITIONS OF ANY KIND, either express or implied.
 * See the License for the specific language governing permissions and
 * limitations under the License.
 */

package com.alibaba.graphscope.common.ir.runtime.proto;

import com.alibaba.graphscope.common.ir.rex.RexGraphVariable;
import com.alibaba.graphscope.common.ir.tools.AliasInference;
import com.alibaba.graphscope.gaia.proto.Common;
import com.alibaba.graphscope.gaia.proto.DataType;
import com.alibaba.graphscope.gaia.proto.OuterExpression;
import com.google.common.base.Preconditions;

import org.apache.calcite.rex.*;
import org.apache.calcite.sql.SqlKind;
import org.apache.calcite.sql.SqlOperator;

import java.util.List;

/**
 * convert an expression in calcite to logical expression in ir_core
 */
public class RexToProtoConverter extends RexVisitorImpl<OuterExpression.Expression> {
    private final boolean isColumnId;

    public RexToProtoConverter(boolean deep, boolean isColumnId) {
        super(deep);
        this.isColumnId = isColumnId;
    }

    @Override
    public OuterExpression.Expression visitCall(RexCall call) {
        if (!this.deep) {
            return null;
        }
        SqlOperator operator = call.getOperator();
        if (operator.getKind() == SqlKind.CASE) {
            return visitCase(call);
<<<<<<< HEAD
        } else if (operator.getKind() == SqlKind.EXTRACT) {
            return visitExtract(call);
=======
        } else if (call.getOperands().size() == 1) {
            return visitUnaryOperator(call);
>>>>>>> 89503716
        } else {
            return visitBinaryOperator(call);
        }
    }

    private OuterExpression.Expression visitCase(RexCall call) {
        OuterExpression.Case.Builder caseBuilder = OuterExpression.Case.newBuilder();
        int operandCount = call.getOperands().size();
        Preconditions.checkArgument(operandCount > 2 && (operandCount & 1) == 1);
        for (int i = 1; i < operandCount - 1; i += 2) {
            RexNode whenNode = call.getOperands().get(i - 1);
            RexNode thenNode = call.getOperands().get(i);
            caseBuilder.addWhenThenExpressions(
                    OuterExpression.Case.WhenThen.newBuilder()
                            .setWhenExpression(whenNode.accept(this))
                            .setThenResultExpression(thenNode.accept(this)));
        }
        caseBuilder.setElseResultExpression(call.getOperands().get(operandCount - 1).accept(this));
        return OuterExpression.Expression.newBuilder()
                .addOperators(
                        OuterExpression.ExprOpr.newBuilder()
                                .setCase(caseBuilder)
                                .setNodeType(Utils.protoIrDataType(call.getType(), isColumnId)))
                .build();
    }

<<<<<<< HEAD
    private OuterExpression.Expression visitExtract(RexCall call) {
        List<RexNode> operands = call.getOperands();
        Preconditions.checkArgument(
                operands.size() == 2 && operands.get(0) instanceof RexLiteral,
                "'EXTRACT' operator has invalid operands " + operands);
        OuterExpression.Expression.Builder exprBuilder = OuterExpression.Expression.newBuilder();
        exprBuilder.addOperators(
                OuterExpression.ExprOpr.newBuilder()
                        .setExtract(
                                OuterExpression.Extract.newBuilder()
                                        .setInterval(
                                                Utils.protoInterval((RexLiteral) operands.get(0)))
                                        .setDataTime(operands.get(1).accept(this)))
                        .setNodeType(Utils.protoIrDataType(call.getType(), isColumnId)));
        return exprBuilder.build();
    }

    private OuterExpression.Expression visitOperator(RexCall call) {
=======
    private OuterExpression.Expression visitUnaryOperator(RexCall call) {
        SqlOperator operator = call.getOperator();
        RexNode operand = call.getOperands().get(0);
        switch (operator.getKind()) {
            case NOT:
            default:
                return OuterExpression.Expression.newBuilder()
                        .addOperators(Utils.protoOperator(operator))
                        .addOperators(
                                OuterExpression.ExprOpr.newBuilder()
                                        .setBrace(OuterExpression.ExprOpr.Brace.LEFT_BRACE))
                        .addAllOperators(operand.accept(this).getOperatorsList())
                        .addOperators(
                                OuterExpression.ExprOpr.newBuilder()
                                        .setBrace(OuterExpression.ExprOpr.Brace.RIGHT_BRACE))
                        .build();
        }
    }

    private OuterExpression.Expression visitBinaryOperator(RexCall call) {
>>>>>>> 89503716
        SqlOperator operator = call.getOperator();
        OuterExpression.Expression.Builder exprBuilder = OuterExpression.Expression.newBuilder();
        // left-associative
        if (operator.getLeftPrec() <= operator.getRightPrec()) {
            for (int i = 0; i < call.getOperands().size(); ++i) {
                RexNode operand = call.getOperands().get(i);
                if (i != 0) {
                    exprBuilder.addOperators(
                            Utils.protoOperator(operator).toBuilder()
                                    .setNodeType(
                                            Utils.protoIrDataType(call.getType(), isColumnId)));
                }
                if (needBrace(operator, operand)) {
                    exprBuilder.addOperators(
                            OuterExpression.ExprOpr.newBuilder()
                                    .setBrace(OuterExpression.ExprOpr.Brace.LEFT_BRACE)
                                    .build());
                }
                exprBuilder.addAllOperators(operand.accept(this).getOperatorsList());
                if (needBrace(operator, operand)) {
                    exprBuilder.addOperators(
                            OuterExpression.ExprOpr.newBuilder()
                                    .setBrace(OuterExpression.ExprOpr.Brace.RIGHT_BRACE)
                                    .build());
                }
            }
        } else { // right-associative
            for (int i = call.getOperands().size() - 1; i >= 0; --i) {
                RexNode operand = call.getOperands().get(i);
                if (i != 0) {
                    exprBuilder.addOperators(
                            Utils.protoOperator(operator).toBuilder()
                                    .setNodeType(
                                            Utils.protoIrDataType(call.getType(), isColumnId)));
                }
                if (needBrace(operator, operand)) {
                    exprBuilder.addOperators(
                            OuterExpression.ExprOpr.newBuilder()
                                    .setBrace(OuterExpression.ExprOpr.Brace.LEFT_BRACE)
                                    .build());
                }
                exprBuilder.addAllOperators(operand.accept(this).getOperatorsList());
                if (needBrace(operator, operand)) {
                    exprBuilder.addOperators(
                            OuterExpression.ExprOpr.newBuilder()
                                    .setBrace(OuterExpression.ExprOpr.Brace.RIGHT_BRACE)
                                    .build());
                }
            }
        }
        return exprBuilder.build();
    }

    private boolean needBrace(SqlOperator operator, RexNode operand) {
        return operand instanceof RexCall
                && ((RexCall) operand).getOperator().getLeftPrec() < operator.getLeftPrec();
    }

    @Override
    public OuterExpression.Expression visitInputRef(RexInputRef inputRef) {
        OuterExpression.Expression.Builder builder = OuterExpression.Expression.newBuilder();
        if (inputRef instanceof RexGraphVariable) {
            RexGraphVariable var = (RexGraphVariable) inputRef;
            OuterExpression.Variable.Builder varBuilder = OuterExpression.Variable.newBuilder();
            if (var.getAliasId() != AliasInference.DEFAULT_ID) {
                varBuilder.setTag(Common.NameOrId.newBuilder().setId(var.getAliasId()).build());
            }
            if (var.getProperty() != null) {
                varBuilder.setProperty(Utils.protoProperty(var.getProperty()));
            }
            DataType.IrDataType varDataType = Utils.protoIrDataType(inputRef.getType(), isColumnId);
            varBuilder.setNodeType(varDataType);
            builder.addOperators(
                    OuterExpression.ExprOpr.newBuilder()
                            .setVar(varBuilder.build())
                            .setNodeType(varDataType)
                            .build());
        }
        return builder.build();
    }

    @Override
    public OuterExpression.Expression visitLiteral(RexLiteral literal) {
        return OuterExpression.Expression.newBuilder()
                .addOperators(
                        OuterExpression.ExprOpr.newBuilder()
                                .setConst(Utils.protoValue(literal))
                                .setNodeType(Utils.protoIrDataType(literal.getType(), isColumnId))
                                .build())
                .build();
    }

    @Override
    public OuterExpression.Expression visitDynamicParam(RexDynamicParam dynamicParam) {
        DataType.IrDataType paramDataType =
                Utils.protoIrDataType(dynamicParam.getType(), isColumnId);
        return OuterExpression.Expression.newBuilder()
                .addOperators(
                        OuterExpression.ExprOpr.newBuilder()
                                .setParam(
                                        OuterExpression.DynamicParam.newBuilder()
                                                .setName(dynamicParam.getName())
                                                .setIndex(dynamicParam.getIndex())
                                                .setDataType(paramDataType)
                                                .build())
                                .setNodeType(paramDataType)
                                .build())
                .build();
    }

    @Override
    public OuterExpression.Expression visitSubQuery(RexSubQuery subQuery) {
        throw new UnsupportedOperationException(
                "conversion from subQuery to ir core structure is unsupported yet");
    }
}<|MERGE_RESOLUTION|>--- conflicted
+++ resolved
@@ -48,13 +48,10 @@
         SqlOperator operator = call.getOperator();
         if (operator.getKind() == SqlKind.CASE) {
             return visitCase(call);
-<<<<<<< HEAD
         } else if (operator.getKind() == SqlKind.EXTRACT) {
             return visitExtract(call);
-=======
         } else if (call.getOperands().size() == 1) {
             return visitUnaryOperator(call);
->>>>>>> 89503716
         } else {
             return visitBinaryOperator(call);
         }
@@ -81,7 +78,6 @@
                 .build();
     }
 
-<<<<<<< HEAD
     private OuterExpression.Expression visitExtract(RexCall call) {
         List<RexNode> operands = call.getOperands();
         Preconditions.checkArgument(
@@ -99,8 +95,6 @@
         return exprBuilder.build();
     }
 
-    private OuterExpression.Expression visitOperator(RexCall call) {
-=======
     private OuterExpression.Expression visitUnaryOperator(RexCall call) {
         SqlOperator operator = call.getOperator();
         RexNode operand = call.getOperands().get(0);
@@ -121,7 +115,6 @@
     }
 
     private OuterExpression.Expression visitBinaryOperator(RexCall call) {
->>>>>>> 89503716
         SqlOperator operator = call.getOperator();
         OuterExpression.Expression.Builder exprBuilder = OuterExpression.Expression.newBuilder();
         // left-associative
