--- conflicted
+++ resolved
@@ -48,13 +48,10 @@
         SqlOperator operator = call.getOperator();
         if (operator.getKind() == SqlKind.CASE) {
             return visitCase(call);
-<<<<<<< HEAD
+        } else if (operator.getKind() == SqlKind.ARRAY_VALUE_CONSTRUCTOR) {
+            return visitArrayValueConstructor(call);
         } else if (operator.getKind() == SqlKind.EXTRACT) {
             return visitExtract(call);
-=======
-        } else if (operator.getKind() == SqlKind.ARRAY_VALUE_CONSTRUCTOR) {
-            return visitArrayValueConstructor(call);
->>>>>>> 2cb41ef4
         } else if (call.getOperands().size() == 1) {
             return visitUnaryOperator(call);
         } else {
@@ -83,7 +80,26 @@
                 .build();
     }
 
-<<<<<<< HEAD
+    private OuterExpression.Expression visitArrayValueConstructor(RexCall call) {
+        OuterExpression.VariableKeys.Builder varsBuilder =
+                OuterExpression.VariableKeys.newBuilder();
+        call.getOperands()
+                .forEach(
+                        operand -> {
+                            Preconditions.checkArgument(
+                                    operand instanceof RexGraphVariable,
+                                    "component type of 'ARRAY_VALUE_CONSTRUCTOR' should be"
+                                            + " 'variable' in ir core structure");
+                            varsBuilder.addKeys(operand.accept(this).getOperators(0).getVar());
+                        });
+        return OuterExpression.Expression.newBuilder()
+                .addOperators(
+                        OuterExpression.ExprOpr.newBuilder()
+                                .setVars(varsBuilder)
+                                .setNodeType(Utils.protoIrDataType(call.getType(), isColumnId)))
+                .build();
+    }
+
     private OuterExpression.Expression visitExtract(RexCall call) {
         List<RexNode> operands = call.getOperands();
         Preconditions.checkArgument(
@@ -99,26 +115,6 @@
                                         .setDataTime(operands.get(1).accept(this)))
                         .setNodeType(Utils.protoIrDataType(call.getType(), isColumnId)));
         return exprBuilder.build();
-=======
-    private OuterExpression.Expression visitArrayValueConstructor(RexCall call) {
-        OuterExpression.VariableKeys.Builder varsBuilder =
-                OuterExpression.VariableKeys.newBuilder();
-        call.getOperands()
-                .forEach(
-                        operand -> {
-                            Preconditions.checkArgument(
-                                    operand instanceof RexGraphVariable,
-                                    "component type of 'ARRAY_VALUE_CONSTRUCTOR' should be"
-                                            + " 'variable' in ir core structure");
-                            varsBuilder.addKeys(operand.accept(this).getOperators(0).getVar());
-                        });
-        return OuterExpression.Expression.newBuilder()
-                .addOperators(
-                        OuterExpression.ExprOpr.newBuilder()
-                                .setVars(varsBuilder)
-                                .setNodeType(Utils.protoIrDataType(call.getType(), isColumnId)))
-                .build();
->>>>>>> 2cb41ef4
     }
 
     private OuterExpression.Expression visitUnaryOperator(RexCall call) {
