/*
 * Copyright 2020 Alibaba Group Holding Limited.
 *
 * Licensed under the Apache License, Version 2.0 (the "License");
 * you may not use this file except in compliance with the License.
 * You may obtain a copy of the License at
 *
 * http://www.apache.org/licenses/LICENSE-2.0
 *
 * Unless required by applicable law or agreed to in writing, software
 * distributed under the License is distributed on an "AS IS" BASIS,
 * WITHOUT WARRANTIES OR CONDITIONS OF ANY KIND, either express or implied.
 * See the License for the specific language governing permissions and
 * limitations under the License.
 */

package com.alibaba.graphscope.common.jna;

import com.alibaba.graphscope.common.jna.type.*;
import com.google.common.collect.ImmutableMap;
import com.sun.jna.Library;
import com.sun.jna.Native;
import com.sun.jna.Pointer;
import com.sun.jna.ptr.IntByReference;

public interface IrCoreLibrary extends Library {
    IrCoreLibrary INSTANCE =
            Native.load(
                    "ir_core",
                    IrCoreLibrary.class,
                    ImmutableMap.of(
                            Library.OPTION_TYPE_MAPPER, IrTypeMapper.INSTANCE,
                            Library.OPTION_FUNCTION_MAPPER, IrFunctionMapper.INSTANCE));

    Pointer initLogicalPlan();

    FfiResult.ByValue printPlanAsJson(Pointer plan);

    void destroyLogicalPlan(Pointer plan);

    FfiData.ByValue buildPhysicalPlan(Pointer plan, int workers, int servers);

    Pointer initScanOperator(FfiScanOpt opt);

    FfiResult.ByValue appendScanOperator(
            Pointer plan, Pointer scan, int parent, IntByReference oprIdx);

    // set primary index
    Pointer initIndexPredicate();

    FfiResult.ByValue andEquivPredicate(
            Pointer predicate, FfiProperty.ByValue key, FfiConst.ByValue value);

    FfiResult.ByValue orEquivPredicate(
            Pointer predicate, FfiProperty.ByValue key, FfiConst.ByValue value);

    FfiResult.ByValue addScanIndexPredicate(Pointer scan, Pointer predicate);

    FfiResult.ByValue setScanParams(Pointer scan, Pointer params);

    FfiResult.ByValue setScanAlias(Pointer scan, FfiAlias.ByValue alias);

    Pointer initEdgexpdOperator(FfiExpandOpt expandOpt, FfiDirection direction);

    FfiResult.ByValue appendEdgexpdOperator(
            Pointer plan, Pointer edgeXpd, int parent, IntByReference oprIdx);

    FfiResult.ByValue setEdgexpdParams(Pointer edgeXpd, Pointer params);

    FfiResult.ByValue setEdgexpdAlias(Pointer edgeXpd, FfiAlias.ByValue alias);

    Pointer initLimitOperator();

    FfiResult.ByValue setLimitRange(Pointer limit, int lower, int upper);

    FfiResult.ByValue appendLimitOperator(
            Pointer plan, Pointer limit, int parent, IntByReference oprIdx);

    Pointer initSelectOperator();

    FfiResult.ByValue setSelectPredicate(Pointer select, String predicate);

    FfiResult.ByValue setSelectPredicatePb(Pointer select, FfiPbPointer.ByValue pbPointer);

    FfiResult.ByValue appendSelectOperator(
            Pointer plan, Pointer select, int parent, IntByReference oprIdx);

    Pointer initOrderbyOperator();

    FfiResult.ByValue addOrderbyPair(
            Pointer orderBy, FfiVariable.ByValue variable, FfiOrderOpt orderOpt);

    FfiResult.ByValue addOrderbyPairPb(
            Pointer orderBy, FfiPbPointer.ByValue pbPointer, FfiOrderOpt orderOpt);

    FfiResult.ByValue setOrderbyLimit(Pointer orderBy, int lower, int upper);

    FfiResult.ByValue appendOrderbyOperator(
            Pointer plan, Pointer orderBy, int parent, IntByReference oprIdx);

    Pointer initProjectOperator(boolean isAppend);

    FfiResult.ByValue addProjectExprAlias(Pointer project, String expr, FfiAlias.ByValue alias);

    FfiResult.ByValue addProjectExprPbAlias(
            Pointer project, FfiPbPointer.ByValue pbPointer, FfiAlias.ByValue alias);

    FfiResult.ByValue appendProjectOperator(
            Pointer plan, Pointer project, int parent, IntByReference oprIdx);

    /// To initialize an As operator
    Pointer initAsOperator();

    /// Set the alias of the entity to As
    FfiResult.ByValue setAsAlias(Pointer as, FfiAlias.ByValue alias);

    /// Append an As operator to the logical plan
    FfiResult.ByValue appendAsOperator(Pointer plan, Pointer as, int parent, IntByReference oprIdx);

    Pointer initGroupbyOperator();

    FfiResult.ByValue addGroupbyKeyAlias(
            Pointer groupBy, FfiVariable.ByValue key, FfiAlias.ByValue alias);

    FfiResult.ByValue addGroupbyAggFn(
            Pointer group, FfiVariable.ByValue aggVal, FfiAggOpt aggOpt, FfiAlias.ByValue alias);

    FfiResult.ByValue addGroupbyKeyPbAlias(
            Pointer groupBy, FfiPbPointer.ByValue pbPointer, FfiAlias.ByValue alias);

    FfiResult.ByValue addGroupbyAggFnPb(
            Pointer group,
            FfiPbPointer.ByValue pbPointer,
            FfiAggOpt aggOpt,
            FfiAlias.ByValue alias);

    FfiResult.ByValue appendGroupbyOperator(
            Pointer plan, Pointer groupBy, int parent, IntByReference oprIdx);

    Pointer initDedupOperator();

    FfiResult.ByValue addDedupKey(Pointer dedup, FfiVariable.ByValue var);

    FfiResult.ByValue addDedupKeyPb(Pointer dedup, FfiPbPointer.ByValue pbPointer);

    FfiResult.ByValue appendDedupOperator(
            Pointer plan, Pointer dedup, int parent, IntByReference oprIdx);

    Pointer initSinkOperator();

    FfiResult.ByValue addSinkColumn(Pointer sink, FfiNameOrId.ByValue column);

    FfiResult.ByValue appendSinkOperator(
            Pointer plan, Pointer sink, int parent, IntByReference oprIdx);

    Pointer initGetvOperator(FfiVOpt vOpt);

    FfiResult.ByValue setGetvAlias(Pointer getV, FfiAlias.ByValue alias);

    FfiResult.ByValue appendGetvOperator(
            Pointer plan, Pointer getV, int parent, IntByReference oprIdx);

    FfiResult.ByValue setGetvParams(Pointer getV, Pointer params);

    Pointer initApplyOperator(int subtaskRoot, FfiJoinKind joinKind);

    FfiResult.ByValue setApplyAlias(Pointer apply, FfiAlias.ByValue alias);

    FfiResult.ByValue appendApplyOperator(
            Pointer plan, Pointer apply, int parent, IntByReference oprIdx);

    Pointer initPathxpdOperator(Pointer expand, PathOpt pathOpt, ResultOpt resultOpt);

    Pointer initPathxpdOperatorWithExpandBase(
            Pointer expand, Pointer getV, PathOpt pathOpt, ResultOpt resultOpt);

    FfiResult.ByValue setPathxpdAlias(Pointer pathXpd, FfiAlias.ByValue alias);

    FfiResult.ByValue setPathxpdHops(Pointer pathXpd, int lower, int upper);

    FfiResult.ByValue setPathxpdCondition(Pointer pathXpd, String predicate);

    FfiResult.ByValue appendPathxpdOperator(
            Pointer plan, Pointer pathXpd, int parent, IntByReference oprIdx);

    Pointer initUnionOperator();

    FfiResult.ByValue addUnionParent(Pointer union, int subRootId);

    FfiResult.ByValue appendUnionOperator(Pointer plan, Pointer union, IntByReference oprIdx);

    Pointer initPatternOperator();

    Pointer initPatternSentence(FfiJoinKind joinKind);

    FfiResult.ByValue setSentenceStart(Pointer sentence, FfiNameOrId.ByValue tag);

    FfiResult.ByValue setSentenceEnd(Pointer sentence, FfiNameOrId.ByValue tag);

    FfiResult.ByValue addSentenceBinder(Pointer sentence, Pointer binder, FfiBinderOpt opt);

    FfiResult.ByValue addPatternSentence(Pointer pattern, Pointer sentence);

    FfiResult.ByValue appendPatternOperator(
            Pointer plan, Pointer pattern, int parent, IntByReference oprIdx);

    void destroyFfiData(FfiData.ByValue value);

    FfiResult.ByValue setSchema(String schemaJson);

    Pointer initQueryParams();

    FfiResult.ByValue addParamsTable(Pointer params, FfiNameOrId.ByValue table);

    FfiResult.ByValue addParamsColumn(Pointer params, FfiNameOrId.ByValue column);

    FfiResult.ByValue setParamsRange(Pointer params, int lower, int upper);

    FfiResult.ByValue setParamsPredicate(Pointer params, String predicate);

    FfiResult.ByValue setParamsPredicatePb(Pointer params, FfiPbPointer.ByValue exprPb);

    FfiResult.ByValue setParamsIsAllColumns(Pointer params);

    FfiResult.ByValue setParamsSampleRatio(Pointer params, double sampleRatio);

    FfiResult.ByValue getKeyName(int keyId, FfiKeyType keyType);

    FfiResult.ByValue addParamsExtra(Pointer params, String key, String value);

    Pointer initSinkGraphOperator(String graphName);

    FfiResult.ByValue setScanMeta(Pointer scan, FfiPbPointer.ByValue meta);

    FfiResult.ByValue setEdgexpdMeta(Pointer edgexpd, FfiPbPointer.ByValue meta);

    FfiResult.ByValue setGetvMeta(Pointer getV, FfiPbPointer.ByValue meta);

    FfiResult.ByValue addProjectMeta(Pointer project, FfiPbPointer.ByValue meta);

    FfiResult.ByValue addGroupbyKeyValueMeta(Pointer groupBy, FfiPbPointer.ByValue meta);

    FfiResult.ByValue addPatternMeta(Pointer pattern, FfiPbPointer.ByValue meta);

    FfiResult.ByValue setUnfoldMeta(Pointer unfold, FfiPbPointer.ByValue meta);

<<<<<<< HEAD
    Pointer initJoinOperator(FfiJoinKind joinKind);

    FfiResult.ByValue addJoinKeyPairPb(
            Pointer join, FfiPbPointer.ByValue left, FfiPbPointer.ByValue right);

    FfiResult.ByValue appendJoinOperator(
            Pointer plan, Pointer join, int leftParent, int rightParent, IntByReference oprIdx);
=======
    Pointer initSampleOperator();

    FfiResult.ByValue setSampleType(Pointer sample, FfiPbPointer.ByValue sampleType);

    FfiResult.ByValue setSampleSeed(Pointer sample, long seed);

    FfiResult.ByValue setSampleWeightVariable(Pointer sample, FfiPbPointer.ByValue weightVariable);

    FfiResult.ByValue appendSampleOperator(
            Pointer plan, Pointer sample, int parent, IntByReference oprIdx);
>>>>>>> f701fb83
}<|MERGE_RESOLUTION|>--- conflicted
+++ resolved
@@ -244,7 +244,6 @@
 
     FfiResult.ByValue setUnfoldMeta(Pointer unfold, FfiPbPointer.ByValue meta);
 
-<<<<<<< HEAD
     Pointer initJoinOperator(FfiJoinKind joinKind);
 
     FfiResult.ByValue addJoinKeyPairPb(
@@ -252,7 +251,7 @@
 
     FfiResult.ByValue appendJoinOperator(
             Pointer plan, Pointer join, int leftParent, int rightParent, IntByReference oprIdx);
-=======
+
     Pointer initSampleOperator();
 
     FfiResult.ByValue setSampleType(Pointer sample, FfiPbPointer.ByValue sampleType);
@@ -263,5 +262,4 @@
 
     FfiResult.ByValue appendSampleOperator(
             Pointer plan, Pointer sample, int parent, IntByReference oprIdx);
->>>>>>> f701fb83
 }