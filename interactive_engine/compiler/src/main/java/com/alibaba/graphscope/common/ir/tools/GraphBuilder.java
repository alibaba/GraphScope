--- conflicted
+++ resolved
@@ -558,11 +558,7 @@
                 RelNode cur = inputQueue.remove(0);
                 List<RelDataTypeField> fields = cur.getRowType().getFieldList();
                 // to support `head` in gremlin
-<<<<<<< HEAD
                 if (nodeIdx++ == 0 && AliasInference.isDefaultAlias(alias)) {
-=======
-                if (nodeIdx++ == 0 && alias == AliasInference.DEFAULT_NAME) {
->>>>>>> ab5afb3d
                     if (fields.size() == 1) {
                         return new ColumnField(
                                 AliasInference.DEFAULT_COLUMN_ID,
@@ -751,10 +747,7 @@
                 || sqlKind == SqlKind.EXTRACT
                 || sqlKind == SqlKind.SEARCH
                 || sqlKind == SqlKind.POSIX_REGEX_CASE_SENSITIVE
-                || sqlKind == SqlKind.AS
-                || sqlKind == SqlKind.BIT_AND
-                || sqlKind == SqlKind.BIT_OR
-                || sqlKind == SqlKind.BIT_XOR;
+                || sqlKind == SqlKind.AS;
     }
 
     @Override
