/*
 * Copyright 2020 Alibaba Group Holding Limited.
 *
 * Licensed under the Apache License, Version 2.0 (the "License");
 * you may not use this file except in compliance with the License.
 * You may obtain a copy of the License at
 *
 * http://www.apache.org/licenses/LICENSE-2.0
 *
 * Unless required by applicable law or agreed to in writing, software
 * distributed under the License is distributed on an "AS IS" BASIS,
 * WITHOUT WARRANTIES OR CONDITIONS OF ANY KIND, either express or implied.
 * See the License for the specific language governing permissions and
 * limitations under the License.
 */

package com.alibaba.graphscope.common.ir.rel.graph;

<<<<<<< HEAD
=======
import com.alibaba.graphscope.common.ir.rel.GraphRelVisitor;
>>>>>>> 1b9d1009
import com.alibaba.graphscope.common.ir.rel.type.AliasNameWithId;
import com.alibaba.graphscope.common.ir.rel.type.TableConfig;
import com.alibaba.graphscope.common.ir.tools.config.GraphOpt;

import org.apache.calcite.plan.GraphOptCluster;
import org.apache.calcite.plan.RelTraitSet;
import org.apache.calcite.rel.RelNode;
import org.apache.calcite.rel.RelShuttle;
import org.apache.calcite.rel.RelWriter;
import org.apache.calcite.rel.hint.RelHint;
import org.checkerframework.checker.nullness.qual.Nullable;

import java.util.List;

public class GraphLogicalExpand extends AbstractBindableTableScan {
    private final GraphOpt.Expand opt;

    protected GraphLogicalExpand(
            GraphOptCluster cluster,
            List<RelHint> hints,
            RelNode input,
            GraphOpt.Expand opt,
            TableConfig tableConfig,
            @Nullable String alias,
            AliasNameWithId startAlias) {
        super(cluster, hints, input, tableConfig, alias, startAlias);
        this.opt = opt;
    }

    public static GraphLogicalExpand create(
            GraphOptCluster cluster,
            List<RelHint> hints,
            RelNode input,
            GraphOpt.Expand opt,
            TableConfig tableConfig,
            @Nullable String alias,
            AliasNameWithId startAlias) {
        return new GraphLogicalExpand(cluster, hints, input, opt, tableConfig, alias, startAlias);
    }

    public GraphOpt.Expand getOpt() {
        return this.opt;
    }

    @Override
    public RelWriter explainTerms(RelWriter pw) {
        return super.explainTerms(pw).item("opt", getOpt());
    }

    @Override
    public GraphLogicalExpand copy(RelTraitSet traitSet, List<RelNode> inputs) {
        return new GraphLogicalExpand(
                (GraphOptCluster) getCluster(),
                getHints(),
                inputs.get(0),
                this.getOpt(),
                this.tableConfig,
                this.getAliasName(),
                this.getStartAlias());
    }

    @Override
    public RelNode accept(RelShuttle shuttle) {
        if (shuttle instanceof GraphRelVisitor) {
            return ((GraphRelVisitor) shuttle).visit(this);
        }
        return shuttle.visit(this);
    }
}<|MERGE_RESOLUTION|>--- conflicted
+++ resolved
@@ -16,10 +16,7 @@
 
 package com.alibaba.graphscope.common.ir.rel.graph;
 
-<<<<<<< HEAD
-=======
 import com.alibaba.graphscope.common.ir.rel.GraphRelVisitor;
->>>>>>> 1b9d1009
 import com.alibaba.graphscope.common.ir.rel.type.AliasNameWithId;
 import com.alibaba.graphscope.common.ir.rel.type.TableConfig;
 import com.alibaba.graphscope.common.ir.tools.config.GraphOpt;
@@ -30,6 +27,7 @@
 import org.apache.calcite.rel.RelShuttle;
 import org.apache.calcite.rel.RelWriter;
 import org.apache.calcite.rel.hint.RelHint;
+import org.apache.commons.lang3.ObjectUtils;
 import org.checkerframework.checker.nullness.qual.Nullable;
 
 import java.util.List;
@@ -71,14 +69,19 @@
 
     @Override
     public GraphLogicalExpand copy(RelTraitSet traitSet, List<RelNode> inputs) {
-        return new GraphLogicalExpand(
-                (GraphOptCluster) getCluster(),
-                getHints(),
-                inputs.get(0),
-                this.getOpt(),
-                this.tableConfig,
-                this.getAliasName(),
-                this.getStartAlias());
+        GraphLogicalExpand copy =
+                new GraphLogicalExpand(
+                        (GraphOptCluster) getCluster(),
+                        getHints(),
+                        inputs.get(0),
+                        this.getOpt(),
+                        this.tableConfig,
+                        this.getAliasName(),
+                        this.getStartAlias());
+        if (ObjectUtils.isNotEmpty(this.getFilters())) {
+            copy.setFilters(this.getFilters());
+        }
+        return copy;
     }
 
     @Override
