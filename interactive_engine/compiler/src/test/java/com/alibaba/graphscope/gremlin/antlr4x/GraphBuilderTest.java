--- conflicted
+++ resolved
@@ -1727,7 +1727,17 @@
     }
 
     @Test
-<<<<<<< HEAD
+    public void g_V_select_expr_property_id() {
+        RelNode rel = eval("g.V().select(expr(_.id))");
+        Assert.assertEquals(
+                "GraphLogicalProject(id=[id], isAppend=[false])\n"
+                        + "  GraphLogicalProject(id=[_.id], isAppend=[true])\n"
+                        + "    GraphLogicalSource(tableConfig=[{isAll=true, tables=[software,"
+                        + " person]}], alias=[_], opt=[VERTEX])",
+                rel.explain().trim());
+    }
+
+    @Test
     public void g_V_path_as_a_select_a_valueMap() {
         RelNode rel =
                 eval(
@@ -1762,15 +1772,6 @@
                     + " alias=[a])\n"
                     + "      GraphLogicalSource(tableConfig=[{isAll=true, tables=[software,"
                     + " person]}], alias=[_], opt=[VERTEX])",
-=======
-    public void g_V_select_expr_property_id() {
-        RelNode rel = eval("g.V().select(expr(_.id))");
-        Assert.assertEquals(
-                "GraphLogicalProject(id=[id], isAppend=[false])\n"
-                        + "  GraphLogicalProject(id=[_.id], isAppend=[true])\n"
-                        + "    GraphLogicalSource(tableConfig=[{isAll=true, tables=[software,"
-                        + " person]}], alias=[_], opt=[VERTEX])",
->>>>>>> 7c1dfe7e
                 rel.explain().trim());
     }
 }