package com.alibaba.graphscope.common.ir.plan;

import com.alibaba.graphscope.common.ir.Utils;
import com.alibaba.graphscope.common.ir.planner.rules.FilterMatchRule;
import com.alibaba.graphscope.common.ir.tools.GraphBuilder;
import com.alibaba.graphscope.common.ir.tools.GraphStdOperatorTable;
import com.alibaba.graphscope.common.ir.tools.config.*;

import org.apache.calcite.plan.RelOptPlanner;
import org.apache.calcite.rel.RelNode;
import org.apache.calcite.rel.rules.CoreRules;
import org.junit.Assert;
import org.junit.Test;

public class HepPlannerTest {
    // Match(x:person)-[y:knows]->() Where y.weight = 1.0 -> Match(x:person)-[y:knows {weight: 1.0}]
    @Test
    public void push_filter_1_test() {
        GraphBuilder builder = Utils.mockGraphBuilder();
        RelNode sentence =
                builder.source(
                                new SourceConfig(
                                        GraphOpt.Source.VERTEX,
                                        new LabelConfig(false).addLabel("person"),
                                        "x"))
                        .expand(
                                new ExpandConfig(
                                        GraphOpt.Expand.OUT,
                                        new LabelConfig(false).addLabel("knows"),
                                        "y"))
                        .build();
        RelNode filter =
                builder.match(sentence, GraphOpt.Match.INNER)
                        .filter(
                                builder.call(
                                        GraphStdOperatorTable.EQUALS,
                                        builder.variable("y", "weight"),
                                        builder.literal(1.0)))
                        .build();
        RelOptPlanner planner = Utils.mockPlanner(FilterMatchRule.Config.DEFAULT);
        planner.setRoot(filter);
        RelNode after = planner.findBestExp();
        Assert.assertEquals(
                "GraphLogicalSingleMatch(input=[null],"
                    + " sentence=[GraphLogicalExpand(tableConfig=[{isAll=false, tables=[knows]}],"
                    + " alias=[y], fusedFilter=[[=(DEFAULT.weight, 1.0E0)]], opt=[OUT])\n"
                    + "  GraphLogicalSource(tableConfig=[{isAll=false, tables=[person]}],"
                    + " alias=[x], opt=[VERTEX])\n"
                    + "], matchOpt=[INNER])",
                after.explain().trim());
    }

    // Match(x:person)-[:knows*1..3]->(z:person) Where z.age = 10 ->
    // Match(x:person)-[:knows*1..3]->(z:person {age: 10})
    @Test
    public void push_filter_2_test() {
        GraphBuilder builder = Utils.mockGraphBuilder();
        PathExpandConfig.Builder pxdBuilder = PathExpandConfig.newBuilder(builder);
        GetVConfig getVConfig =
                new GetVConfig(GraphOpt.GetV.END, new LabelConfig(false).addLabel("person"), "z");
        PathExpandConfig pxdConfig =
                pxdBuilder
                        .expand(
                                new ExpandConfig(
                                        GraphOpt.Expand.OUT,
                                        new LabelConfig(false).addLabel("knows")))
                        .getV(getVConfig)
                        .range(1, 3)
                        .pathOpt(GraphOpt.PathExpandPath.SIMPLE)
                        .resultOpt(GraphOpt.PathExpandResult.ALL_V)
                        .build();
        RelNode sentence =
                builder.source(
                                new SourceConfig(
                                        GraphOpt.Source.VERTEX,
                                        new LabelConfig(false).addLabel("person"),
                                        "x"))
                        .pathExpand(pxdConfig)
                        .getV(getVConfig)
                        .build();
        RelNode before =
                builder.match(sentence, GraphOpt.Match.INNER)
                        .filter(
                                builder.call(
                                        GraphStdOperatorTable.EQUALS,
                                        builder.variable("z", "age"),
                                        builder.literal(10)))
                        .build();
        RelOptPlanner planner = Utils.mockPlanner(FilterMatchRule.Config.DEFAULT);
        planner.setRoot(before);
        RelNode after = planner.findBestExp();
        Assert.assertEquals(
                "GraphLogicalSingleMatch(input=[null],"
                    + " sentence=[GraphLogicalGetV(tableConfig=[{isAll=false, tables=[person]}],"
                    + " alias=[z], fusedFilter=[[=(DEFAULT.age, 10)]], opt=[END])\n"
                    + "  GraphLogicalPathExpand(expand=[GraphLogicalExpand(tableConfig=[{isAll=false,"
                    + " tables=[knows]}], alias=[DEFAULT], opt=[OUT])\n"
                    + "], getV=[GraphLogicalGetV(tableConfig=[{isAll=false, tables=[person]}],"
                    + " alias=[DEFAULT], opt=[END])\n"
                    + "], offset=[1], fetch=[3], path_opt=[SIMPLE], result_opt=[ALL_V],"
                    + " alias=[DEFAULT])\n"
                    + "    GraphLogicalSource(tableConfig=[{isAll=false, tables=[person]}],"
                    + " alias=[x], opt=[VERTEX])\n"
                    + "], matchOpt=[INNER])",
                after.explain().trim());
    }

    // Match(x:person)-[y:knows]->() Where x.age = 10 or x.age = 20 -> Match(x:person {x.age = 10 or
    // 20})-[y:knows]->()
    @Test
    public void push_filter_3_test() {
        GraphBuilder builder = Utils.mockGraphBuilder();
        RelNode sentence =
                builder.source(
                                new SourceConfig(
                                        GraphOpt.Source.VERTEX,
                                        new LabelConfig(false).addLabel("person"),
                                        "x"))
                        .expand(
                                new ExpandConfig(
                                        GraphOpt.Expand.OUT,
                                        new LabelConfig(false).addLabel("knows"),
                                        "y"))
                        .build();
        RelNode before =
                builder.match(sentence, GraphOpt.Match.INNER)
                        .filter(
                                builder.call(
                                        GraphStdOperatorTable.OR,
                                        builder.call(
                                                GraphStdOperatorTable.EQUALS,
                                                builder.variable("x", "age"),
                                                builder.literal(10)),
                                        builder.call(
                                                GraphStdOperatorTable.EQUALS,
                                                builder.variable("x", "age"),
                                                builder.literal(20))))
                        .build();
        RelOptPlanner planner = Utils.mockPlanner(FilterMatchRule.Config.DEFAULT);
        planner.setRoot(before);
        RelNode after = planner.findBestExp();
        Assert.assertEquals(
                "GraphLogicalSingleMatch(input=[null],"
                    + " sentence=[GraphLogicalExpand(tableConfig=[{isAll=false, tables=[knows]}],"
                    + " alias=[y], opt=[OUT])\n"
                    + "  GraphLogicalSource(tableConfig=[{isAll=false, tables=[person]}],"
                    + " alias=[x], fusedFilter=[[OR(=(DEFAULT.age, 10), =(DEFAULT.age, 20))]],"
                    + " opt=[VERTEX])\n"
                    + "], matchOpt=[INNER])",
                after.explain().trim());
    }

    // push filter down to match
    @Test
    public void push_filter_4_test() {
        GraphBuilder builder = Utils.mockGraphBuilder();
        RelNode sentence1 =
                builder.source(
                                new SourceConfig(
                                        GraphOpt.Source.VERTEX,
                                        new LabelConfig(false).addLabel("person"),
                                        "x"))
                        .expand(
                                new ExpandConfig(
                                        GraphOpt.Expand.OUT,
                                        new LabelConfig(false).addLabel("knows"),
                                        "y"))
                        .build();
        RelNode sentence2 =
                builder.source(
                                new SourceConfig(
                                        GraphOpt.Source.VERTEX,
                                        new LabelConfig(false).addLabel("person"),
                                        "x"))
                        .expand(
                                new ExpandConfig(
                                        GraphOpt.Expand.OUT,
                                        new LabelConfig(false).addLabel("knows"),
                                        "z"))
                        .build();
        RelNode before =
                builder.match(sentence1, GraphOpt.Match.INNER)
                        .match(sentence2, GraphOpt.Match.INNER)
                        .filter(
                                builder.call(
                                        GraphStdOperatorTable.AND,
                                        builder.call(
                                                GraphStdOperatorTable.EQUALS,
                                                builder.variable("y", "weight"),
                                                builder.literal(10)),
                                        builder.call(
                                                GraphStdOperatorTable.EQUALS,
                                                builder.variable("z", "weight"),
                                                builder.literal(20))))
                        .build();
        Assert.assertEquals(
                "LogicalFilter(condition=[AND(=(y.weight, 10), =(z.weight, 20))])\n"
                    + "  LogicalJoin(condition=[=(x, x)], joinType=[inner])\n"
                    + "    GraphLogicalSingleMatch(input=[null],"
                    + " sentence=[GraphLogicalExpand(tableConfig=[{isAll=false, tables=[knows]}],"
                    + " alias=[y], opt=[OUT])\n"
                    + "  GraphLogicalSource(tableConfig=[{isAll=false, tables=[person]}],"
                    + " alias=[x], opt=[VERTEX])\n"
                    + "], matchOpt=[INNER])\n"
                    + "    GraphLogicalSingleMatch(input=[null],"
                    + " sentence=[GraphLogicalExpand(tableConfig=[{isAll=false, tables=[knows]}],"
                    + " alias=[z], opt=[OUT])\n"
                    + "  GraphLogicalSource(tableConfig=[{isAll=false, tables=[person]}],"
                    + " alias=[x], opt=[VERTEX])\n"
                    + "], matchOpt=[INNER])",
                before.explain().trim());

        // check plan after applying FILTER_INTO_JOIN rule from calcite
        RelOptPlanner planner = Utils.mockPlanner(CoreRules.FILTER_INTO_JOIN.config);
        planner.setRoot(before);
        RelNode after1 = planner.findBestExp();
        Assert.assertEquals(
                "LogicalJoin(condition=[=(x, x)], joinType=[inner])\n"
                    + "  LogicalFilter(condition=[=(y.weight, 10)])\n"
                    + "    GraphLogicalSingleMatch(input=[null],"
                    + " sentence=[GraphLogicalExpand(tableConfig=[{isAll=false, tables=[knows]}],"
                    + " alias=[y], opt=[OUT])\n"
                    + "  GraphLogicalSource(tableConfig=[{isAll=false, tables=[person]}],"
                    + " alias=[x], opt=[VERTEX])\n"
                    + "], matchOpt=[INNER])\n"
                    + "  LogicalFilter(condition=[=(z.weight, 20)])\n"
                    + "    GraphLogicalSingleMatch(input=[null],"
                    + " sentence=[GraphLogicalExpand(tableConfig=[{isAll=false, tables=[knows]}],"
                    + " alias=[z], opt=[OUT])\n"
                    + "  GraphLogicalSource(tableConfig=[{isAll=false, tables=[person]}],"
                    + " alias=[x], opt=[VERTEX])\n"
                    + "], matchOpt=[INNER])",
                after1.explain().trim());

        // check plan after applying FILTER_INTO_JOIN and FILTER_MATCH rules
        planner =
                Utils.mockPlanner(
                        CoreRules.FILTER_INTO_JOIN.config, FilterMatchRule.Config.DEFAULT);
        planner.setRoot(before);
        RelNode after2 = planner.findBestExp();
        Assert.assertEquals(
                "LogicalJoin(condition=[=(x, x)], joinType=[inner])\n"
                    + "  GraphLogicalSingleMatch(input=[null],"
                    + " sentence=[GraphLogicalExpand(tableConfig=[{isAll=false, tables=[knows]}],"
                    + " alias=[y], fusedFilter=[[=(DEFAULT.weight, 10)]], opt=[OUT])\n"
                    + "  GraphLogicalSource(tableConfig=[{isAll=false, tables=[person]}],"
                    + " alias=[x], opt=[VERTEX])\n"
                    + "], matchOpt=[INNER])\n"
                    + "  GraphLogicalSingleMatch(input=[null],"
                    + " sentence=[GraphLogicalExpand(tableConfig=[{isAll=false, tables=[knows]}],"
                    + " alias=[z], fusedFilter=[[=(DEFAULT.weight, 20)]], opt=[OUT])\n"
                    + "  GraphLogicalSource(tableConfig=[{isAll=false, tables=[person]}],"
                    + " alias=[x], opt=[VERTEX])\n"
                    + "], matchOpt=[INNER])",
                after2.explain().trim());
<<<<<<< HEAD
=======
    }

    @Test
    public void push_filter_5_test() {
        RelNode node =
                com.alibaba.graphscope.cypher.antlr4.Utils.eval(
                                "Match (a)-[b]-(c:person) Where labels(a)='person' and a.name ="
                                        + " 'marko' Return a")
                        .build();
        Assert.assertEquals(
                "GraphLogicalProject(a=[a], isAppend=[false])\n"
                    + "  LogicalFilter(condition=[=(a.name, _UTF-8'marko')])\n"
                    + "    GraphLogicalSingleMatch(input=[null],"
                    + " sentence=[GraphLogicalGetV(tableConfig=[{isAll=false, tables=[person]}],"
                    + " alias=[c], opt=[OTHER])\n"
                    + "  GraphLogicalExpand(tableConfig=[{isAll=true, tables=[created, knows]}],"
                    + " alias=[b], opt=[BOTH])\n"
                    + "    GraphLogicalSource(tableConfig=[{isAll=false, tables=[person]}],"
                    + " alias=[a], opt=[VERTEX])\n"
                    + "], matchOpt=[INNER])",
                node.explain().trim());
        RelOptPlanner planner = Utils.mockPlanner(FilterMatchRule.Config.DEFAULT);
        planner.setRoot(node);
        RelNode after = planner.findBestExp();
        Assert.assertEquals(
                "GraphLogicalProject(a=[a], isAppend=[false])\n"
                    + "  GraphLogicalSingleMatch(input=[null],"
                    + " sentence=[GraphLogicalGetV(tableConfig=[{isAll=false, tables=[person]}],"
                    + " alias=[c], opt=[OTHER])\n"
                    + "  GraphLogicalExpand(tableConfig=[{isAll=true, tables=[created, knows]}],"
                    + " alias=[b], opt=[BOTH])\n"
                    + "    GraphLogicalSource(tableConfig=[{isAll=false, tables=[person]}],"
                    + " alias=[a], fusedFilter=[[=(DEFAULT.name, _UTF-8'marko')]], opt=[VERTEX])\n"
                    + "], matchOpt=[INNER])",
                after.explain().trim());
>>>>>>> 1b9d1009
    }
}<|MERGE_RESOLUTION|>--- conflicted
+++ resolved
@@ -253,8 +253,6 @@
                     + " alias=[x], opt=[VERTEX])\n"
                     + "], matchOpt=[INNER])",
                 after2.explain().trim());
-<<<<<<< HEAD
-=======
     }
 
     @Test
@@ -290,6 +288,5 @@
                     + " alias=[a], fusedFilter=[[=(DEFAULT.name, _UTF-8'marko')]], opt=[VERTEX])\n"
                     + "], matchOpt=[INNER])",
                 after.explain().trim());
->>>>>>> 1b9d1009
     }
 }