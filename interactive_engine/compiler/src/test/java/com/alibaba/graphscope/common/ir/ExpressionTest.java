--- conflicted
+++ resolved
@@ -183,7 +183,19 @@
     }
 
     @Test
-<<<<<<< HEAD
+    public void posix_regex_test() {
+        RexNode regex =
+                builder.source(mockSourceConfig(null))
+                        .call(
+                                GraphStdOperatorTable.POSIX_REGEX_CASE_SENSITIVE,
+                                builder.variable(null, "name"),
+                                builder.literal("^marko"));
+        Assert.assertEquals(SqlTypeName.BOOLEAN, regex.getType().getSqlTypeName());
+        Assert.assertEquals(
+                "POSIX REGEX CASE SENSITIVE(DEFAULT.name, _UTF-8'^marko')", regex.toString());
+    }
+
+    @Test
     public void map_constructor_test() {
         RexNode map =
                 builder.source(mockSourceConfig(null))
@@ -197,18 +209,6 @@
                 "MAP(_UTF-8'id', DEFAULT.id, _UTF-8'age', DEFAULT.age)", map.toString());
         // key type is string while value type is bigint
         Assert.assertEquals("(CHAR(3), BIGINT) MAP", map.getType().toString());
-=======
-    public void posix_regex_test() {
-        RexNode regex =
-                builder.source(mockSourceConfig(null))
-                        .call(
-                                GraphStdOperatorTable.POSIX_REGEX_CASE_SENSITIVE,
-                                builder.variable(null, "name"),
-                                builder.literal("^marko"));
-        Assert.assertEquals(SqlTypeName.BOOLEAN, regex.getType().getSqlTypeName());
-        Assert.assertEquals(
-                "POSIX REGEX CASE SENSITIVE(DEFAULT.name, _UTF-8'^marko')", regex.toString());
->>>>>>> 9de90551
     }
 
     private SourceConfig mockSourceConfig(String alias) {
