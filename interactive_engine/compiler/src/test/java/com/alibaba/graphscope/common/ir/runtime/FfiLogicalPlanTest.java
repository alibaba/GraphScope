--- conflicted
+++ resolved
@@ -32,6 +32,7 @@
 
 public class FfiLogicalPlanTest {
     // Match (x:person)-[:knows*1..3]->(:person {age: 10})
+    // Return count(*)
     @Test
     public void logical_plan_test() throws Exception {
         GraphBuilder builder = Utils.mockGraphBuilder();
@@ -78,21 +79,11 @@
                     + "      GraphLogicalSource(tableConfig=[{isAll=false, tables=[person]}],"
                     + " alias=[x], opt=[VERTEX])",
                 aggregate.explain().trim());
-<<<<<<< HEAD
-        boolean isColumnId = Utils.schemaMeta.getSchema().isColumnId();
-        try (LogicalPlan<Pointer, FfiData.ByValue> ffiPlan =
-                new LogicalPlanConverter(
-                                new GraphRelShuttleWrapper(new RelToFfiConverter(isColumnId)),
-                                new FfiLogicalPlan(
-                                        builder.getCluster(), Utils.schemaMeta, getMockPlanHints()))
-                        .go(aggregate)) {
-=======
         try (PhysicalBuilder<byte[]> ffiBuilder =
                 new FfiPhysicalBuilder(
                         getMockGraphConfig(),
                         Utils.schemaMeta,
                         new LogicalPlan(aggregate, false))) {
->>>>>>> 086fa636
             Assert.assertEquals(
                     FileUtils.readJsonFromResource("ffi_logical_plan.json"), ffiBuilder.explain());
         }
