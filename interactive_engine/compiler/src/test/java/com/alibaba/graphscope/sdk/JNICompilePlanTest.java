--- conflicted
+++ resolved
@@ -53,7 +53,27 @@
     }
 
     @Test
-<<<<<<< HEAD
+    public void path_expand_max_hop_test() throws Exception {
+        try {
+            String query = "MATCH (src)-[e:test6*1..1000000]->(dest) Return src, dest";
+            PlanUtils.compilePlan(configPath, query, schemaYaml, statsJson);
+        } catch (Exception e) {
+            Assert.assertTrue(e.getMessage().contains("exceeds the maximum allowed iterations"));
+        }
+    }
+
+    @Test
+    public void path_expand_invalid_hop_test() throws Exception {
+        try {
+            // the max hop will be set as unlimited if it is less than min hop
+            String query = "MATCH (src)-[e:test6*5..4]->(dest) Return src, dest";
+            PlanUtils.compilePlan(configPath, query, schemaYaml, statsJson);
+        } catch (Exception e) {
+            Assert.assertTrue(e.getMessage().contains("exceeds the maximum allowed iterations"));
+        }
+    }
+
+    @Test
     public void vertex_label_not_found_test() {
         String query =
                 "MATCH (src)-[e:calls*2..3]->(dest)\n"
@@ -87,25 +107,5 @@
         String query = "Match (src:`xzz@t1a`)-[]-(dst:`xzz@t1b`) return src, dst Limit 0";
         GraphPlan plan = PlanUtils.compilePlan(configPath, query, schemaYaml, statsJson);
         Assert.assertEquals("TYPE_INFERENCE_FAILED", plan.errorCode);
-=======
-    public void path_expand_max_hop_test() throws Exception {
-        try {
-            String query = "MATCH (src)-[e:test6*1..1000000]->(dest) Return src, dest";
-            PlanUtils.compilePlan(configPath, query, schemaYaml, statsJson);
-        } catch (Exception e) {
-            Assert.assertTrue(e.getMessage().contains("exceeds the maximum allowed iterations"));
-        }
-    }
-
-    @Test
-    public void path_expand_invalid_hop_test() throws Exception {
-        try {
-            // the max hop will be set as unlimited if it is less than min hop
-            String query = "MATCH (src)-[e:test6*5..4]->(dest) Return src, dest";
-            PlanUtils.compilePlan(configPath, query, schemaYaml, statsJson);
-        } catch (Exception e) {
-            Assert.assertTrue(e.getMessage().contains("exceeds the maximum allowed iterations"));
-        }
->>>>>>> 9c117785
     }
 }