/*
 * Copyright 2020 Alibaba Group Holding Limited.
 *
 * Licensed under the Apache License, Version 2.0 (the "License");
 * you may not use this file except in compliance with the License.
 * You may obtain a copy of the License at
 *
 * http://www.apache.org/licenses/LICENSE-2.0
 *
 * Unless required by applicable law or agreed to in writing, software
 * distributed under the License is distributed on an "AS IS" BASIS,
 * WITHOUT WARRANTIES OR CONDITIONS OF ANY KIND, either express or implied.
 * See the License for the specific language governing permissions and
 * limitations under the License.
 */

package com.alibaba.graphscope.cypher.antlr4;

<<<<<<< HEAD
import com.alibaba.graphscope.common.ir.planner.rules.FilterMatchRule;
import com.alibaba.graphscope.common.ir.planner.rules.NotExistToAntiJoinRule;
=======
import com.alibaba.graphscope.common.ir.planner.rules.NotMatchToAntiJoinRule;
>>>>>>> 89503716

import org.apache.calcite.plan.RelOptPlanner;
import org.apache.calcite.rel.RelNode;
import org.apache.calcite.rel.rules.CoreRules;
import org.junit.Assert;
import org.junit.Test;

public class WhereTest {

    @Test
    public void where_1_test() {
        RelNode where =
                Utils.eval(
                                "Match (a)-[b]->(c) Where a.name = \"marko\" and b.weight < 2.0 or"
                                        + " c.age + 10 < a.age Return a, b, c")
                        .build();
        Assert.assertEquals(
                "GraphLogicalProject(a=[a], b=[b], c=[c], isAppend=[false])\n"
                    + "  LogicalFilter(condition=[OR(AND(=(a.name, 'marko'), <(b.weight, 2.0E0)),"
                    + " <(+(c.age, 10), a.age))])\n"
                    + "    GraphLogicalSingleMatch(input=[null],"
                    + " sentence=[GraphLogicalGetV(tableConfig=[{isAll=true, tables=[software,"
                    + " person]}], alias=[c], opt=[END])\n"
                    + "  GraphLogicalExpand(tableConfig=[{isAll=true, tables=[created, knows]}],"
                    + " alias=[b], opt=[OUT])\n"
                    + "    GraphLogicalSource(tableConfig=[{isAll=true, tables=[software,"
                    + " person]}], alias=[a], opt=[VERTEX])\n"
                    + "], matchOpt=[INNER])",
                where.explain().trim());
    }

    @Test
    public void where_2_test() {
        RelNode where =
                Utils.eval(
                                "Match (a) Where a.name = 'kli' and (a.age + 1 = 29 or a.name ="
                                        + " 'marko') Return a")
                        .build();
        Assert.assertEquals(
                "GraphLogicalProject(a=[a], isAppend=[false])\n"
                    + "  GraphLogicalSource(tableConfig=[{isAll=true, tables=[software, person]}],"
                    + " alias=[a], fusedFilter=[[AND(=(DEFAULT.name, 'kli'), OR(=(+(DEFAULT.age,"
                    + " 1), 29), =(DEFAULT.name, 'marko')))]], opt=[VERTEX])",
                where.explain().trim());
    }

    @Test
    public void where_3_test() {
        RelNode where =
                Utils.eval("Match (n:person) Where n.name = $name1 or n.name = $name2 Return n")
                        .build();
        Assert.assertEquals(
                "GraphLogicalProject(n=[n], isAppend=[false])\n"
                    + "  GraphLogicalSource(tableConfig=[{isAll=false, tables=[person]}],"
                    + " alias=[n], fusedFilter=[[OR(=(DEFAULT.name, ?0), =(DEFAULT.name, ?1))]],"
                    + " opt=[VERTEX])",
                where.explain().trim());
    }

    @Test
    public void where_4_test() {
        RelNode where =
                Utils.eval(
                                "Match (n:person)-[]-(m:person) Where n.name = $name and m.name ="
                                        + " $name Return n")
                        .build();
        Assert.assertEquals(
                "GraphLogicalProject(n=[n], isAppend=[false])\n"
                    + "  LogicalFilter(condition=[AND(=(n.name, ?0), =(m.name, ?0))])\n"
                    + "    GraphLogicalSingleMatch(input=[null],"
                    + " sentence=[GraphLogicalGetV(tableConfig=[{isAll=false, tables=[person]}],"
                    + " alias=[m], opt=[OTHER])\n"
                    + "  GraphLogicalExpand(tableConfig=[{isAll=true, tables=[created, knows]}],"
                    + " alias=[DEFAULT], opt=[BOTH])\n"
                    + "    GraphLogicalSource(tableConfig=[{isAll=false, tables=[person]}],"
                    + " alias=[n], opt=[VERTEX])\n"
                    + "], matchOpt=[INNER])",
                where.explain().trim());
    }

    @Test
    public void where_5_test() {
        RelNode where =
                Utils.eval(
                                "Match (a:person) Where (CASE WHEN a.name = 'marko' THEN 1 WHEN"
                                        + " a.age > 10 THEN 2 ELSE 3 END) > 2 Return a")
                        .build();
        Assert.assertEquals(
                "GraphLogicalProject(a=[a], isAppend=[false])\n"
                    + "  GraphLogicalSource(tableConfig=[{isAll=false, tables=[person]}],"
                    + " alias=[a], fusedFilter=[[>(CASE(=(DEFAULT.name, 'marko'), 1, >(DEFAULT.age,"
                    + " 10), 2, 3), 2)]], opt=[VERTEX])",
                where.explain().trim());
    }

    @Test
    public void where_6_test() {
        RelNode before =
                Utils.eval(
                                "Match (a:person)-[]->()-[]->(b:person) Where Not a=b AND NOT"
                                        + " (a:person)-[]->(b:person) Return a, b")
                        .build();
        Assert.assertEquals(
                "GraphLogicalProject(a=[a], b=[b], isAppend=[false])\n"
                    + "  LogicalFilter(condition=[AND(NOT(=(a, b)), NOT(EXISTS({\n"
                    + "GraphLogicalGetV(tableConfig=[{isAll=false, tables=[person]}], alias=[b],"
                    + " opt=[END])\n"
                    + "  GraphLogicalExpand(tableConfig=[{isAll=true, tables=[created, knows]}],"
                    + " alias=[DEFAULT], opt=[OUT])\n"
                    + "    GraphLogicalSource(tableConfig=[{isAll=false, tables=[person]}],"
                    + " alias=[a], opt=[VERTEX])\n"
                    + "})))])\n"
                    + "    GraphLogicalSingleMatch(input=[null],"
                    + " sentence=[GraphLogicalGetV(tableConfig=[{isAll=false, tables=[person]}],"
                    + " alias=[b], opt=[END])\n"
                    + "  GraphLogicalExpand(tableConfig=[{isAll=true, tables=[created, knows]}],"
                    + " alias=[DEFAULT], opt=[OUT])\n"
                    + "    GraphLogicalGetV(tableConfig=[{isAll=true, tables=[software, person]}],"
                    + " alias=[DEFAULT], opt=[END])\n"
                    + "      GraphLogicalExpand(tableConfig=[{isAll=true, tables=[created,"
                    + " knows]}], alias=[DEFAULT], opt=[OUT])\n"
                    + "        GraphLogicalSource(tableConfig=[{isAll=false, tables=[person]}],"
                    + " alias=[a], opt=[VERTEX])\n"
                    + "], matchOpt=[INNER])",
                before.explain().trim());

        RelOptPlanner planner =
                com.alibaba.graphscope.common.ir.Utils.mockPlanner(
<<<<<<< HEAD
                        NotExistToAntiJoinRule.Config.DEFAULT);
=======
                        NotMatchToAntiJoinRule.Config.DEFAULT);
>>>>>>> 89503716
        planner.setRoot(before);
        RelNode after = planner.findBestExp();
        Assert.assertEquals(
                "GraphLogicalProject(a=[a], b=[b], isAppend=[false])\n"
                    + "  LogicalFilter(condition=[<>(a, b)])\n"
                    + "    LogicalJoin(condition=[AND(=(a, a), =(b, b))], joinType=[anti])\n"
                    + "      GraphLogicalSingleMatch(input=[null],"
                    + " sentence=[GraphLogicalGetV(tableConfig=[{isAll=false, tables=[person]}],"
                    + " alias=[b], opt=[END])\n"
                    + "  GraphLogicalExpand(tableConfig=[{isAll=true, tables=[created, knows]}],"
                    + " alias=[DEFAULT], opt=[OUT])\n"
                    + "    GraphLogicalGetV(tableConfig=[{isAll=true, tables=[software, person]}],"
                    + " alias=[DEFAULT], opt=[END])\n"
                    + "      GraphLogicalExpand(tableConfig=[{isAll=true, tables=[created,"
                    + " knows]}], alias=[DEFAULT], opt=[OUT])\n"
                    + "        GraphLogicalSource(tableConfig=[{isAll=false, tables=[person]}],"
                    + " alias=[a], opt=[VERTEX])\n"
                    + "], matchOpt=[INNER])\n"
                    + "      GraphLogicalSingleMatch(input=[null],"
                    + " sentence=[GraphLogicalGetV(tableConfig=[{isAll=false, tables=[person]}],"
                    + " alias=[b], opt=[END])\n"
                    + "  GraphLogicalExpand(tableConfig=[{isAll=true, tables=[created, knows]}],"
                    + " alias=[DEFAULT], opt=[OUT])\n"
                    + "    GraphLogicalSource(tableConfig=[{isAll=false, tables=[person]}],"
                    + " alias=[a], opt=[VERTEX])\n"
                    + "], matchOpt=[INNER])",
                after.explain().trim());
    }
<<<<<<< HEAD

    // 'b is null' cannot be pushed down, for the conversion will change the semantics
    @Test
    public void where_7_test() {
        RelNode multiMatch =
                Utils.eval("Match (a) Optional Match (a)-[]->(b) Where b is null Return a").build();
        Assert.assertEquals(
                "GraphLogicalProject(a=[a], isAppend=[false])\n"
                    + "  LogicalFilter(condition=[IS NULL(b)])\n"
                    + "    LogicalJoin(condition=[=(a, a)], joinType=[left])\n"
                    + "      GraphLogicalSource(tableConfig=[{isAll=true, tables=[software,"
                    + " person]}], alias=[a], opt=[VERTEX])\n"
                    + "      GraphLogicalSingleMatch(input=[null],"
                    + " sentence=[GraphLogicalGetV(tableConfig=[{isAll=true, tables=[software,"
                    + " person]}], alias=[b], opt=[END])\n"
                    + "  GraphLogicalExpand(tableConfig=[{isAll=true, tables=[created, knows]}],"
                    + " alias=[DEFAULT], opt=[OUT])\n"
                    + "    GraphLogicalSource(tableConfig=[{isAll=true, tables=[software,"
                    + " person]}], alias=[a], opt=[VERTEX])\n"
                    + "], matchOpt=[INNER])",
                multiMatch.explain().trim());
        RelOptPlanner optPlanner =
                com.alibaba.graphscope.common.ir.Utils.mockPlanner(
                        CoreRules.FILTER_INTO_JOIN.config, FilterMatchRule.Config.DEFAULT);
        optPlanner.setRoot(multiMatch);
        RelNode after = optPlanner.findBestExp();
        Assert.assertEquals(
                "GraphLogicalProject(a=[a], isAppend=[false])\n"
                    + "  LogicalFilter(condition=[IS NULL(b)])\n"
                    + "    LogicalJoin(condition=[=(a, a)], joinType=[left])\n"
                    + "      GraphLogicalSource(tableConfig=[{isAll=true, tables=[software,"
                    + " person]}], alias=[a], opt=[VERTEX])\n"
                    + "      GraphLogicalSingleMatch(input=[null],"
                    + " sentence=[GraphLogicalGetV(tableConfig=[{isAll=true, tables=[software,"
                    + " person]}], alias=[b], opt=[END])\n"
                    + "  GraphLogicalExpand(tableConfig=[{isAll=true, tables=[created, knows]}],"
                    + " alias=[DEFAULT], opt=[OUT])\n"
                    + "    GraphLogicalSource(tableConfig=[{isAll=true, tables=[software,"
                    + " person]}], alias=[a], opt=[VERTEX])\n"
                    + "], matchOpt=[INNER])",
                after.explain().trim());
    }

    // 'b is not null' can be pushed down
    @Test
    public void where_8_test() {
        RelNode multiMatch =
                Utils.eval("Match (a) Optional Match (a)-[]->(b) Where b is not null Return a")
                        .build();
        Assert.assertEquals(
                "GraphLogicalProject(a=[a], isAppend=[false])\n"
                    + "  LogicalFilter(condition=[IS NOT NULL(b)])\n"
                    + "    LogicalJoin(condition=[=(a, a)], joinType=[left])\n"
                    + "      GraphLogicalSource(tableConfig=[{isAll=true, tables=[software,"
                    + " person]}], alias=[a], opt=[VERTEX])\n"
                    + "      GraphLogicalSingleMatch(input=[null],"
                    + " sentence=[GraphLogicalGetV(tableConfig=[{isAll=true, tables=[software,"
                    + " person]}], alias=[b], opt=[END])\n"
                    + "  GraphLogicalExpand(tableConfig=[{isAll=true, tables=[created, knows]}],"
                    + " alias=[DEFAULT], opt=[OUT])\n"
                    + "    GraphLogicalSource(tableConfig=[{isAll=true, tables=[software,"
                    + " person]}], alias=[a], opt=[VERTEX])\n"
                    + "], matchOpt=[INNER])",
                multiMatch.explain().trim());

        RelOptPlanner optPlanner =
                com.alibaba.graphscope.common.ir.Utils.mockPlanner(
                        CoreRules.FILTER_INTO_JOIN.config, FilterMatchRule.Config.DEFAULT);
        optPlanner.setRoot(multiMatch);
        RelNode after = optPlanner.findBestExp();

        Assert.assertEquals(
                "GraphLogicalProject(a=[a], isAppend=[false])\n"
                    + "  LogicalJoin(condition=[=(a, a)], joinType=[inner])\n"
                    + "    GraphLogicalSource(tableConfig=[{isAll=true, tables=[software,"
                    + " person]}], alias=[a], opt=[VERTEX])\n"
                    + "    GraphLogicalSingleMatch(input=[null],"
                    + " sentence=[GraphLogicalGetV(tableConfig=[{isAll=true, tables=[software,"
                    + " person]}], alias=[b], fusedFilter=[[IS NOT NULL(DEFAULT)]], opt=[END])\n"
                    + "  GraphLogicalExpand(tableConfig=[{isAll=true, tables=[created, knows]}],"
                    + " alias=[DEFAULT], opt=[OUT])\n"
                    + "    GraphLogicalSource(tableConfig=[{isAll=true, tables=[software,"
                    + " person]}], alias=[a], opt=[VERTEX])\n"
                    + "], matchOpt=[INNER])",
                after.explain().trim());
    }
=======
>>>>>>> 89503716
}<|MERGE_RESOLUTION|>--- conflicted
+++ resolved
@@ -16,14 +16,11 @@
 
 package com.alibaba.graphscope.cypher.antlr4;
 
-<<<<<<< HEAD
 import com.alibaba.graphscope.common.ir.planner.rules.FilterMatchRule;
-import com.alibaba.graphscope.common.ir.planner.rules.NotExistToAntiJoinRule;
-=======
+
+import org.apache.calcite.plan.RelOptPlanner;
 import com.alibaba.graphscope.common.ir.planner.rules.NotMatchToAntiJoinRule;
->>>>>>> 89503716
-
-import org.apache.calcite.plan.RelOptPlanner;
+
 import org.apache.calcite.rel.RelNode;
 import org.apache.calcite.rel.rules.CoreRules;
 import org.junit.Assert;
@@ -150,11 +147,7 @@
 
         RelOptPlanner planner =
                 com.alibaba.graphscope.common.ir.Utils.mockPlanner(
-<<<<<<< HEAD
-                        NotExistToAntiJoinRule.Config.DEFAULT);
-=======
                         NotMatchToAntiJoinRule.Config.DEFAULT);
->>>>>>> 89503716
         planner.setRoot(before);
         RelNode after = planner.findBestExp();
         Assert.assertEquals(
@@ -183,7 +176,6 @@
                     + "], matchOpt=[INNER])",
                 after.explain().trim());
     }
-<<<<<<< HEAD
 
     // 'b is null' cannot be pushed down, for the conversion will change the semantics
     @Test
@@ -192,18 +184,18 @@
                 Utils.eval("Match (a) Optional Match (a)-[]->(b) Where b is null Return a").build();
         Assert.assertEquals(
                 "GraphLogicalProject(a=[a], isAppend=[false])\n"
-                    + "  LogicalFilter(condition=[IS NULL(b)])\n"
-                    + "    LogicalJoin(condition=[=(a, a)], joinType=[left])\n"
-                    + "      GraphLogicalSource(tableConfig=[{isAll=true, tables=[software,"
-                    + " person]}], alias=[a], opt=[VERTEX])\n"
-                    + "      GraphLogicalSingleMatch(input=[null],"
-                    + " sentence=[GraphLogicalGetV(tableConfig=[{isAll=true, tables=[software,"
-                    + " person]}], alias=[b], opt=[END])\n"
-                    + "  GraphLogicalExpand(tableConfig=[{isAll=true, tables=[created, knows]}],"
-                    + " alias=[DEFAULT], opt=[OUT])\n"
-                    + "    GraphLogicalSource(tableConfig=[{isAll=true, tables=[software,"
-                    + " person]}], alias=[a], opt=[VERTEX])\n"
-                    + "], matchOpt=[INNER])",
+                        + "  LogicalFilter(condition=[IS NULL(b)])\n"
+                        + "    LogicalJoin(condition=[=(a, a)], joinType=[left])\n"
+                        + "      GraphLogicalSource(tableConfig=[{isAll=true, tables=[software,"
+                        + " person]}], alias=[a], opt=[VERTEX])\n"
+                        + "      GraphLogicalSingleMatch(input=[null],"
+                        + " sentence=[GraphLogicalGetV(tableConfig=[{isAll=true, tables=[software,"
+                        + " person]}], alias=[b], opt=[END])\n"
+                        + "  GraphLogicalExpand(tableConfig=[{isAll=true, tables=[created, knows]}],"
+                        + " alias=[DEFAULT], opt=[OUT])\n"
+                        + "    GraphLogicalSource(tableConfig=[{isAll=true, tables=[software,"
+                        + " person]}], alias=[a], opt=[VERTEX])\n"
+                        + "], matchOpt=[INNER])",
                 multiMatch.explain().trim());
         RelOptPlanner optPlanner =
                 com.alibaba.graphscope.common.ir.Utils.mockPlanner(
@@ -212,18 +204,18 @@
         RelNode after = optPlanner.findBestExp();
         Assert.assertEquals(
                 "GraphLogicalProject(a=[a], isAppend=[false])\n"
-                    + "  LogicalFilter(condition=[IS NULL(b)])\n"
-                    + "    LogicalJoin(condition=[=(a, a)], joinType=[left])\n"
-                    + "      GraphLogicalSource(tableConfig=[{isAll=true, tables=[software,"
-                    + " person]}], alias=[a], opt=[VERTEX])\n"
-                    + "      GraphLogicalSingleMatch(input=[null],"
-                    + " sentence=[GraphLogicalGetV(tableConfig=[{isAll=true, tables=[software,"
-                    + " person]}], alias=[b], opt=[END])\n"
-                    + "  GraphLogicalExpand(tableConfig=[{isAll=true, tables=[created, knows]}],"
-                    + " alias=[DEFAULT], opt=[OUT])\n"
-                    + "    GraphLogicalSource(tableConfig=[{isAll=true, tables=[software,"
-                    + " person]}], alias=[a], opt=[VERTEX])\n"
-                    + "], matchOpt=[INNER])",
+                        + "  LogicalFilter(condition=[IS NULL(b)])\n"
+                        + "    LogicalJoin(condition=[=(a, a)], joinType=[left])\n"
+                        + "      GraphLogicalSource(tableConfig=[{isAll=true, tables=[software,"
+                        + " person]}], alias=[a], opt=[VERTEX])\n"
+                        + "      GraphLogicalSingleMatch(input=[null],"
+                        + " sentence=[GraphLogicalGetV(tableConfig=[{isAll=true, tables=[software,"
+                        + " person]}], alias=[b], opt=[END])\n"
+                        + "  GraphLogicalExpand(tableConfig=[{isAll=true, tables=[created, knows]}],"
+                        + " alias=[DEFAULT], opt=[OUT])\n"
+                        + "    GraphLogicalSource(tableConfig=[{isAll=true, tables=[software,"
+                        + " person]}], alias=[a], opt=[VERTEX])\n"
+                        + "], matchOpt=[INNER])",
                 after.explain().trim());
     }
 
@@ -235,18 +227,18 @@
                         .build();
         Assert.assertEquals(
                 "GraphLogicalProject(a=[a], isAppend=[false])\n"
-                    + "  LogicalFilter(condition=[IS NOT NULL(b)])\n"
-                    + "    LogicalJoin(condition=[=(a, a)], joinType=[left])\n"
-                    + "      GraphLogicalSource(tableConfig=[{isAll=true, tables=[software,"
-                    + " person]}], alias=[a], opt=[VERTEX])\n"
-                    + "      GraphLogicalSingleMatch(input=[null],"
-                    + " sentence=[GraphLogicalGetV(tableConfig=[{isAll=true, tables=[software,"
-                    + " person]}], alias=[b], opt=[END])\n"
-                    + "  GraphLogicalExpand(tableConfig=[{isAll=true, tables=[created, knows]}],"
-                    + " alias=[DEFAULT], opt=[OUT])\n"
-                    + "    GraphLogicalSource(tableConfig=[{isAll=true, tables=[software,"
-                    + " person]}], alias=[a], opt=[VERTEX])\n"
-                    + "], matchOpt=[INNER])",
+                        + "  LogicalFilter(condition=[IS NOT NULL(b)])\n"
+                        + "    LogicalJoin(condition=[=(a, a)], joinType=[left])\n"
+                        + "      GraphLogicalSource(tableConfig=[{isAll=true, tables=[software,"
+                        + " person]}], alias=[a], opt=[VERTEX])\n"
+                        + "      GraphLogicalSingleMatch(input=[null],"
+                        + " sentence=[GraphLogicalGetV(tableConfig=[{isAll=true, tables=[software,"
+                        + " person]}], alias=[b], opt=[END])\n"
+                        + "  GraphLogicalExpand(tableConfig=[{isAll=true, tables=[created, knows]}],"
+                        + " alias=[DEFAULT], opt=[OUT])\n"
+                        + "    GraphLogicalSource(tableConfig=[{isAll=true, tables=[software,"
+                        + " person]}], alias=[a], opt=[VERTEX])\n"
+                        + "], matchOpt=[INNER])",
                 multiMatch.explain().trim());
 
         RelOptPlanner optPlanner =
@@ -257,19 +249,17 @@
 
         Assert.assertEquals(
                 "GraphLogicalProject(a=[a], isAppend=[false])\n"
-                    + "  LogicalJoin(condition=[=(a, a)], joinType=[inner])\n"
-                    + "    GraphLogicalSource(tableConfig=[{isAll=true, tables=[software,"
-                    + " person]}], alias=[a], opt=[VERTEX])\n"
-                    + "    GraphLogicalSingleMatch(input=[null],"
-                    + " sentence=[GraphLogicalGetV(tableConfig=[{isAll=true, tables=[software,"
-                    + " person]}], alias=[b], fusedFilter=[[IS NOT NULL(DEFAULT)]], opt=[END])\n"
-                    + "  GraphLogicalExpand(tableConfig=[{isAll=true, tables=[created, knows]}],"
-                    + " alias=[DEFAULT], opt=[OUT])\n"
-                    + "    GraphLogicalSource(tableConfig=[{isAll=true, tables=[software,"
-                    + " person]}], alias=[a], opt=[VERTEX])\n"
-                    + "], matchOpt=[INNER])",
+                        + "  LogicalJoin(condition=[=(a, a)], joinType=[inner])\n"
+                        + "    GraphLogicalSource(tableConfig=[{isAll=true, tables=[software,"
+                        + " person]}], alias=[a], opt=[VERTEX])\n"
+                        + "    GraphLogicalSingleMatch(input=[null],"
+                        + " sentence=[GraphLogicalGetV(tableConfig=[{isAll=true, tables=[software,"
+                        + " person]}], alias=[b], fusedFilter=[[IS NOT NULL(DEFAULT)]], opt=[END])\n"
+                        + "  GraphLogicalExpand(tableConfig=[{isAll=true, tables=[created, knows]}],"
+                        + " alias=[DEFAULT], opt=[OUT])\n"
+                        + "    GraphLogicalSource(tableConfig=[{isAll=true, tables=[software,"
+                        + " person]}], alias=[a], opt=[VERTEX])\n"
+                        + "], matchOpt=[INNER])",
                 after.explain().trim());
     }
-=======
->>>>>>> 89503716
 }