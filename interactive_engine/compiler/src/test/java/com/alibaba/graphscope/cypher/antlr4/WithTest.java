--- conflicted
+++ resolved
@@ -154,22 +154,6 @@
                 project.explain().trim());
     }
 
-<<<<<<< HEAD
-    @Test
-    public void with_10_test() {
-        RelNode project =
-                Utils.eval("Match (a:person)-[]-(b:person) Return [a.name, b.age, 1]").build();
-        Assert.assertEquals(
-                "GraphLogicalProject($f0=[ARRAY_VALUE_CONSTRUCTOR(a.name, b.age, 1)],"
-                    + " isAppend=[false])\n"
-                    + "  GraphLogicalSingleMatch(input=[null],"
-                    + " sentence=[GraphLogicalGetV(tableConfig=[{isAll=false, tables=[person]}],"
-                    + " alias=[b], opt=[OTHER])\n"
-                    + "  GraphLogicalExpand(tableConfig=[{isAll=true, tables=[created, knows]}],"
-                    + " alias=[DEFAULT], opt=[BOTH])\n"
-                    + "    GraphLogicalSource(tableConfig=[{isAll=false, tables=[person]}],"
-                    + " alias=[a], opt=[VERTEX])\n"
-=======
     // with + optional match
     @Test
     public void with_10_test() {
@@ -197,7 +181,24 @@
                     + " alias=[DEFAULT], opt=[OUT])\n"
                     + "    GraphLogicalSource(tableConfig=[{isAll=false, tables=[person]}],"
                     + " alias=[b], opt=[VERTEX])\n"
->>>>>>> 89503716
+                    + "], matchOpt=[INNER])",
+                project.explain().trim());
+    }
+
+    @Test
+    public void with_11_test() {
+        RelNode project =
+                Utils.eval("Match (a:person)-[]-(b:person) Return [a.name, b.age, 1]").build();
+        Assert.assertEquals(
+                "GraphLogicalProject($f0=[ARRAY_VALUE_CONSTRUCTOR(a.name, b.age, 1)],"
+                    + " isAppend=[false])\n"
+                    + "  GraphLogicalSingleMatch(input=[null],"
+                    + " sentence=[GraphLogicalGetV(tableConfig=[{isAll=false, tables=[person]}],"
+                    + " alias=[b], opt=[OTHER])\n"
+                    + "  GraphLogicalExpand(tableConfig=[{isAll=true, tables=[created, knows]}],"
+                    + " alias=[DEFAULT], opt=[BOTH])\n"
+                    + "    GraphLogicalSource(tableConfig=[{isAll=false, tables=[person]}],"
+                    + " alias=[a], opt=[VERTEX])\n"
                     + "], matchOpt=[INNER])",
                 project.explain().trim());
     }
