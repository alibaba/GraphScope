--- conflicted
+++ resolved
@@ -84,7 +84,24 @@
         Assert.assertTrue(value1 != value3);
     }
 
-<<<<<<< HEAD
+    @Test
+    public void query_cache_3_test() {
+        Configs configs = new Configs(ImmutableMap.of("query.cache.size", "10"));
+        GraphPlanner graphPlanner =
+                new GraphPlanner(
+                        configs, new LogicalPlanFactory.Gremlin(), new GraphRelOptimizer(configs));
+        QueryCache cache = new QueryCache(configs);
+        QueryCache.Key key1 =
+                cache.createKey(
+                        graphPlanner.instance(
+                                "g.V().hasLabel('person').has('id', 1)", Utils.schemaMeta));
+        QueryCache.Key key2 =
+                cache.createKey(
+                        graphPlanner.instance(
+                                "g.V().hasLabel('person').has('id', 1L)", Utils.schemaMeta));
+        Assert.assertNotEquals(key1.hashCode(), key2.hashCode());
+    }
+
     // test cache invalidation after schema update
     @Test
     public void query_cache_schema_update_test() throws Exception {
@@ -150,23 +167,5 @@
                         reader, ImmutableList.of(graphPlanner.getOptimizer(), cache)))
                 .fetch()
                 .get();
-=======
-    @Test
-    public void query_cache_3_test() {
-        Configs configs = new Configs(ImmutableMap.of("query.cache.size", "10"));
-        GraphPlanner graphPlanner =
-                new GraphPlanner(
-                        configs, new LogicalPlanFactory.Gremlin(), new GraphRelOptimizer(configs));
-        QueryCache cache = new QueryCache(configs);
-        QueryCache.Key key1 =
-                cache.createKey(
-                        graphPlanner.instance(
-                                "g.V().hasLabel('person').has('id', 1)", Utils.schemaMeta));
-        QueryCache.Key key2 =
-                cache.createKey(
-                        graphPlanner.instance(
-                                "g.V().hasLabel('person').has('id', 1L)", Utils.schemaMeta));
-        Assert.assertNotEquals(key1.hashCode(), key2.hashCode());
->>>>>>> 5bf5f9fc
     }
 }