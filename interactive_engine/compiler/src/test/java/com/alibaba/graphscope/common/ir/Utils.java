/*
 * Copyright 2020 Alibaba Group Holding Limited.
 *
 * Licensed under the Apache License, Version 2.0 (the "License");
 * you may not use this file except in compliance with the License.
 * You may obtain a copy of the License at
 *
 * http://www.apache.org/licenses/LICENSE-2.0
 *
 * Unless required by applicable law or agreed to in writing, software
 * distributed under the License is distributed on an "AS IS" BASIS,
 * WITHOUT WARRANTIES OR CONDITIONS OF ANY KIND, either express or implied.
 * See the License for the specific language governing permissions and
 * limitations under the License.
 */

package com.alibaba.graphscope.common.ir;

import com.alibaba.graphscope.common.config.Configs;
import com.alibaba.graphscope.common.config.FrontendConfig;
import com.alibaba.graphscope.common.config.GraphConfig;
import com.alibaba.graphscope.common.ir.meta.reader.LocalMetaDataReader;
import com.alibaba.graphscope.common.ir.meta.schema.GraphOptSchema;
import com.alibaba.graphscope.common.ir.tools.GraphBuilder;
import com.alibaba.graphscope.common.ir.tools.GraphBuilderFactory;
import com.alibaba.graphscope.common.ir.tools.GraphRexBuilder;
import com.alibaba.graphscope.common.ir.type.GraphTypeFactoryImpl;
import com.alibaba.graphscope.common.store.ExperimentalMetaFetcher;
import com.alibaba.graphscope.common.store.IrMeta;
import com.google.common.collect.ImmutableMap;

import org.apache.calcite.plan.GraphOptCluster;
import org.apache.calcite.plan.RelOptPlanner;
import org.apache.calcite.plan.RelRule;
import org.apache.calcite.plan.hep.HepPlanner;
import org.apache.calcite.plan.hep.HepProgram;
import org.apache.calcite.plan.hep.HepProgramBuilder;
import org.apache.calcite.rel.type.RelDataTypeFactory;
import org.apache.calcite.rex.RexBuilder;
import org.apache.calcite.tools.RelBuilderFactory;

import java.net.URL;

public class Utils {
    public static final Configs configs =
            new Configs(ImmutableMap.of(FrontendConfig.CALCITE_DEFAULT_CHARSET.getKey(), "UTF-8"));
    public static final RelDataTypeFactory typeFactory = new GraphTypeFactoryImpl(configs);
    public static final RexBuilder rexBuilder = new GraphRexBuilder(typeFactory);
    public static final IrMeta schemaMeta = mockSchemaMeta("schema/modern.json");
    public static final RelBuilderFactory relBuilderFactory = new GraphBuilderFactory(configs);

    public static final GraphBuilder mockGraphBuilder() {
        GraphOptCluster cluster = GraphOptCluster.create(mockPlanner(), rexBuilder);
        return GraphBuilder.create(
                configs, cluster, new GraphOptSchema(cluster, schemaMeta.getSchema()));
    }

    public static final GraphBuilder mockGraphBuilder(String schemaJson) {
        GraphOptCluster cluster = GraphOptCluster.create(mockPlanner(), rexBuilder);
        return GraphBuilder.create(
                configs,
                cluster,
                new GraphOptSchema(cluster, mockSchemaMeta(schemaJson).getSchema()));
    }

    public static final GraphBuilder mockGraphBuilder(Configs configs) {
        GraphOptCluster cluster = GraphOptCluster.create(mockPlanner(), rexBuilder);
        return GraphBuilder.create(
                configs, cluster, new GraphOptSchema(cluster, schemaMeta.getSchema()));
    }

    public static final RelOptPlanner mockPlanner(RelRule.Config... rules) {
        HepProgramBuilder hepBuilder = HepProgram.builder();
        if (rules.length > 0) {
            for (RelRule.Config ruleConfig : rules) {
                hepBuilder.addRuleInstance(
                        ruleConfig.withRelBuilderFactory(relBuilderFactory).toRule());
            }
        }
        return new HepPlanner(hepBuilder.build());
    }

    private static IrMeta mockSchemaMeta(String schemaJson) {
        try {
            URL schemaResource =
<<<<<<< HEAD
                    Thread.currentThread()
                            .getContextClassLoader()
                            .getResource("schema/ldbc_schema_exp_hierarchy.json");
=======
                    Thread.currentThread().getContextClassLoader().getResource(schemaJson);
>>>>>>> 5fb62ef6
            URL proceduresResource =
                    Thread.currentThread()
                            .getContextClassLoader()
                            .getResource("config/modern/plugins");
            Configs configs =
                    new Configs(
                            ImmutableMap.of(
                                    GraphConfig.GRAPH_SCHEMA.getKey(),
                                    schemaResource.toURI().getPath(),
                                    GraphConfig.GRAPH_STORED_PROCEDURES.getKey(),
                                    proceduresResource.toURI().getPath()));
            return new ExperimentalMetaFetcher(new LocalMetaDataReader(configs)).fetch().get();
        } catch (Exception e) {
            throw new RuntimeException(e);
        }
    }
}<|MERGE_RESOLUTION|>--- conflicted
+++ resolved
@@ -83,13 +83,7 @@
     private static IrMeta mockSchemaMeta(String schemaJson) {
         try {
             URL schemaResource =
-<<<<<<< HEAD
-                    Thread.currentThread()
-                            .getContextClassLoader()
-                            .getResource("schema/ldbc_schema_exp_hierarchy.json");
-=======
                     Thread.currentThread().getContextClassLoader().getResource(schemaJson);
->>>>>>> 5fb62ef6
             URL proceduresResource =
                     Thread.currentThread()
                             .getContextClassLoader()
