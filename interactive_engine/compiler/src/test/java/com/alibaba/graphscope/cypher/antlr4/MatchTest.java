/*
 * Copyright 2020 Alibaba Group Holding Limited.
 *
 * Licensed under the Apache License, Version 2.0 (the "License");
 * you may not use this file except in compliance with the License.
 * You may obtain a copy of the License at
 *
 * http://www.apache.org/licenses/LICENSE-2.0
 *
 * Unless required by applicable law or agreed to in writing, software
 * distributed under the License is distributed on an "AS IS" BASIS,
 * WITHOUT WARRANTIES OR CONDITIONS OF ANY KIND, either express or implied.
 * See the License for the specific language governing permissions and
 * limitations under the License.
 */

package com.alibaba.graphscope.cypher.antlr4;

import com.alibaba.graphscope.common.ir.planner.rules.NotMatchToAntiJoinRule;
import com.alibaba.graphscope.common.ir.rel.graph.GraphLogicalSource;
import com.alibaba.graphscope.common.ir.tools.LogicalPlan;

import org.apache.calcite.plan.RelOptPlanner;
import org.apache.calcite.rel.RelNode;
import org.apache.calcite.rex.RexCall;
import org.apache.calcite.runtime.CalciteException;
import org.apache.calcite.sql.type.SqlTypeName;
import org.junit.Assert;
import org.junit.Test;

public class MatchTest {
    @Test
    public void match_1_test() {
        RelNode source = Utils.eval("Match (n) Return n").build();
        Assert.assertEquals(
                "GraphLogicalProject(n=[n], isAppend=[false])\n"
                    + "  GraphLogicalSource(tableConfig=[{isAll=true, tables=[software, person]}],"
                    + " alias=[n], opt=[VERTEX])",
                source.explain().trim());
    }

    @Test
    public void match_2_test() {
        RelNode source =
                Utils.eval("Match (n:person)-[x:knows]->(y:person) Return n, x, y").build();
        Assert.assertEquals(
                "GraphLogicalProject(n=[n], x=[x], y=[y], isAppend=[false])\n"
                    + "  GraphLogicalSingleMatch(input=[null],"
                    + " sentence=[GraphLogicalGetV(tableConfig=[{isAll=false, tables=[person]}],"
                    + " alias=[y], opt=[END])\n"
                    + "  GraphLogicalExpand(tableConfig=[{isAll=false, tables=[knows]}], alias=[x],"
                    + " opt=[OUT])\n"
                    + "    GraphLogicalSource(tableConfig=[{isAll=false, tables=[person]}],"
                    + " alias=[n], opt=[VERTEX])\n"
                    + "], matchOpt=[INNER])",
                source.explain().trim());
    }

    @Test
    public void match_3_test() {
        RelNode match = Utils.eval("Match (a)-[]->(b), (b)-[]->(c) Return a, b, c").build();
        Assert.assertEquals(
                "GraphLogicalProject(a=[a], b=[b], c=[c], isAppend=[false])\n"
                    + "  GraphLogicalMultiMatch(input=[null],"
                    + " sentences=[{s0=[GraphLogicalGetV(tableConfig=[{isAll=true,"
                    + " tables=[software, person]}], alias=[b], opt=[END])\n"
                    + "  GraphLogicalExpand(tableConfig=[{isAll=true, tables=[created, knows]}],"
                    + " alias=[DEFAULT], opt=[OUT])\n"
                    + "    GraphLogicalSource(tableConfig=[{isAll=true, tables=[software,"
                    + " person]}], alias=[a], opt=[VERTEX])\n"
                    + "], s1=[GraphLogicalGetV(tableConfig=[{isAll=true, tables=[software,"
                    + " person]}], alias=[c], opt=[END])\n"
                    + "  GraphLogicalExpand(tableConfig=[{isAll=true, tables=[created, knows]}],"
                    + " alias=[DEFAULT], opt=[OUT])\n"
                    + "    GraphLogicalSource(tableConfig=[{isAll=true, tables=[software,"
                    + " person]}], alias=[b], opt=[VERTEX])\n"
                    + "]}])",
                match.explain().trim());
    }

    // for the sentence `(a:person)-[b:knows*1..3]-(c:person)`:
    // b is a path_expand operator, expand base should be `knows` type, getV base should be any
    // vertex types adjacent to knows (currently we have not implemented type inference based on
    // graph schema, so all vertex types are considered here)
    // c is a getV operator which should be `person` type
    @Test
    public void match_4_test() {
        RelNode match =
                Utils.eval(
                                "Match (a:person)-[b:knows*1..3 {weight:1.0}]->(c:person {name:"
                                        + " 'marko'}) Return a, b")
                        .build();
        Assert.assertEquals(
                "GraphLogicalProject(a=[a], b=[b], isAppend=[false])\n"
                    + "  GraphLogicalSingleMatch(input=[null],"
                    + " sentence=[GraphLogicalGetV(tableConfig=[{isAll=false, tables=[person]}],"
                    + " alias=[c], fusedFilter=[[=(DEFAULT.name, _UTF-8'marko')]], opt=[END])\n"
                    + "  GraphLogicalPathExpand(expand=[GraphLogicalExpand(tableConfig=[{isAll=false,"
                    + " tables=[knows]}], alias=[DEFAULT], fusedFilter=[[=(DEFAULT.weight,"
                    + " 1.0E0)]], opt=[OUT])\n"
                    + "], getV=[GraphLogicalGetV(tableConfig=[{isAll=true, tables=[software,"
                    + " person]}], alias=[DEFAULT], opt=[END])\n"
                    + "], offset=[1], fetch=[2], path_opt=[ARBITRARY], result_opt=[END_V],"
                    + " alias=[b])\n"
                    + "    GraphLogicalSource(tableConfig=[{isAll=false, tables=[person]}],"
                    + " alias=[a], opt=[VERTEX])\n"
                    + "], matchOpt=[INNER])",
                match.explain().trim());
    }

    @Test
    public void match_5_test() {
        RelNode match = Utils.eval("Match (n:person {age: $age}) Return n").build();
        Assert.assertEquals(
                "GraphLogicalProject(n=[n], isAppend=[false])\n"
                        + "  GraphLogicalSource(tableConfig=[{isAll=false, tables=[person]}],"
                        + " alias=[n], fusedFilter=[[=(DEFAULT.age, ?0)]], opt=[VERTEX])",
                match.explain().trim());
    }

    @Test
    public void match_6_test() {
        RelNode project = Utils.eval("Match (a:person {id: 2l}) Return a").build();
        GraphLogicalSource source = (GraphLogicalSource) project.getInput(0);
        RexCall condition = (RexCall) source.getFilters().get(0);
        Assert.assertEquals(
                SqlTypeName.BIGINT, condition.getOperands().get(1).getType().getSqlTypeName());
    }

    // Match (a:person)-[x:knows]->(b:person), (b:person)-[:knows]-(c:person)
    // Optional Match (a:person)-[]->(c:person)
    // Return a
    @Test
    public void match_7_test() {
        RelNode multiMatch =
                Utils.eval(
                                "Match (a:person)-[x:knows]->(b:person),"
                                        + " (b:person)-[:knows]-(c:person) Optional Match"
                                        + " (a:person)-[]->(c:person) Return a")
                        .build();
        Assert.assertEquals(
                "GraphLogicalProject(a=[a], isAppend=[false])\n"
                    + "  LogicalJoin(condition=[AND(=(a, a), =(c, c))], joinType=[left])\n"
                    + "    GraphLogicalMultiMatch(input=[null],"
                    + " sentences=[{s0=[GraphLogicalGetV(tableConfig=[{isAll=false,"
                    + " tables=[person]}], alias=[b], opt=[END])\n"
                    + "  GraphLogicalExpand(tableConfig=[{isAll=false, tables=[knows]}], alias=[x],"
                    + " opt=[OUT])\n"
                    + "    GraphLogicalSource(tableConfig=[{isAll=false, tables=[person]}],"
                    + " alias=[a], opt=[VERTEX])\n"
                    + "], s1=[GraphLogicalGetV(tableConfig=[{isAll=false, tables=[person]}],"
                    + " alias=[c], opt=[OTHER])\n"
                    + "  GraphLogicalExpand(tableConfig=[{isAll=false, tables=[knows]}],"
                    + " alias=[DEFAULT], opt=[BOTH])\n"
                    + "    GraphLogicalSource(tableConfig=[{isAll=false, tables=[person]}],"
                    + " alias=[b], opt=[VERTEX])\n"
                    + "]}])\n"
                    + "    GraphLogicalSingleMatch(input=[null],"
                    + " sentence=[GraphLogicalGetV(tableConfig=[{isAll=false, tables=[person]}],"
                    + " alias=[c], opt=[END])\n"
                    + "  GraphLogicalExpand(tableConfig=[{isAll=true, tables=[created, knows]}],"
                    + " alias=[DEFAULT], opt=[OUT])\n"
                    + "    GraphLogicalSource(tableConfig=[{isAll=false, tables=[person]}],"
                    + " alias=[a], opt=[VERTEX])\n"
                    + "], matchOpt=[INNER])",
                multiMatch.explain().trim());
    }

    @Test
    public void match_8_test() {
        RelNode multiMatch = Utils.eval("Match (a) Where not (a)-[c]-(b) Return a Limit 1").build();
        Assert.assertEquals(
                "GraphLogicalSort(fetch=[1])\n"
                    + "  GraphLogicalProject(a=[a], isAppend=[false])\n"
                    + "    LogicalFilter(condition=[NOT(EXISTS({\n"
                    + "GraphLogicalGetV(tableConfig=[{isAll=true, tables=[software, person]}],"
                    + " alias=[b], opt=[OTHER])\n"
                    + "  GraphLogicalExpand(tableConfig=[{isAll=true, tables=[created, knows]}],"
                    + " alias=[c], opt=[BOTH])\n"
                    + "    GraphLogicalSource(tableConfig=[{isAll=true, tables=[software,"
                    + " person]}], alias=[a], opt=[VERTEX])\n"
                    + "}))])\n"
                    + "      GraphLogicalSource(tableConfig=[{isAll=true, tables=[software,"
                    + " person]}], alias=[a], opt=[VERTEX])",
                multiMatch.explain().trim());
        RelOptPlanner planner =
                com.alibaba.graphscope.common.ir.Utils.mockPlanner(
                        NotMatchToAntiJoinRule.Config.DEFAULT);
        planner.setRoot(multiMatch);
        RelNode after = planner.findBestExp();
        Assert.assertEquals(
                "GraphLogicalSort(fetch=[1])\n"
                    + "  GraphLogicalProject(a=[a], isAppend=[false])\n"
                    + "    LogicalJoin(condition=[=(a, a)], joinType=[anti])\n"
                    + "      GraphLogicalSource(tableConfig=[{isAll=true, tables=[software,"
                    + " person]}], alias=[a], opt=[VERTEX])\n"
                    + "      GraphLogicalSingleMatch(input=[null],"
                    + " sentence=[GraphLogicalGetV(tableConfig=[{isAll=true, tables=[software,"
                    + " person]}], alias=[b], opt=[OTHER])\n"
                    + "  GraphLogicalExpand(tableConfig=[{isAll=true, tables=[created, knows]}],"
                    + " alias=[c], opt=[BOTH])\n"
                    + "    GraphLogicalSource(tableConfig=[{isAll=true, tables=[software,"
                    + " person]}], alias=[a], opt=[VERTEX])\n"
                    + "], matchOpt=[INNER])",
                after.explain().trim());
    }

    @Test
    public void match_9_test() {
        LogicalPlan plan =
                Utils.evalLogicalPlan(
                        "Match (n:person {name: $name}) Where n.age = $age Return n.id;");
        Assert.assertEquals(
                "[Parameter{name='name', dataType=CHAR(1)}, Parameter{name='age',"
                        + " dataType=INTEGER}]",
                plan.getDynamicParams().toString());
        Assert.assertEquals("RecordType(BIGINT id)", plan.getOutputType().toString());
    }

    // add a new test case for match without any dynamic params
    @Test
    public void match_10_test() {
        LogicalPlan plan = Utils.evalLogicalPlan("Match (n:person) Return n.id;");
        Assert.assertTrue(plan.getDynamicParams().isEmpty());
        Assert.assertEquals("RecordType(BIGINT id)", plan.getOutputType().toString());
    }

    // add a new test case for match with multiple dynamic params
    @Test
    public void match_11_test() {
        LogicalPlan plan =
                Utils.evalLogicalPlan(
                        "Match (n:person {name: $name, age: $age}) Where n.id > 10 Return n.id,"
                                + " n.name;");
        Assert.assertEquals(
                "[Parameter{name='name', dataType=CHAR(1)}, Parameter{name='age',"
                        + " dataType=INTEGER}]",
                plan.getDynamicParams().toString());
        Assert.assertEquals("RecordType(BIGINT id, CHAR(1) name)", plan.getOutputType().toString());
    }

    @Test
    public void match_12_test() {
        try {
            RelNode node = Utils.eval("Match (a:人类) Return a").build();
        } catch (CalciteException e) {
            Assert.assertEquals("Table '人类' not found", e.getMessage());
            return;
        }
        Assert.fail();
    }

    @Test
    public void match_13_test() {
        try {
            RelNode node = Utils.eval("Match (a:person {名称:'marko'}) Return a").build();
        } catch (IllegalArgumentException e) {
            Assert.assertEquals(
                    "{property=名称} not found; expected properties are: [id, name, age]",
                    e.getMessage());
            return;
        }
        Assert.fail();
    }

    @Test
    public void match_14_test() {
        RelNode node = Utils.eval("Match (a:person {name:'小明'}) Return '小明'").build();
        Assert.assertEquals(
                "GraphLogicalProject($f0=[_UTF-8'小明'], isAppend=[false])\n"
                        + "  GraphLogicalSource(tableConfig=[{isAll=false, tables=[person]}],"
                        + " alias=[a], fusedFilter=[[=(DEFAULT.name, _UTF-8'小明')]], opt=[VERTEX])",
                node.explain().trim());
        Assert.assertEquals(
                SqlTypeName.CHAR,
                node.getRowType().getFieldList().get(0).getType().getSqlTypeName());
    }

    @Test
    public void match_15_test() {
        RelNode node = Utils.eval("Match (a)-[b]-(c) Return labels(a), type(b)").build();
        Assert.assertEquals(
                "GraphLogicalProject(~label=[a.~label], ~label0=[b.~label], isAppend=[false])\n"
                    + "  GraphLogicalSingleMatch(input=[null],"
                    + " sentence=[GraphLogicalGetV(tableConfig=[{isAll=true, tables=[software,"
                    + " person]}], alias=[c], opt=[OTHER])\n"
                    + "  GraphLogicalExpand(tableConfig=[{isAll=true, tables=[created, knows]}],"
                    + " alias=[b], opt=[BOTH])\n"
                    + "    GraphLogicalSource(tableConfig=[{isAll=true, tables=[software,"
                    + " person]}], alias=[a], opt=[VERTEX])\n"
                    + "], matchOpt=[INNER])",
                node.explain().trim());
    }

    @Test
    public void match_16_test() {
        RelNode node =
                Utils.eval(
                                "Match (a:person {name: $name})-[b]->(c:person {name: $name})"
                                        + " Return a, c")
                        .build();
        Assert.assertEquals(
                "GraphLogicalProject(a=[a], c=[c], isAppend=[false])\n"
                    + "  GraphLogicalSingleMatch(input=[null],"
                    + " sentence=[GraphLogicalGetV(tableConfig=[{isAll=false, tables=[person]}],"
                    + " alias=[c], fusedFilter=[[=(DEFAULT.name, ?0)]], opt=[END])\n"
                    + "  GraphLogicalExpand(tableConfig=[{isAll=true, tables=[created, knows]}],"
                    + " alias=[b], opt=[OUT])\n"
                    + "    GraphLogicalSource(tableConfig=[{isAll=false, tables=[person]}],"
                    + " alias=[a], fusedFilter=[[=(DEFAULT.name, ?0)]], opt=[VERTEX])\n"
                    + "], matchOpt=[INNER])",
                node.explain().trim());
    }

    @Test
    public void match_17_test() {
        RelNode node =
<<<<<<< HEAD
                Utils.eval(
                                "Match (a:person)-[]->(b:person) Match (a:person)-[]-(c:person),"
                                        + " (c:person)-[]->(b:person) Return a, b")
                        .build();
        Assert.assertEquals(
                "GraphLogicalProject(a=[a], b=[b], isAppend=[false])\n"
                    + "  LogicalJoin(condition=[AND(=(a, a), =(b, b))], joinType=[inner])\n"
                    + "    GraphLogicalSingleMatch(input=[null],"
                    + " sentence=[GraphLogicalGetV(tableConfig=[{isAll=false, tables=[person]}],"
                    + " alias=[b], opt=[END])\n"
                    + "  GraphLogicalExpand(tableConfig=[{isAll=true, tables=[created, knows]}],"
                    + " alias=[DEFAULT], opt=[OUT])\n"
                    + "    GraphLogicalSource(tableConfig=[{isAll=false, tables=[person]}],"
                    + " alias=[a], opt=[VERTEX])\n"
                    + "], matchOpt=[INNER])\n"
                    + "    GraphLogicalMultiMatch(input=[null],"
                    + " sentences=[{s0=[GraphLogicalGetV(tableConfig=[{isAll=false,"
                    + " tables=[person]}], alias=[c], opt=[OTHER])\n"
                    + "  GraphLogicalExpand(tableConfig=[{isAll=true, tables=[created, knows]}],"
                    + " alias=[DEFAULT], opt=[BOTH])\n"
                    + "    GraphLogicalSource(tableConfig=[{isAll=false, tables=[person]}],"
                    + " alias=[a], opt=[VERTEX])\n"
                    + "], s1=[GraphLogicalGetV(tableConfig=[{isAll=false, tables=[person]}],"
                    + " alias=[b], opt=[END])\n"
                    + "  GraphLogicalExpand(tableConfig=[{isAll=true, tables=[created, knows]}],"
                    + " alias=[DEFAULT], opt=[OUT])\n"
                    + "    GraphLogicalSource(tableConfig=[{isAll=false, tables=[person]}],"
                    + " alias=[c], opt=[VERTEX])\n"
                    + "]}])",
=======
                Utils.eval("Match (a:person) Where a.name starts with 'marko' Return a").build();
        Assert.assertEquals(
                "GraphLogicalProject(a=[a], isAppend=[false])\n"
                        + "  GraphLogicalSource(tableConfig=[{isAll=false, tables=[person]}],"
                        + " alias=[a], fusedFilter=[[POSIX REGEX CASE SENSITIVE(DEFAULT.name,"
                        + " _UTF-8'marko.*')]], opt=[VERTEX])",
                node.explain().trim());
    }

    @Test
    public void match_18_test() {
        RelNode node =
                Utils.eval("Match (a:person) Where a.name ends with 'marko' Return a").build();
        Assert.assertEquals(
                "GraphLogicalProject(a=[a], isAppend=[false])\n"
                        + "  GraphLogicalSource(tableConfig=[{isAll=false, tables=[person]}],"
                        + " alias=[a], fusedFilter=[[POSIX REGEX CASE SENSITIVE(DEFAULT.name,"
                        + " _UTF-8'.*marko')]], opt=[VERTEX])",
                node.explain().trim());
    }

    @Test
    public void match_19_test() {
        RelNode node =
                Utils.eval("Match (a:person) Where a.name contains 'marko' Return a").build();
        Assert.assertEquals(
                "GraphLogicalProject(a=[a], isAppend=[false])\n"
                        + "  GraphLogicalSource(tableConfig=[{isAll=false, tables=[person]}],"
                        + " alias=[a], fusedFilter=[[POSIX REGEX CASE SENSITIVE(DEFAULT.name,"
                        + " _UTF-8'.*marko.*')]], opt=[VERTEX])",
>>>>>>> a9c5f26b
                node.explain().trim());
    }
}<|MERGE_RESOLUTION|>--- conflicted
+++ resolved
@@ -315,7 +315,42 @@
     @Test
     public void match_17_test() {
         RelNode node =
-<<<<<<< HEAD
+                Utils.eval("Match (a:person) Where a.name starts with 'marko' Return a").build();
+        Assert.assertEquals(
+                "GraphLogicalProject(a=[a], isAppend=[false])\n"
+                        + "  GraphLogicalSource(tableConfig=[{isAll=false, tables=[person]}],"
+                        + " alias=[a], fusedFilter=[[POSIX REGEX CASE SENSITIVE(DEFAULT.name,"
+                        + " _UTF-8'marko.*')]], opt=[VERTEX])",
+                node.explain().trim());
+    }
+
+    @Test
+    public void match_18_test() {
+        RelNode node =
+                Utils.eval("Match (a:person) Where a.name ends with 'marko' Return a").build();
+        Assert.assertEquals(
+                "GraphLogicalProject(a=[a], isAppend=[false])\n"
+                        + "  GraphLogicalSource(tableConfig=[{isAll=false, tables=[person]}],"
+                        + " alias=[a], fusedFilter=[[POSIX REGEX CASE SENSITIVE(DEFAULT.name,"
+                        + " _UTF-8'.*marko')]], opt=[VERTEX])",
+                node.explain().trim());
+    }
+
+    @Test
+    public void match_19_test() {
+        RelNode node =
+                Utils.eval("Match (a:person) Where a.name contains 'marko' Return a").build();
+        Assert.assertEquals(
+                "GraphLogicalProject(a=[a], isAppend=[false])\n"
+                        + "  GraphLogicalSource(tableConfig=[{isAll=false, tables=[person]}],"
+                        + " alias=[a], fusedFilter=[[POSIX REGEX CASE SENSITIVE(DEFAULT.name,"
+                        + " _UTF-8'.*marko.*')]], opt=[VERTEX])",
+                node.explain().trim());
+    }
+
+    @Test
+    public void match_20_test() {
+        RelNode node =
                 Utils.eval(
                                 "Match (a:person)-[]->(b:person) Match (a:person)-[]-(c:person),"
                                         + " (c:person)-[]->(b:person) Return a, b")
@@ -345,38 +380,6 @@
                     + "    GraphLogicalSource(tableConfig=[{isAll=false, tables=[person]}],"
                     + " alias=[c], opt=[VERTEX])\n"
                     + "]}])",
-=======
-                Utils.eval("Match (a:person) Where a.name starts with 'marko' Return a").build();
-        Assert.assertEquals(
-                "GraphLogicalProject(a=[a], isAppend=[false])\n"
-                        + "  GraphLogicalSource(tableConfig=[{isAll=false, tables=[person]}],"
-                        + " alias=[a], fusedFilter=[[POSIX REGEX CASE SENSITIVE(DEFAULT.name,"
-                        + " _UTF-8'marko.*')]], opt=[VERTEX])",
-                node.explain().trim());
-    }
-
-    @Test
-    public void match_18_test() {
-        RelNode node =
-                Utils.eval("Match (a:person) Where a.name ends with 'marko' Return a").build();
-        Assert.assertEquals(
-                "GraphLogicalProject(a=[a], isAppend=[false])\n"
-                        + "  GraphLogicalSource(tableConfig=[{isAll=false, tables=[person]}],"
-                        + " alias=[a], fusedFilter=[[POSIX REGEX CASE SENSITIVE(DEFAULT.name,"
-                        + " _UTF-8'.*marko')]], opt=[VERTEX])",
-                node.explain().trim());
-    }
-
-    @Test
-    public void match_19_test() {
-        RelNode node =
-                Utils.eval("Match (a:person) Where a.name contains 'marko' Return a").build();
-        Assert.assertEquals(
-                "GraphLogicalProject(a=[a], isAppend=[false])\n"
-                        + "  GraphLogicalSource(tableConfig=[{isAll=false, tables=[person]}],"
-                        + " alias=[a], fusedFilter=[[POSIX REGEX CASE SENSITIVE(DEFAULT.name,"
-                        + " _UTF-8'.*marko.*')]], opt=[VERTEX])",
->>>>>>> a9c5f26b
                 node.explain().trim());
     }
 }