[package]
name = "groot-ffi"
version = "0.1.0"
authors = ["graphscope@alibaba-inc.com"]
edition = "2018"

[lib]
crate-type = ["rlib", "cdylib"]

[dependencies]
global_query = { path = "../../store/global_query" }
groot-store = { path = "../../store/groot" }
gaia_pegasus = { path = "../../engine/pegasus/pegasus", package = "pegasus" }
pegasus_network = { path = "../../engine/pegasus/network" }
pegasus_server = { path = "../../engine/pegasus/server" }
log = "0.4"
runtime = {path = "../../ir/runtime"}
graph_proxy = {path = "../../ir/graph_proxy", features = ["with_global_query"]}
log4rs = "1.2"
tokio = { version = "1.24", features = ["macros", "sync"] }

[features]
<<<<<<< HEAD
column_filter_push_down = []
=======
column_filter_push_down = ["runtime_integration/column_filter_push_down"]

[profile.dev]

# TODO(siyuan): re-enable debug assertions by addressing the reports for misaligned pointer dereferences https://github.com/rust-lang/rust/pull/98112/
debug-assertions = false
>>>>>>> 30e45e0e
<|MERGE_RESOLUTION|>--- conflicted
+++ resolved
@@ -20,13 +20,8 @@
 tokio = { version = "1.24", features = ["macros", "sync"] }
 
 [features]
-<<<<<<< HEAD
 column_filter_push_down = []
-=======
-column_filter_push_down = ["runtime_integration/column_filter_push_down"]
 
 [profile.dev]
-
 # TODO(siyuan): re-enable debug assertions by addressing the reports for misaligned pointer dereferences https://github.com/rust-lang/rust/pull/98112/
-debug-assertions = false
->>>>>>> 30e45e0e
+debug-assertions = false