--- conflicted
+++ resolved
@@ -59,7 +59,6 @@
     builder: &mut JobBuilder, plan_meta: &mut PlanMeta, is_order_or_group: bool,
 ) -> IrResult<()> {
     if plan_meta.is_partition() {
-<<<<<<< HEAD
         if let Some(node_meta) = plan_meta.get_curr_node_meta() {
             let tag_columns = node_meta.get_tag_columns();
             let len = tag_columns.len();
@@ -70,55 +69,16 @@
                 // While for other operators, we can shuffle to the partition where the vertex locates,
                 // and directly query the properties (without saving the properties).
                 let (tag, columns_opt) = tag_columns.into_iter().next().unwrap();
-=======
-        let node_meta = plan_meta.get_curr_node_meta().unwrap();
-        let tag_columns = node_meta.get_tag_columns();
-        let len = tag_columns.len();
-        if len == 1 && !is_order_or_group {
-            // There are minor differences between `Order`, `Group` (group_values, actually) with other operators:
-            // For `Order`, we need to carry the properties for global ordering;
-            // and for `Group` (group_values), we need to carry the properties after `Keyed` for Aggregation.
-            // While for other operators, we can shuffle to the partition where the vertex locates,
-            // and directly query the properties (without saving the properties).
-            let (tag, columns_opt) = tag_columns.into_iter().next().unwrap();
-            if columns_opt.len() > 0 {
-                let tag_pb = tag.map(|tag_id| (tag_id as KeyId).into());
-                builder.shuffle(tag_pb.clone());
-                let auxilia =
-                    pb::GetV { tag: tag_pb.clone(), opt: 4, params: None, alias: tag_pb, meta_data: None };
-                builder.get_v(auxilia);
-            }
-        } else if len != 0 {
-            for (tag, columns_opt) in tag_columns.into_iter() {
->>>>>>> 8db75b21
                 if columns_opt.len() > 0 {
                     let tag_pb = tag.map(|tag_id| (tag_id as KeyId).into());
                     builder.shuffle(tag_pb.clone());
-<<<<<<< HEAD
-                    let auxilia = pb::GetV { tag: tag_pb.clone(), opt: 4, params: None, alias: tag_pb };
-=======
-                    let params = pb::QueryParams {
-                        tables: vec![],
-                        columns: columns_opt
-                            .get()
-                            .into_iter()
-                            .map(|column| column.into())
-                            .collect(),
-                        is_all_columns: columns_opt.is_all(),
-                        limit: None,
-                        predicate: None,
-                        sample_ratio: 1.0,
-                        extra: Default::default(),
-                    };
-                    // opt = 4 denotes that to get vertex itself. The same as the followings.
                     let auxilia = pb::GetV {
                         tag: tag_pb.clone(),
                         opt: 4,
-                        params: Some(params),
-                        alias: tag_pb.clone(),
+                        params: None,
+                        alias: tag_pb,
                         meta_data: None,
                     };
->>>>>>> 8db75b21
                     builder.get_v(auxilia);
                 }
             } else if len != 0 {
@@ -145,6 +105,7 @@
                             opt: 4,
                             params: Some(params),
                             alias: tag_pb.clone(),
+                            meta_data: None,
                         };
                         builder.get_v(auxilia);
                     }
