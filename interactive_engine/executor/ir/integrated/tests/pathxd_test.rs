--- conflicted
+++ resolved
@@ -29,7 +29,7 @@
 
     use crate::common::test::*;
 
-    // g.V().hasLabel(PERSON_LABEL).both("1..3", "knows")
+    // g.V().hasLabel("person").both("1..3", "knows")
     fn init_path_expand_request(is_whole_path: bool) -> JobRequest {
         let source_opr = pb::logical_plan::Operator::from(pb::Scan {
             scan_opt: 0,
@@ -41,13 +41,8 @@
         let edge_expand = pb::EdgeExpand {
             v_tag: None,
             direction: 2,
-<<<<<<< HEAD
             params: Some(query_params(vec![KNOWS_LABEL.into()], vec![], None)),
-            is_edge: false,
-=======
-            params: Some(query_params(vec!["knows".into()], vec![], None)),
             expand_opt: 0,
->>>>>>> ce4f0eac
             alias: None,
         };
 
@@ -85,13 +80,8 @@
         let edge_expand = pb::EdgeExpand {
             v_tag: None,
             direction: 2,
-<<<<<<< HEAD
             params: Some(query_params(vec![KNOWS_LABEL.into()], vec![], None)),
-            is_edge: false,
-=======
-            params: Some(query_params(vec!["knows".into()], vec![], None)),
             expand_opt: 0,
->>>>>>> ce4f0eac
             alias: None,
         };
 
@@ -127,13 +117,8 @@
         let edge_expand = pb::EdgeExpand {
             v_tag: None,
             direction: 2,
-<<<<<<< HEAD
             params: Some(query_params(vec![KNOWS_LABEL.into()], vec![], None)),
-            is_edge: false,
-=======
-            params: Some(query_params(vec!["knows".into()], vec![], None)),
             expand_opt: 0,
->>>>>>> ce4f0eac
             alias: None,
         };
 
