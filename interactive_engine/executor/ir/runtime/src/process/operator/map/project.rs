--- conflicted
+++ resolved
@@ -79,22 +79,13 @@
 enum Projector {
     ExprProjector(Evaluator),
     GraphElementProjector(TagKey),
-<<<<<<< HEAD
-    /// MultiGraphElementProject will output a collection entry.
-    /// If the key is given, it is a collection of PairEntry with user-given key, and value of projected graph elements (computed via TagKey);
-    /// If the key is None, it is a collection of projected graph elements (computed via TagKey).
-    MultiGraphElementProjector(Vec<(Option<Object>, TagKey)>),
-    /// A simple concatenation of two paths.
-    PathConcatProjector((TagKey, Endpoint), (TagKey, Endpoint)),
-=======
     /// VecProjector will output a collection entry, which is a collection of projected graph elements (computed via TagKey).
     VecProjector(Vec<TagKey>),
     /// MapProjector will output a collection entry, which is a collection of key-value pairs. The key is a Object (preserve the user-given key), and the value is a projected graph element (computed via TagKey).
     /// Besides, MapProjector supports nested map.
     MapProjector(VariableKeyValues),
-    /// A simple concatenation of multiple entries.
-    ConcatProjector(Vec<TagKey>),
->>>>>>> aa60805d
+    /// A simple concatenation of two paths.
+    PathConcatProjector((TagKey, Endpoint), (TagKey, Endpoint)),
 }
 
 // TODO:
@@ -120,7 +111,7 @@
             }
             DynEntry::new(CollectionEntry { inner: collection })
         }
-<<<<<<< HEAD
+        Projector::MapProjector(map) => map.exec_projector(input)?,
         Projector::PathConcatProjector((left, left_endpoint), (right, right_endpoint)) => {
             let mut left_path = left
                 .get_arc_entry(input)?
@@ -154,29 +145,6 @@
                     } else {
                         left_path.reverse();
                         left_path.pop();
-=======
-        Projector::MapProjector(map) => map.exec_projector(input)?,
-        Projector::ConcatProjector(concat_vars) => {
-            if concat_vars.len() != 2 {
-                Err(FnExecError::unsupported_error("Only support concatenated 2 entries now"))?
-            } else {
-                let left_path = concat_vars[0]
-                    .get_arc_entry(input)?
-                    .as_graph_path()
-                    .cloned();
-                let right_path = concat_vars[1]
-                    .get_arc_entry(input)?
-                    .as_graph_path()
-                    .cloned();
-                if left_path.is_none() || right_path.is_none() {
-                    Err(FnExecError::unsupported_error("Concatenated entries are not Path"))?
-                } else {
-                    let mut left_path = left_path.unwrap();
-                    let right_path = right_path.unwrap().take_path();
-                    if let Some(mut right_path) = right_path {
-                        // specifically, we pop the last entry of right_path, which is already in left_path
-                        right_path.pop();
->>>>>>> aa60805d
                         right_path.reverse();
                         left_path.append_path(right_path);
                     }
