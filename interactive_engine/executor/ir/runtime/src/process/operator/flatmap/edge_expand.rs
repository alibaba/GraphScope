//
//! Copyright 2021 Alibaba Group Holding Limited.
//!
//! Licensed under the Apache License, Version 2.0 (the "License");
//! you may not use this file except in compliance with the License.
//! You may obtain a copy of the License at
//!
//! http://www.apache.org/licenses/LICENSE-2.0
//!
//! Unless required by applicable law or agreed to in writing, software
//! distributed under the License is distributed on an "AS IS" BASIS,
//! WITHOUT WARRANTIES OR CONDITIONS OF ANY KIND, either express or implied.
//! See the License for the specific language governing permissions and
//! limitations under the License.

use std::convert::TryInto;

<<<<<<< HEAD
use graph_proxy::apis::{get_graph, Direction, DynDetails, GraphElement, Statement, Vertex, ID};
=======
use graph_proxy::apis::{
    get_graph, Direction, DynDetails, GraphElement, GraphObject, QueryParams, Statement, Vertex, ID,
};
>>>>>>> ce4f0eac
use ir_common::generated::algebra as algebra_pb;
use ir_common::generated::algebra::edge_expand::ExpandOpt;
use ir_common::KeyId;
use pegasus::api::function::{DynIter, FlatMapFunction, FnResult};

use crate::error::{FnExecError, FnGenError, FnGenResult};
use crate::process::operator::flatmap::FlatMapFuncGen;
<<<<<<< HEAD
use crate::process::record::{Entry, Record, RecordExpandIter, RecordPathExpandIter};
=======
use crate::process::record::{CommonObject, Record, RecordExpandIter, RecordPathExpandIter};
>>>>>>> ce4f0eac

pub struct EdgeExpandOperator<E: Into<Entry>> {
    start_v_tag: Option<KeyId>,
    alias: Option<KeyId>,
    stmt: Box<dyn Statement<ID, E>>,
    expand_opt: ExpandOpt,
}

impl<E: Into<Entry> + 'static> FlatMapFunction<Record, Record> for EdgeExpandOperator<E> {
    type Target = DynIter<Record>;

    fn exec(&self, mut input: Record) -> FnResult<Self::Target> {
        if let Some(entry) = input.get(self.start_v_tag) {
            if let Some(v) = entry.as_graph_vertex() {
                let id = v.id();
                let iter = self.stmt.exec(id)?;
<<<<<<< HEAD
                if self.getv_flag {
                    let neighbors_iter = iter.map(|e| match e.into() {
                        Entry::E(e) => Vertex::new(
                            e.get_other_id(),
                            e.get_other_label().cloned(),
                            DynDetails::default(),
                        ),
                        _ => {
                            unreachable!()
                        }
                    });
                    Ok(Box::new(RecordExpandIter::new(
                        input,
                        self.edge_or_end_v_tag.as_ref(),
                        Box::new(neighbors_iter),
                    )))
                } else {
                    Ok(Box::new(RecordExpandIter::new(input, self.edge_or_end_v_tag.as_ref(), iter)))
=======
                match self.expand_opt {
                    ExpandOpt::Vertex => {
                        let neighbors_iter = iter.map(|e| match e.into() {
                            GraphObject::E(e) => Vertex::new(
                                e.get_other_id(),
                                e.get_other_label().cloned(),
                                DynDetails::default(),
                            ),
                            _ => {
                                unreachable!()
                            }
                        });
                        Ok(Box::new(RecordExpandIter::new(
                            input,
                            self.alias.as_ref(),
                            Box::new(neighbors_iter),
                        )))
                    }
                    ExpandOpt::Edge => {
                        Ok(Box::new(RecordExpandIter::new(input, self.alias.as_ref(), iter)))
                    }
                    ExpandOpt::Degree => {
                        let degree = iter.count();
                        input.append(CommonObject::Count(degree as u64), self.alias);
                        Ok(Box::new(vec![input].into_iter()))
                    }
>>>>>>> ce4f0eac
                }
            } else if let Some(graph_path) = entry.as_graph_path() {
                let path_end = graph_path
                    .get_path_end()
                    .ok_or(FnExecError::unexpected_data_error("Get path_end failed in path expand"))?;
                let id = path_end.id();
                let iter = self.stmt.exec(id)?;
                let curr_path = graph_path.clone();
                Ok(Box::new(RecordPathExpandIter::new(input, curr_path, iter)))
            } else {
                Err(FnExecError::unexpected_data_error(&format!(
                    "Cannot Expand from current entry {:?}",
                    entry
                )))?
            }
        } else {
            Ok(Box::new(vec![].into_iter()))
        }
    }
}

impl FlatMapFuncGen for algebra_pb::EdgeExpand {
    fn gen_flat_map(
        self,
    ) -> FnGenResult<Box<dyn FlatMapFunction<Record, Record, Target = DynIter<Record>>>> {
        let graph = get_graph().ok_or(FnGenError::NullGraphError)?;
        let start_v_tag = self
            .v_tag
            .map(|v_tag| v_tag.try_into())
            .transpose()?;
        let edge_or_end_v_tag = self
            .alias
            .map(|alias| alias.try_into())
            .transpose()?;
        let direction_pb: algebra_pb::edge_expand::Direction =
            unsafe { ::std::mem::transmute(self.direction) };
        let direction = Direction::from(direction_pb);
        let query_params: QueryParams = self.params.try_into()?;
        let expand_opt: ExpandOpt = unsafe { ::std::mem::transmute(self.expand_opt) };
        debug!(
            "Runtime expand operator of edge with start_v_tag {:?}, edge_tag {:?}, direction {:?}, query_params {:?}, expand_opt {:?}", 
            start_v_tag, edge_or_end_v_tag, direction, query_params, expand_opt
        );

        match expand_opt {
            ExpandOpt::Vertex => {
                if query_params.filter.is_some() {
                    // Expand vertices with filters on edges.
                    // This can be regarded as a combination of EdgeExpand (with is_edge = true) + GetV
                    let stmt = graph.prepare_explore_edge(direction, &query_params)?;
                    let edge_expand_operator = EdgeExpandOperator {
                        start_v_tag,
                        alias: edge_or_end_v_tag,
                        stmt,
                        expand_opt: ExpandOpt::Vertex,
                    };
                    Ok(Box::new(edge_expand_operator))
                } else {
                    // Expand vertices without any filters
                    let stmt = graph.prepare_explore_vertex(direction, &query_params)?;
                    let edge_expand_operator = EdgeExpandOperator {
                        start_v_tag,
                        alias: edge_or_end_v_tag,
                        stmt,
                        expand_opt: ExpandOpt::Edge,
                    };
                    Ok(Box::new(edge_expand_operator))
                }
            }
            _ => {
                // Expand edges or degree
                let stmt = graph.prepare_explore_edge(direction, &query_params)?;
                let edge_expand_operator =
                    EdgeExpandOperator { start_v_tag, alias: edge_or_end_v_tag, stmt, expand_opt };
                Ok(Box::new(edge_expand_operator))
            }
        }
    }
}<|MERGE_RESOLUTION|>--- conflicted
+++ resolved
@@ -15,13 +15,9 @@
 
 use std::convert::TryInto;
 
-<<<<<<< HEAD
-use graph_proxy::apis::{get_graph, Direction, DynDetails, GraphElement, Statement, Vertex, ID};
-=======
 use graph_proxy::apis::{
-    get_graph, Direction, DynDetails, GraphElement, GraphObject, QueryParams, Statement, Vertex, ID,
+    get_graph, Direction, DynDetails, GraphElement, QueryParams, Statement, Vertex, ID,
 };
->>>>>>> ce4f0eac
 use ir_common::generated::algebra as algebra_pb;
 use ir_common::generated::algebra::edge_expand::ExpandOpt;
 use ir_common::KeyId;
@@ -29,11 +25,7 @@
 
 use crate::error::{FnExecError, FnGenError, FnGenResult};
 use crate::process::operator::flatmap::FlatMapFuncGen;
-<<<<<<< HEAD
-use crate::process::record::{Entry, Record, RecordExpandIter, RecordPathExpandIter};
-=======
-use crate::process::record::{CommonObject, Record, RecordExpandIter, RecordPathExpandIter};
->>>>>>> ce4f0eac
+use crate::process::record::{CommonObject, Entry, Record, RecordExpandIter, RecordPathExpandIter};
 
 pub struct EdgeExpandOperator<E: Into<Entry>> {
     start_v_tag: Option<KeyId>,
@@ -50,30 +42,10 @@
             if let Some(v) = entry.as_graph_vertex() {
                 let id = v.id();
                 let iter = self.stmt.exec(id)?;
-<<<<<<< HEAD
-                if self.getv_flag {
-                    let neighbors_iter = iter.map(|e| match e.into() {
-                        Entry::E(e) => Vertex::new(
-                            e.get_other_id(),
-                            e.get_other_label().cloned(),
-                            DynDetails::default(),
-                        ),
-                        _ => {
-                            unreachable!()
-                        }
-                    });
-                    Ok(Box::new(RecordExpandIter::new(
-                        input,
-                        self.edge_or_end_v_tag.as_ref(),
-                        Box::new(neighbors_iter),
-                    )))
-                } else {
-                    Ok(Box::new(RecordExpandIter::new(input, self.edge_or_end_v_tag.as_ref(), iter)))
-=======
                 match self.expand_opt {
                     ExpandOpt::Vertex => {
                         let neighbors_iter = iter.map(|e| match e.into() {
-                            GraphObject::E(e) => Vertex::new(
+                            Entry::E(e) => Vertex::new(
                                 e.get_other_id(),
                                 e.get_other_label().cloned(),
                                 DynDetails::default(),
@@ -96,7 +68,6 @@
                         input.append(CommonObject::Count(degree as u64), self.alias);
                         Ok(Box::new(vec![input].into_iter()))
                     }
->>>>>>> ce4f0eac
                 }
             } else if let Some(graph_path) = entry.as_graph_path() {
                 let path_end = graph_path
