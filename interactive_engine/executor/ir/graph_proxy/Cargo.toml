[package]
name = "graph_proxy"
version = "0.1.0"
edition = "2018"

# See more keys and their definitions at https://doc.rust-lang.org/cargo/reference/manifest.html

[dependencies]
log = "0.4"
lazy_static = "1.3.0"
mcsr = {path = "../../store/mcsr"}
graph_store = {path = "../../store/exp_store"}
global_query = {path = "../../store/global_query", optional = true}
dyn_type = { path = "../../common/dyn_type" }
ir_common = {path = "../common"}
pegasus = { path = "../../engine/pegasus/pegasus" }
pegasus_common = { path = "../../engine/pegasus/common" }
ahash = "0.8"
rand = "0.8.5"
<<<<<<< HEAD
regex = "1.10"
=======
chrono = "0.4"
>>>>>>> 7cb43e96

[features]
default = []
proto_inplace = ["ir_common/proto_inplace"]
with_global_query = ["global_query"]
with_v6d = ["global_query/with_v6d", "with_global_query"]<|MERGE_RESOLUTION|>--- conflicted
+++ resolved
@@ -17,11 +17,8 @@
 pegasus_common = { path = "../../engine/pegasus/common" }
 ahash = "0.8"
 rand = "0.8.5"
-<<<<<<< HEAD
+chrono = "0.4"
 regex = "1.10"
-=======
-chrono = "0.4"
->>>>>>> 7cb43e96
 
 [features]
 default = []
