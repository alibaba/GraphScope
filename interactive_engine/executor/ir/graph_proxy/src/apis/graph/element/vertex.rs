--- conflicted
+++ resolved
@@ -13,20 +13,12 @@
 //! See the License for the specific language governing permissions and
 //! limitations under the License.
 
-<<<<<<< HEAD
 use std::any::Any;
 use std::cmp::Ordering;
 use std::convert::{TryFrom, TryInto};
 use std::hash::{Hash, Hasher};
 use std::io;
 
-=======
-use crate::apis::{
-    get_graph, read_id, write_id, Details, DynDetails, Element, GraphElement, PropertyValue, QueryParams,
-    ID,
-};
-use crate::utils::expr::eval::Context;
->>>>>>> 051e78f9
 use ahash::HashMap;
 use dyn_type::{BorrowObject, Object};
 use ir_common::error::ParsePbError;
@@ -35,20 +27,12 @@
 use pegasus_common::codec::{Decode, Encode, ReadExt, WriteExt};
 use pegasus_common::downcast::*;
 use pegasus_common::impl_as_any;
-<<<<<<< HEAD
 
 use crate::apis::{
     get_graph, read_id, write_id, Details, DynDetails, Element, GraphElement, PropertyValue, QueryParams,
     ID,
 };
 use crate::utils::expr::eval::Context;
-=======
-use std::any::Any;
-use std::cmp::Ordering;
-use std::convert::{TryFrom, TryInto};
-use std::hash::{Hash, Hasher};
-use std::io;
->>>>>>> 051e78f9
 
 #[derive(Clone, Debug, Default)]
 pub struct Vertex {
@@ -92,24 +76,6 @@
     }
 
     fn get_property(&self, key: &NameOrId) -> Option<PropertyValue> {
-<<<<<<< HEAD
-        match self.details {
-            DynDetails::Empty => {
-                let mut prop = None;
-                if let Some(graph) = get_graph() {
-                    if let Ok(mut iter) = graph.get_vertex(&[self.id], &QueryParams::default()) {
-                        if let Some(v) = iter.next() {
-                            prop = v
-                                .get_property(key)
-                                .map(|prop| PropertyValue::Owned(prop.try_to_owned().unwrap()));
-                        }
-                    }
-                }
-                prop
-            }
-            DynDetails::Default(_) | DynDetails::Lazy(_) => self.details.get_property(key),
-        }
-=======
         let mut fetch_prop_from_store = false;
         let mut prop = None;
         match self.details {
@@ -144,7 +110,6 @@
             }
         }
         prop
->>>>>>> 051e78f9
     }
 
     fn get_all_properties(&self) -> Option<HashMap<NameOrId, Object>> {
