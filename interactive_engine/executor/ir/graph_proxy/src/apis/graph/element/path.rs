//
//! Copyright 2022 Alibaba Group Holding Limited.
//!
//! Licensed under the Apache License, Version 2.0 (the "License");
//! you may not use this file except in compliance with the License.
//! You may obtain a copy of the License at
//!
//! http://www.apache.org/licenses/LICENSE-2.0
//!
//! Unless required by applicable law or agreed to in writing, software
//! distributed under the License is distributed on an "AS IS" BASIS,
//! WITHOUT WARRANTIES OR CONDITIONS OF ANY KIND, either express or implied.
//! See the License for the specific language governing permissions and
//! limitations under the License.

use std::cmp::Ordering;
use std::convert::{TryFrom, TryInto};
use std::hash::{Hash, Hasher};

use ahash::HashMap;
use dyn_type::{BorrowObject, Object};
use ir_common::error::ParsePbError;
use ir_common::generated::physical as pb;
use ir_common::generated::results as result_pb;
use ir_common::{LabelId, NameOrId};
use pegasus::codec::{Decode, Encode, ReadExt, WriteExt};
use pegasus_common::downcast::Any;
use pegasus_common::downcast::AsAny;
use pegasus_common::impl_as_any;

use crate::apis::{Edge, Element, GraphElement, PropertyValue, Vertex, ID};
use crate::utils::expr::eval::Context;

#[derive(Clone, Debug, Hash, PartialEq, PartialOrd)]
pub enum VertexOrEdge {
    V(Vertex),
    E(Edge),
}

impl From<Vertex> for VertexOrEdge {
    fn from(v: Vertex) -> Self {
        Self::V(v)
    }
}

impl From<Edge> for VertexOrEdge {
    fn from(e: Edge) -> Self {
        Self::E(e)
    }
}

impl VertexOrEdge {
    pub fn as_vertex(&self) -> Option<&Vertex> {
        match self {
            VertexOrEdge::V(v) => Some(v),
            _ => None,
        }
    }

    pub fn is_vertex(&self) -> bool {
        match self {
            VertexOrEdge::V(_) => true,
            _ => false,
        }
    }

    pub fn as_edge(&self) -> Option<&Edge> {
        match self {
            VertexOrEdge::E(e) => Some(e),
            _ => None,
        }
    }

    pub fn is_edge(&self) -> bool {
        match self {
            VertexOrEdge::E(_) => true,
            _ => false,
        }
    }
}

#[derive(Clone, Debug)]
pub enum GraphPath {
    /// Arbitrary path, which may contain both vertices and edges, or only vertices.
    AllPath(Vec<VertexOrEdge>),
    /// Simple path, which may contains both vertices and edges, or only vertices.
    SimpleAllPath(Vec<VertexOrEdge>),
    /// Trail, which may contains both vertices and edges, or only vertices.
    TrailAllPath(Vec<VertexOrEdge>),
    /// Arbitrary path with only end vertices preserved.
    EndV((VertexOrEdge, usize)),
    /// Simple path with only end vertex preserved.
    SimpleEndV((VertexOrEdge, Vec<ID>, usize)),
}

impl GraphPath {
    pub fn new<E: Into<VertexOrEdge>>(
        entry: E, path_opt: pb::path_expand::PathOpt, result_opt: pb::path_expand::ResultOpt,
    ) -> Self {
        match result_opt {
            pb::path_expand::ResultOpt::EndV => match path_opt {
                pb::path_expand::PathOpt::Arbitrary => GraphPath::EndV((entry.into(), 1)),
                pb::path_expand::PathOpt::Simple => {
                    let entry = entry.into();
                    let id = entry.id();
                    GraphPath::SimpleEndV((entry, vec![id], 1))
                },
                pb::path_expand::PathOpt::Trail => GraphPath::TrailAllPath(vec![entry.into()]),
            },
            pb::path_expand::ResultOpt::AllV | pb::path_expand::ResultOpt::AllVE => match path_opt {
                pb::path_expand::PathOpt::Arbitrary => GraphPath::AllPath(vec![entry.into()]),
                pb::path_expand::PathOpt::Simple => GraphPath::SimpleAllPath(vec![entry.into()]),
                pb::path_expand::PathOpt::Trail => GraphPath::TrailAllPath(vec![entry.into()]),
            },
        }
    }

    // append an entry and return the flag of whether the entry has been appended or not.
    pub fn append<E: Into<VertexOrEdge>>(&mut self, entry: E) -> bool {
        match self {
            GraphPath::AllPath(ref mut path) => {
                path.push(entry.into());
                true
            }
            GraphPath::SimpleAllPath(ref mut path) => {
                let entry = entry.into();
                if entry.is_vertex() && path.contains(&entry) {
                    false
                } else {
                    path.push(entry);
                    true
                }
            }
            GraphPath::TrailAllPath(ref mut path) => {
                let entry = entry.into();
                if entry.is_edge() && path.contains(&entry) {
                    false
                } else {
                    path.push(entry);
                    true
                }
            }
            GraphPath::EndV((ref mut e, ref mut weight)) => {
                *e = entry.into();
                // we only increase the weight when the entry is a vertex.
                if e.is_vertex() {
                    *weight += 1;
                }
                true
            }
            GraphPath::SimpleEndV((ref mut e, ref mut path, ref mut weight)) => {
                let entry = entry.into();
                if entry.is_vertex() && path.contains(&entry.id()) {
                    false
                } else {
                    path.push(entry.id());
                    *e = entry;
                    // we only increase the weight when the entry is a vertex.
                    if e.is_vertex() {
                        *weight += 1;
                    }
                    true
                }
            }
        }
    }

    pub fn get_path_start(&self) -> Option<&VertexOrEdge> {
        match self {
            GraphPath::AllPath(ref p) | GraphPath::SimpleAllPath(ref p) | GraphPath::TrailAllPath(ref p) => p.first(),
            GraphPath::EndV(_) | GraphPath::SimpleEndV(_) => None,
        }
    }

    pub fn get_path_end(&self) -> &VertexOrEdge {
        match self {
            GraphPath::AllPath(ref p) | GraphPath::SimpleAllPath(ref p) | GraphPath::TrailAllPath(ref p) => p.last().unwrap(),
            GraphPath::EndV((ref e, _)) | GraphPath::SimpleEndV((ref e, _, _)) => e,
        }
    }

    pub fn get_path_end_mut(&mut self) -> &mut VertexOrEdge {
        match self {
            GraphPath::AllPath(ref mut p) | GraphPath::SimpleAllPath(ref mut p) | GraphPath::TrailAllPath(ref mut p) => p.last_mut().unwrap(),
            GraphPath::EndV((ref mut e, _)) | GraphPath::SimpleEndV((ref mut e, _, _)) => e,
        }
    }

    pub fn get_path(&self) -> Option<&Vec<VertexOrEdge>> {
        match self {
            GraphPath::AllPath(p) | GraphPath::SimpleAllPath(p) | GraphPath::TrailAllPath(p) => Some(p),
            GraphPath::EndV(_) | GraphPath::SimpleEndV(_) => None,
        }
    }

    pub fn take_path(self) -> Option<Vec<VertexOrEdge>> {
        match self {
            GraphPath::AllPath(p) | GraphPath::SimpleAllPath(p) | GraphPath::TrailAllPath(p) => Some(p),
            GraphPath::EndV(_) | GraphPath::SimpleEndV(_) => None,
        }
    }

    // append another path to the current path, and return the flag of whether the path has been appended or not.
    // e.g., [1,2,3] + [4,5] = [1,2,3,4,5]
    // notice that, if the path is a simple path, we further check the duplication
    // e.g., [1,2,3] + [3,4,5] will return false
    pub fn append_path(&mut self, other: GraphPath) -> bool {
        match self {
            GraphPath::AllPath(ref mut p) => {
                if let Some(other_path) = other.take_path() {
                    p.extend(other_path);
                    true
                } else {
                    false
                }
            }
<<<<<<< HEAD
            GraphPath::TrailAllPath(_) => {
=======
            GraphPath::SimpleAllPath(_) => {
>>>>>>> 568215b6
                if let Some(other_path) = other.take_path() {
                    for e in other_path {
                        if !self.append(e) {
                            return false;
                        }
                    }
                    true
                } else {
                    false
                }
            }
            GraphPath::EndV(_) | GraphPath::SimpleEndV(_) => false,
        }
    }

    // pop the last element from the path, and return the element.
    pub fn pop(&mut self) -> Option<VertexOrEdge> {
        match self {
            GraphPath::AllPath(ref mut p) | GraphPath::SimpleAllPath(ref mut p) | GraphPath::TrailAllPath(ref mut p) => p.pop(),
            GraphPath::EndV(_) | GraphPath::SimpleEndV(_) => None,
        }
    }

    // reverse the path.
    pub fn reverse(&mut self) {
        match self {
            GraphPath::AllPath(ref mut p) | GraphPath::SimpleAllPath(ref mut p) | GraphPath::TrailAllPath(ref mut p) => {
                p.reverse();
            }
            GraphPath::EndV(_) | GraphPath::SimpleEndV(_) => {}
        }
    }

    // get the element ids in the path, including both vertices and edges.
    pub fn get_elem_ids(&self) -> Vec<ID> {
        match self {
            GraphPath::AllPath(p) | GraphPath::SimpleAllPath(p) | GraphPath::TrailAllPath(p) => p.iter().map(|e| e.id()).collect(),
            GraphPath::EndV((e, _)) | GraphPath::SimpleEndV((e, _, _)) => vec![e.id()],
        }
    }

    // get the element labels in the path, including both vertices and edges.
    pub fn get_elem_labels(&self) -> Vec<Option<LabelId>> {
        match self {
            GraphPath::AllPath(p) | GraphPath::SimpleAllPath(p) | GraphPath::TrailAllPath(p) => p.iter().map(|e| e.label()).collect(),
            GraphPath::EndV((e, _)) | GraphPath::SimpleEndV((e, _, _)) => vec![e.label()],
        }
    }
}

impl Element for VertexOrEdge {
    fn as_graph_element(&self) -> Option<&dyn GraphElement> {
        match self {
            VertexOrEdge::V(v) => v.as_graph_element(),
            VertexOrEdge::E(e) => e.as_graph_element(),
        }
    }

    fn len(&self) -> usize {
        match self {
            VertexOrEdge::V(v) => v.len(),
            VertexOrEdge::E(e) => e.len(),
        }
    }

    fn as_borrow_object(&self) -> BorrowObject {
        match self {
            VertexOrEdge::V(v) => v.as_borrow_object(),
            VertexOrEdge::E(e) => e.as_borrow_object(),
        }
    }
}

impl GraphElement for VertexOrEdge {
    fn id(&self) -> ID {
        match self {
            VertexOrEdge::V(v) => v.id(),
            VertexOrEdge::E(e) => e.id(),
        }
    }

    fn label(&self) -> Option<LabelId> {
        match self {
            VertexOrEdge::V(v) => v.label(),
            VertexOrEdge::E(e) => e.label(),
        }
    }

    fn get_property(&self, key: &NameOrId) -> Option<PropertyValue> {
        match self {
            VertexOrEdge::V(v) => v.get_property(key),
            VertexOrEdge::E(e) => e.get_property(key),
        }
    }

    fn get_all_properties(&self) -> Option<HashMap<NameOrId, Object>> {
        match self {
            VertexOrEdge::V(v) => v.get_all_properties(),
            VertexOrEdge::E(e) => e.get_all_properties(),
        }
    }
}

impl Context<VertexOrEdge> for VertexOrEdge {
    fn get(&self, _tag: Option<&NameOrId>) -> Option<&VertexOrEdge> {
        Some(&self)
    }
}

impl Element for GraphPath {
    fn as_graph_element(&self) -> Option<&dyn GraphElement> {
        Some(self)
    }

    // the path len is the number of edges in the path;
    fn len(&self) -> usize {
        match self {
            GraphPath::AllPath(p) | GraphPath::SimpleAllPath(p) | GraphPath::TrailAllPath(p) => {
                p.iter()
                    .filter(|v_or_e| v_or_e.is_vertex())
                    .count()
                    - 1
            }
            GraphPath::EndV((_, weight)) => *weight - 1,
            GraphPath::SimpleEndV((_, _, weight)) => *weight - 1,
        }
    }

    fn as_borrow_object(&self) -> BorrowObject {
        BorrowObject::None
    }
}

// When take `GraphPath` as GraphElement, we actually take the PathEnd Vertex.
// This is always used we have condition in PathExpand,
// on which case we need to evaluate the GraphPath to see if the end vertex satisfies specific conditions.
impl GraphElement for GraphPath {
    fn id(&self) -> ID {
        self.get_path_end().id()
    }

    fn label(&self) -> Option<LabelId> {
        self.get_path_end().label()
    }

    fn get_property(&self, key: &NameOrId) -> Option<PropertyValue> {
        match self {
            GraphPath::AllPath(path) | GraphPath::SimpleAllPath(path) | GraphPath::TrailAllPath(path) => {
                let mut properties = vec![];
                for v_or_e in path {
                    if let Some(p) = v_or_e.get_property(key) {
                        properties.push(p.try_to_owned().unwrap());
                    } else {
                        // Fill with None if the property is not found. Otherwise, the property order will be inconsistent.
                        properties.push(Object::None);
                    }
                }
                Some(PropertyValue::Owned(Object::Vector(properties)))
            }

            GraphPath::EndV((v_or_e, _)) | GraphPath::SimpleEndV((v_or_e, _, _)) => {
                if let Some(prop) = v_or_e.get_property(key) {
                    if let Some(obj) = prop.try_to_owned() {
                        // make the type consistent with the all path.
                        return Some(PropertyValue::Owned(Object::Vector(vec![obj])));
                    }
                }
                Some(PropertyValue::Owned(Object::Vector(vec![Object::None])))
            }
        }
    }

    fn get_all_properties(&self) -> Option<HashMap<NameOrId, Object>> {
        match self {
            GraphPath::AllPath(_) | GraphPath::SimpleAllPath(_) | GraphPath::TrailAllPath(_) => {
                // not supported yet.
                None
            }

            GraphPath::EndV((v_or_e, _)) | GraphPath::SimpleEndV((v_or_e, _, _)) => {
                v_or_e.get_all_properties()
            }
        }
    }
}

impl PartialEq for GraphPath {
    fn eq(&self, other: &Self) -> bool {
        // We define eq by structure, ignoring path weight
        match (self, other) {
            (GraphPath::AllPath(p1), GraphPath::AllPath(p2))
            | (GraphPath::AllPath(p1), GraphPath::SimpleAllPath(p2))
            | (GraphPath::AllPath(p1), GraphPath::TrailAllPath(p2))
            | (GraphPath::SimpleAllPath(p1), GraphPath::AllPath(p2))
            | (GraphPath::SimpleAllPath(p1), GraphPath::SimpleAllPath(p2)) 
            | (GraphPath::SimpleAllPath(p1), GraphPath::TrailAllPath(p2)) 
            | (GraphPath::TrailAllPath(p1), GraphPath::AllPath(p2)) 
            | (GraphPath::TrailAllPath(p1), GraphPath::SimpleAllPath(p2)) 
            | (GraphPath::TrailAllPath(p1), GraphPath::TrailAllPath(p2)) => p1.eq(p2),
            (GraphPath::EndV((p1, _)), GraphPath::EndV((p2, _)))
            | (GraphPath::EndV((p1, _)), GraphPath::SimpleEndV((p2, _, _)))
            | (GraphPath::SimpleEndV((p1, _, _)), GraphPath::EndV((p2, _)))
            | (GraphPath::SimpleEndV((p1, _, _)), GraphPath::SimpleEndV((p2, _, _))) => p1.eq(p2),
            _ => false,
        }
    }
}
impl PartialOrd for GraphPath {
    // We define partial_cmp by structure, ignoring path weight
    fn partial_cmp(&self, other: &Self) -> Option<Ordering> {
        match (self, other) {
            (GraphPath::AllPath(p1), GraphPath::AllPath(p2))
            | (GraphPath::AllPath(p1), GraphPath::SimpleAllPath(p2))
            | (GraphPath::SimpleAllPath(p1), GraphPath::AllPath(p2))
            | (GraphPath::SimpleAllPath(p1), GraphPath::SimpleAllPath(p2)) => p1.partial_cmp(p2),
            (GraphPath::EndV((p1, _)), GraphPath::EndV((p2, _)))
            | (GraphPath::EndV((p1, _)), GraphPath::SimpleEndV((p2, _, _)))
            | (GraphPath::SimpleEndV((p1, _, _)), GraphPath::EndV((p2, _)))
            | (GraphPath::SimpleEndV((p1, _, _)), GraphPath::SimpleEndV((p2, _, _))) => p1.partial_cmp(p2),
            _ => None,
        }
    }
}

impl Encode for VertexOrEdge {
    fn write_to<W: WriteExt>(&self, writer: &mut W) -> std::io::Result<()> {
        match self {
            VertexOrEdge::V(v) => {
                writer.write_u8(0)?;
                v.write_to(writer)?;
            }
            VertexOrEdge::E(e) => {
                writer.write_u8(1)?;
                e.write_to(writer)?;
            }
        }
        Ok(())
    }
}

impl Decode for VertexOrEdge {
    fn read_from<R: ReadExt>(reader: &mut R) -> std::io::Result<Self> {
        let e = reader.read_u8()?;
        match e {
            0 => {
                let v = <Vertex>::read_from(reader)?;
                Ok(VertexOrEdge::V(v))
            }
            1 => {
                let e = <Edge>::read_from(reader)?;
                Ok(VertexOrEdge::E(e))
            }
            _ => Err(std::io::Error::new(std::io::ErrorKind::Other, "unreachable")),
        }
    }
}

impl_as_any!(VertexOrEdge);

impl Encode for GraphPath {
    fn write_to<W: WriteExt>(&self, writer: &mut W) -> std::io::Result<()> {
        match self {
            GraphPath::AllPath(path) => {
                writer.write_u8(0)?;
                path.write_to(writer)?;
            }
            GraphPath::EndV((path_end, weight)) => {
                writer.write_u8(1)?;
                path_end.write_to(writer)?;
                writer.write_u64(*weight as u64)?;
            }
            GraphPath::SimpleAllPath(path) => {
                writer.write_u8(2)?;
                path.write_to(writer)?;
            }
            GraphPath::SimpleEndV((path_end, path, weight)) => {
                writer.write_u8(3)?;
                path_end.write_to(writer)?;
                path.write_to(writer)?;
                writer.write_u64(*weight as u64)?;
            }
            GraphPath::TrailAllPath(path) => {
                writer.write_u8(4)?;
                path.write_to(writer)?;
            }
        }
        Ok(())
    }
}

impl Decode for GraphPath {
    fn read_from<R: ReadExt>(reader: &mut R) -> std::io::Result<Self> {
        let opt = reader.read_u8()?;
        match opt {
            0 => {
                let path = <Vec<VertexOrEdge>>::read_from(reader)?;
                Ok(GraphPath::AllPath(path))
            }
            1 => {
                let vertex_or_edge = <VertexOrEdge>::read_from(reader)?;
                let weight = <u64>::read_from(reader)? as usize;
                Ok(GraphPath::EndV((vertex_or_edge, weight)))
            }
            2 => {
                let path = <Vec<VertexOrEdge>>::read_from(reader)?;
                Ok(GraphPath::SimpleAllPath(path))
            }
            3 => {
                let vertex_or_edge = <VertexOrEdge>::read_from(reader)?;
                let path = <Vec<ID>>::read_from(reader)?;
                let weight = <u64>::read_from(reader)? as usize;
                Ok(GraphPath::SimpleEndV((vertex_or_edge, path, weight)))
            }
            4 => {
                let path = <Vec<VertexOrEdge>>::read_from(reader)?;
                Ok(GraphPath::TrailAllPath(path))
            }
            _ => Err(std::io::Error::new(std::io::ErrorKind::Other, "unreachable")),
        }
    }
}

impl TryFrom<result_pb::graph_path::VertexOrEdge> for VertexOrEdge {
    type Error = ParsePbError;
    fn try_from(e: result_pb::graph_path::VertexOrEdge) -> Result<Self, Self::Error> {
        let vertex_or_edge = e
            .inner
            .ok_or_else(|| (ParsePbError::EmptyFieldError("empty field of VertexOrEdge".to_string())))?;
        match vertex_or_edge {
            result_pb::graph_path::vertex_or_edge::Inner::Vertex(v) => {
                let vertex = v.try_into()?;
                Ok(VertexOrEdge::V(vertex))
            }
            result_pb::graph_path::vertex_or_edge::Inner::Edge(e) => {
                let edge = e.try_into()?;
                Ok(VertexOrEdge::E(edge))
            }
        }
    }
}

impl TryFrom<result_pb::GraphPath> for GraphPath {
    type Error = ParsePbError;
    fn try_from(e: result_pb::GraphPath) -> Result<Self, Self::Error> {
        let graph_path = e
            .path
            .into_iter()
            .map(|vertex_or_edge| vertex_or_edge.try_into())
            .collect::<Result<Vec<_>, _>>()?;
        Ok(GraphPath::AllPath(graph_path))
    }
}

impl Hash for GraphPath {
    fn hash<H: Hasher>(&self, state: &mut H) {
        match self {
            GraphPath::AllPath(p) | GraphPath::SimpleAllPath(p) | GraphPath::TrailAllPath(p) => p.hash(state),
            GraphPath::EndV((e, _)) | GraphPath::SimpleEndV((e, _, _)) => e.hash(state),
        }
    }
}

impl_as_any!(GraphPath);<|MERGE_RESOLUTION|>--- conflicted
+++ resolved
@@ -214,11 +214,7 @@
                     false
                 }
             }
-<<<<<<< HEAD
-            GraphPath::TrailAllPath(_) => {
-=======
-            GraphPath::SimpleAllPath(_) => {
->>>>>>> 568215b6
+            GraphPath::SimpleAllPath(_) | GraphPath::TrailAllPath(_) => {
                 if let Some(other_path) = other.take_path() {
                     for e in other_path {
                         if !self.append(e) {
