--- conflicted
+++ resolved
@@ -1089,66 +1089,6 @@
         }
     }
 
-<<<<<<< HEAD
-    fn gen_regex_expression(to_match: &str, pattern: &str) -> common_pb::Expression {
-        let mut regex_expr = common_pb::Expression { operators: vec![] };
-        let left = common_pb::ExprOpr {
-            node_type: None,
-            item: Some(common_pb::expr_opr::Item::Const(common_pb::Value {
-                item: Some(common_pb::value::Item::Str(to_match.to_string())),
-            })),
-        };
-        regex_expr.operators.push(left);
-        let regex_opr = common_pb::ExprOpr {
-            node_type: None,
-            item: Some(common_pb::expr_opr::Item::Logical(common_pb::Logical::Regex as i32)),
-        };
-        regex_expr.operators.push(regex_opr);
-        let right = common_pb::ExprOpr {
-            node_type: None,
-            item: Some(common_pb::expr_opr::Item::Const(common_pb::Value {
-                item: Some(common_pb::value::Item::Str(pattern.to_string())),
-            })),
-        };
-        regex_expr.operators.push(right);
-        regex_expr
-    }
-
-    #[test]
-    fn test_eval_regex() {
-        // TODO: the parser does not support escape characters in regex well yet.
-        // So use gen_regex_expression() to help generate expression
-        let cases: Vec<(&str, &str)> = vec![
-            ("Josh", r"^J"),                                                    // startWith, true
-            ("Josh", r"J.*"),                                                   // true
-            ("Josh", r"h$"),                                                    // endWith, true
-            ("Josh", r".*h"),                                                   // true
-            ("Josh", r"os"),                                                    // true
-            ("Josh", r"A.*"),                                                   // false
-            ("Josh", r".*A"),                                                   // false
-            ("Josh", r"ab"),                                                    // false
-            ("Josh", r"Josh.+"),                                                // false
-            ("2010-03-14", r"^\d{4}-\d{2}-\d{2}$"),                             // true
-            (r"I categorically deny having triskaidekaphobia.", r"\b\w{13}\b"), //true
-        ];
-        let expected: Vec<Object> = vec![
-            object!(true),
-            object!(true),
-            object!(true),
-            object!(true),
-            object!(true),
-            object!(false),
-            object!(false),
-            object!(false),
-            object!(false),
-            object!(true),
-            object!(true),
-        ];
-
-        for ((to_match, pattern), expected) in cases.into_iter().zip(expected.into_iter()) {
-            let eval = Evaluator::try_from(gen_regex_expression(to_match, pattern)).unwrap();
-            assert_eq!(eval.eval::<(), NoneContext>(None).unwrap(), expected);
-=======
     fn prepare_context_with_date() -> Vertices {
         let map1: HashMap<NameOrId, Object> = vec![
             (
@@ -1295,7 +1235,67 @@
             let eval = Evaluator::try_from(case).unwrap();
             println!("{:?}", eval.eval::<_, Vertices>(Some(&ctxt)).unwrap());
             assert_eq!(eval.eval::<_, Vertices>(Some(&ctxt)).unwrap(), expected);
->>>>>>> 7cb43e96
+        }
+    }
+
+    fn gen_regex_expression(to_match: &str, pattern: &str) -> common_pb::Expression {
+        let mut regex_expr = common_pb::Expression { operators: vec![] };
+        let left = common_pb::ExprOpr {
+            node_type: None,
+            item: Some(common_pb::expr_opr::Item::Const(common_pb::Value {
+                item: Some(common_pb::value::Item::Str(to_match.to_string())),
+            })),
+        };
+        regex_expr.operators.push(left);
+        let regex_opr = common_pb::ExprOpr {
+            node_type: None,
+            item: Some(common_pb::expr_opr::Item::Logical(common_pb::Logical::Regex as i32)),
+        };
+        regex_expr.operators.push(regex_opr);
+        let right = common_pb::ExprOpr {
+            node_type: None,
+            item: Some(common_pb::expr_opr::Item::Const(common_pb::Value {
+                item: Some(common_pb::value::Item::Str(pattern.to_string())),
+            })),
+        };
+        regex_expr.operators.push(right);
+        regex_expr
+    }
+
+    #[test]
+    fn test_eval_regex() {
+        // TODO: the parser does not support escape characters in regex well yet.
+        // So use gen_regex_expression() to help generate expression
+        let cases: Vec<(&str, &str)> = vec![
+            ("Josh", r"^J"),                                                    // startWith, true
+            ("Josh", r"J.*"),                                                   // true
+            ("Josh", r"h$"),                                                    // endWith, true
+            ("Josh", r".*h"),                                                   // true
+            ("Josh", r"os"),                                                    // true
+            ("Josh", r"A.*"),                                                   // false
+            ("Josh", r".*A"),                                                   // false
+            ("Josh", r"ab"),                                                    // false
+            ("Josh", r"Josh.+"),                                                // false
+            ("2010-03-14", r"^\d{4}-\d{2}-\d{2}$"),                             // true
+            (r"I categorically deny having triskaidekaphobia.", r"\b\w{13}\b"), //true
+        ];
+        let expected: Vec<Object> = vec![
+            object!(true),
+            object!(true),
+            object!(true),
+            object!(true),
+            object!(true),
+            object!(false),
+            object!(false),
+            object!(false),
+            object!(false),
+            object!(true),
+            object!(true),
+        ];
+
+        for ((to_match, pattern), expected) in cases.into_iter().zip(expected.into_iter()) {
+            let eval = Evaluator::try_from(gen_regex_expression(to_match, pattern)).unwrap();
+            assert_eq!(eval.eval::<(), NoneContext>(None).unwrap(), expected);
         }
     }
 }