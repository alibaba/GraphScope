--- conflicted
+++ resolved
@@ -714,51 +714,7 @@
                 if let Some(ctxt) = context {
                     if let Some(element) = ctxt.get(tag.as_ref()) {
                         let result = if let Some(property) = prop_key {
-<<<<<<< HEAD
                             property.get_key(element)?
-=======
-                            if let PropKey::Len = property {
-                                element.len().into()
-                            } else {
-                                let graph_element = element
-                                    .as_graph_element()
-                                    .ok_or_else(|| ExprEvalError::UnexpectedDataType(self.into()))?;
-                                match property {
-                                    PropKey::Id => graph_element.id().into(),
-                                    PropKey::Label => graph_element
-                                        .label()
-                                        .map(|label| label.into())
-                                        .unwrap_or(Object::None),
-                                    PropKey::Len => unreachable!(),
-                                    PropKey::All => graph_element
-                                        .get_all_properties()
-                                        .map(|obj| {
-                                            obj.into_iter()
-                                                .map(|(key, value)| {
-                                                    let obj_key: Object = match key {
-                                                        NameOrId::Str(str) => str.into(),
-                                                        NameOrId::Id(id) => id.into(),
-                                                    };
-                                                    (obj_key, value)
-                                                })
-                                                .collect::<Vec<(Object, Object)>>()
-                                                .into()
-                                        })
-                                        .unwrap_or(Object::None),
-                                    PropKey::Key(key) => {
-                                        if let Some(prop) = graph_element.get_property(key) {
-                                            prop.try_to_owned().ok_or_else(|| {
-                                                ExprEvalError::OtherErr(
-                                                    "cannot get `Object` from `BorrowObject`".to_string(),
-                                                )
-                                            })?
-                                        } else {
-                                            Object::None
-                                        }
-                                    }
-                                }
-                            }
->>>>>>> 7c1dfe7e
                         } else {
                             element
                                 .as_borrow_object()
@@ -1168,22 +1124,8 @@
 
     #[test]
     fn test_eval_errors() {
-<<<<<<< HEAD
         let cases: Vec<&str> =
             vec!["@2", "+", "1 + ", "1 1", "1 1 2", "1 1 + 2", "1 + @1.age * 1 1 - 1 - 5", "@2"];
-=======
-        let cases: Vec<&str> = vec![
-            "@2",
-            "+",
-            "1 + ",
-            "1 1",
-            "1 1 2",
-            "1 1 + 2",
-            "1 + @1.age * 1 1 - 1 - 5",
-            "@2",
-            // "@0.not_exist", // if the property does not exist, it will be rejected by the type checker
-        ];
->>>>>>> 7c1dfe7e
         let ctxt = prepare_context();
 
         let expected: Vec<ExprEvalError> = vec![
@@ -1199,10 +1141,6 @@
             ExprEvalError::OtherErr("invalid expression".to_string()),
             ExprEvalError::OtherErr("invalid expression".to_string()),
             ExprEvalError::GetNoneFromContext,
-<<<<<<< HEAD
-=======
-            // ExprEvalError::GetNoneFromContext,
->>>>>>> 7c1dfe7e
         ];
 
         let mut is_context = false;
