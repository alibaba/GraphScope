--- conflicted
+++ resolved
@@ -145,7 +145,7 @@
     };
 
     ctrl_service = PegasusCtrlService::new_service(query_manager.clone(), pegasus_runtime.clone());
-<<<<<<< HEAD
+
     async_maxgraph_service = PegasusAsyncService::new_service(store_config.clone(),
                                                               pegasus_runtime.clone(),
                                                               query_manager.clone(),
@@ -155,23 +155,17 @@
                                                               graph.clone(),
                                                               partition_manager.clone(),
                                                               task_partition_manager);
-=======
-    async_maxgraph_service = PegasusAsyncService::new_service(store_config.clone(), pegasus_runtime.clone(), query_manager.clone(), remote_store_service_manager, lambda_service_client, signal, vineyard_graph.clone(), partition_manager.clone(), task_partition_manager.clone());
-
->>>>>>> b08ea462
+
     maxgraph_service = PegasusService::new_service(store_config.clone(), query_manager.clone());
 
     let ctrl_and_async_server = start_ctrl_and_async_service(0, ctrl_service, async_maxgraph_service).expect("Start ctrl and async service error.");
     info!("async maxgraph service and control service bind to: {:?}", ctrl_and_async_server.bind_addrs());
     let ctrl_and_async_service_port = ctrl_and_async_server.bind_addrs()[0].1;
-<<<<<<< HEAD
+
     let store_context = StoreContext::new(graph, partition_manager);
     start_rpc_service(runtime_info_clone, store_config.clone(), maxgraph_service, ctrl_and_async_service_port, hb_resp_sender, store_context);
     let _manager_guards = ServerManager::start_server(server_manager, store_config, Box::new(recover_prepare)).unwrap();
-=======
-    let store_context = StoreContext::new(vineyard_graph, partition_manager);
-    start_rpc_service(runtime_info_clone, store_config, maxgraph_service, ctrl_and_async_service_port, hb_resp_sender, store_context);
->>>>>>> b08ea462
+
     thread::sleep(Duration::from_secs(u64::max_value()));
     ::std::mem::drop(ctrl_and_async_server)
 }
