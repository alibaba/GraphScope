--- conflicted
+++ resolved
@@ -18,11 +18,8 @@
 pub mod api;
 pub mod mock;
 pub mod errors;
-<<<<<<< HEAD
 mod wrapper;
 mod multi_version_graph;
-=======
 pub mod ffi;
->>>>>>> 3a4f8e20
 
 pub type Result<T> = std::result::Result<T, Error>;