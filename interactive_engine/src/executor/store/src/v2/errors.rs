--- conflicted
+++ resolved
@@ -19,12 +19,6 @@
     Internal(String),
 }
 
-<<<<<<< HEAD
-
-impl From<GraphError> for Error {
-    fn from(err: GraphError) -> Self {
-        Error::Internal(format!("{:?}", err))
-=======
 impl Error {
     pub fn what(&self) {
         match &self {
@@ -32,6 +26,11 @@
                 println!("{}", msg);
             }
         }
->>>>>>> 3a4f8e20
+    }
+}
+
+impl From<GraphError> for Error {
+    fn from(err: GraphError) -> Self {
+        Error::Internal(format!("{:?}", err))
     }
 }