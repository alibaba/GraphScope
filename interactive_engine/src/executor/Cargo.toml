--- conflicted
+++ resolved
@@ -11,12 +11,8 @@
     "store",
     "server",
     "Pegasus",
-<<<<<<< HEAD
     "ffi",
-=======
-    "jna",
     "gaia_runtime"
->>>>>>> 1998c818
 ]
 
 [profile.release]
