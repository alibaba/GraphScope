#ifndef ANALYTICAL_ENGINE_CORE_JAVA_UTILS_H_
#define ANALYTICAL_ENGINE_CORE_JAVA_UTILS_H_

#include <core/java/javasdk.h>
#include <jni.h>
#include <string>

#include "boost/algorithm/string.hpp"
#include "boost/algorithm/string/split.hpp"
#include "boost/filesystem/path.hpp"
#include "boost/property_tree/json_parser.hpp"
#include "boost/property_tree/ptree.hpp"

namespace gs {

// data vector contains all bytes, can be used to hold oid and vdata, edata.
using byte_vector = std::vector<char>;
// offset vector contains offsets to deserialize data vector.
using offset_vector = std::vector<int>;

static constexpr const char* OFFSET_VECTOR_VECTOR =
    "std::vector<std::vector<int>>";
static constexpr const char* DATA_VECTOR_VECTOR =
    "std::vector<std::vector<byte>>";

static constexpr const char* GIRAPH_PARAMS_CHECK_CLASS =
    "org/apache/giraph/utils/GiraphParamsChecker";
static constexpr const char* VERIFY_CLASSES_SIGN =
    "(Ljava/lang/String;Ljava/lang/String;)V";

static constexpr const char* OPTION_LOADING_THREAD_NUM = "loading_thread_num";
static constexpr const char* OPTION_VERTEX_INPUT_FORMAT_CLASS =
    "vertex_input_format_class";
static constexpr const char* OPTION_EDGE_INPUT_FORMAT_CLASS =
    "edge_input_format_class";
static constexpr const char* OPTION_VERTEX_OUTPUT_FORMAT_CLASS =
    "vertex_output_format_class";
static constexpr const char* OPTION_EFILE = "efile";
static constexpr const char* OPTION_VFILE = "vfile";
static constexpr const char* OPTION_QUERY_TIMES = "query_times";
static constexpr const char* OPTION_SERIALIZE = "serialize";
static constexpr const char* OPTION_DESERIALIZE = "deserialize";
static constexpr const char* OPTION_SERIALIZE_PREFIX = "serialize_prefix";
static constexpr const char* OPTION_USER_APP_CLASS = "user_app_class";
static constexpr const char* OPTION_DRIVER_APP_CLASS = "java_driver_app";
static constexpr const char* OPTION_DRIVER_CONTEXT_CLASS =
    "java_driver_context";
static constexpr const char* OPTION_LIB_PATH = "lib_path";
static constexpr const char* OPTION_GRAPE_LOADER = "grape_loader";
static constexpr const char* OPTION_DIRECTED = "directed";
static constexpr const char* OPTION_IPC_SOCKET = "ipc_socket";
static constexpr const char* OPTION_FRAG_IDS = "frag_ids";

static const std::string DEFAULT_JAVA_LOADER_CLASS =
    "com.alibaba.graphscope.loader.impl.FileLoader";
static const std::string DEFAULT_JAVA_LOADER_METHOD_NAME =
    "com.alibaba.graphscope.loader.impl.FileLoader";
static const std::string DEFAULT_JAVA_LOADER_METHOD_SIG =
    "com.alibaba.graphscope.loader.impl.FileLoader";

using ptree = boost::property_tree::ptree;

void string2ptree(const std::string& params, ptree& pt) {
  std::stringstream ss;
  {
    ss << params;
    try {
      boost::property_tree::read_json(ss, pt);
    } catch (boost::property_tree::ptree_error& r) {
      LOG(ERROR) << "Parsing json failed: " << params;
    }
  }

  //   VLOG(2) << "Received json: " << params;
  //   std::string frag_name = pt.get<std::string>("frag_name");
}

<<<<<<< HEAD
void verifyClasses(const std::string& params) {
  // Before we proceed, check integrity of input params, then we go on to load
  // fragment.
  // init JVM, try to load classes and verify them
  JavaVM* jvm = GetJavaVM();
  (void) jvm;
  CHECK_NOTNULL(jvm);
  VLOG(1) << "Successfully get jvm to verify classes";

  JNIEnvMark m;
  if (m.env()) {
    JNIEnv* env = m.env();

    jclass param_checker_class = env->FindClass(GIRAPH_PARAMS_CHECK_CLASS);
    CHECK_NOTNULL(param_checker_class);

    jmethodID verify_class_method = env->GetStaticMethodID(
        param_checker_class, "verifyClasses", VERIFY_CLASSES_SIGN);
    CHECK_NOTNULL(verify_class_method);

    // jstring params_jstring = env->NewStringUTF(params.c_str());

    // env->CallStaticVoidMethod(param_checker_class, verify_class_method,
    //                           params_jstring);
    if (env->ExceptionCheck()) {
      LOG(ERROR) << "Exception occurred when verify classes";
      env->ExceptionDescribe();
      env->ExceptionClear();
      LOG(ERROR) << "Exiting since exception occurred";
    }
    VLOG(2) << "Params verified: " << params;
  }
}

=======
>>>>>>> af1e1ce5
template <typename T>
static T getFromPtree(const ptree& pt, const char* key) {
  return pt.get<T>(key);
}

}  // namespace grape

#endif  // UTILS_H<|MERGE_RESOLUTION|>--- conflicted
+++ resolved
@@ -75,43 +75,8 @@
   //   std::string frag_name = pt.get<std::string>("frag_name");
 }
 
-<<<<<<< HEAD
-void verifyClasses(const std::string& params) {
-  // Before we proceed, check integrity of input params, then we go on to load
-  // fragment.
-  // init JVM, try to load classes and verify them
-  JavaVM* jvm = GetJavaVM();
-  (void) jvm;
-  CHECK_NOTNULL(jvm);
-  VLOG(1) << "Successfully get jvm to verify classes";
 
-  JNIEnvMark m;
-  if (m.env()) {
-    JNIEnv* env = m.env();
 
-    jclass param_checker_class = env->FindClass(GIRAPH_PARAMS_CHECK_CLASS);
-    CHECK_NOTNULL(param_checker_class);
-
-    jmethodID verify_class_method = env->GetStaticMethodID(
-        param_checker_class, "verifyClasses", VERIFY_CLASSES_SIGN);
-    CHECK_NOTNULL(verify_class_method);
-
-    // jstring params_jstring = env->NewStringUTF(params.c_str());
-
-    // env->CallStaticVoidMethod(param_checker_class, verify_class_method,
-    //                           params_jstring);
-    if (env->ExceptionCheck()) {
-      LOG(ERROR) << "Exception occurred when verify classes";
-      env->ExceptionDescribe();
-      env->ExceptionClear();
-      LOG(ERROR) << "Exiting since exception occurred";
-    }
-    VLOG(2) << "Params verified: " << params;
-  }
-}
-
-=======
->>>>>>> af1e1ce5
 template <typename T>
 static T getFromPtree(const ptree& pt, const char* key) {
   return pt.get<T>(key);
