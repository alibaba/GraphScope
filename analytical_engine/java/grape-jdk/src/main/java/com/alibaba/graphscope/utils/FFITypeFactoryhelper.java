--- conflicted
+++ resolved
@@ -81,19 +81,12 @@
             return "int32_t";
         } else if (clz.getName() == Double.class.getName()) {
             return "double";
-<<<<<<< HEAD
-        } else if (clz.getName() == String.class.getName() || clz.getName() == StdString.class.getName()) {
-            return "std::string";
-        } else if (clz.getName() == StringView.class.getName()) {
-            return "std::string";
-=======
         } else if (clz.getName() == String.class.getName()) {
             return "std::string";
         } else if (clz.getName() == StringView.class.getName()) {
             return "std::string";
         } else if (clz.getName() == StdString.class.getName()) {
             return "std::string";
->>>>>>> 7e682ab6
         } else {
             logger.error("Must be one of long, double, integer, but got: " + clz.getName());
             return "null";
