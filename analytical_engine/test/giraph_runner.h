/** Copyright 2020 Alibaba Group Holding Limited.

Licensed under the Apache License, Version 2.0 (the "License");
you may not use this file except in compliance with the License.
You may obtain a copy of the License at

    http://www.apache.org/licenses/LICENSE-2.0

Unless required by applicable law or agreed to in writing, software
distributed under the License is distributed on an "AS IS" BASIS,
WITHOUT WARRANTIES OR CONDITIONS OF ANY KIND, either express or implied.
See the License for the specific language governing permissions and
limitations under the License.
*/

#ifndef ANALYTICAL_ENGINE_TEST_GIRAPH_RUNNER_H_
#define ANALYTICAL_ENGINE_TEST_GIRAPH_RUNNER_H_

#ifdef ENABLE_JAVA_SDK

#include <algorithm>
#include <cstdint>
#include <iostream>
#include <memory>
#include <sstream>
#include <string>
#include <thread>
#include <type_traits>
#include <utility>
#include <vector>

#include "grape/config.h"
#include "grape/fragment/immutable_edgecut_fragment.h"
#include "grape/fragment/loader.h"
#include "grape/grape.h"

#include "apps/java_pie/java_pie_projected_default_app.h"
#include "core/fragment/arrow_projected_fragment.h"
#include "core/io/property_parser.h"
#include "core/java/utils.h"
#include "core/loader/arrow_fragment_loader.h"
#include "vineyard/common/util/json.h"

#include <boost/property_tree/json_parser.hpp>
#include <boost/property_tree/ptree.hpp>

namespace bl = boost::leaf;

namespace gs {

using FragmentType =
    vineyard::ArrowFragment<int64_t, vineyard::property_graph_types::VID_TYPE>;

using FragmentLoaderType =
    ArrowFragmentLoader<int64_t, vineyard::property_graph_types::VID_TYPE>;
// using LOADER_TYPE = grape::GiraphFragmentLoader<FragmentType>;

void Init(const std::string& params) {
  grape::InitMPIComm();
  grape::CommSpec comm_spec;
  comm_spec.Init(MPI_COMM_WORLD);
  if (comm_spec.worker_id() == grape::kCoordinatorRank) {
    VLOG(1) << "Workers of libgrape-lite initialized.";
  }
}

std::pair<std::string, std::string> parse_property_type(
    const vineyard::ObjectMeta& metadata) {
  vineyard::json json;
  metadata.GetKeyValue("schema_json_", json);
  LOG(INFO) << "schema_json_: " << json;
  std::string vertex_type_name, edge_type_name;

  if (json.contains("types")) {
    auto types = json["types"];
    if (types.size() == 2) {
      for (auto type : types) {
        if (type["label"] == "vertex_label") {
          if (type.contains("propertyDefList")) {
            auto properties = type["propertyDefList"];
            CHECK_EQ(properties.size(), 1);
            auto data_type = properties[0]["data_type"];
            vertex_type_name = data_type.get<std::string>();
          } else {
            LOG(FATAL) << "No propertyDefList found in schema";
          }
        } else if (type["label"] == "edge_label") {
          if (type.contains("propertyDefList")) {
            auto properties = type["propertyDefList"];
            CHECK_EQ(properties.size(), 1);
            auto data_type = properties[0]["data_type"];
            edge_type_name = data_type.get<std::string>();
          } else {
            LOG(FATAL) << "No propertyDefList found in schema";
          }
        } else {
          LOG(FATAL) << "Unknown type label";
        }
      }
    }
  } else {
    LOG(FATAL) << "No types found in schema";
  }
  return std::make_pair(vertex_type_name, edge_type_name);
}

vineyard::ObjectID LoadGiraphFragment(
    const grape::CommSpec& comm_spec, const std::string& vfile,
    const std::string& efile, const std::string& vertex_input_format_class,
    const std::string& edge_input_format_class, vineyard::Client& client,
    bool directed) {
  // construct graph info
  auto graph = std::make_shared<detail::Graph>();
  graph->directed = directed;
  graph->generate_eid = false;
  graph->retain_oid = false;

  auto vertex = std::make_shared<detail::Vertex>();
  vertex->label = "vertex_label";
  vertex->vid = "0";
  vertex->protocol = "file";
  vertex->values = vfile;
  vertex->vformat = vertex_input_format_class;  // vif

  graph->vertices.push_back(vertex);

  auto edge = std::make_shared<detail::Edge>();
  edge->label = "edge_label";
  auto subLabel = std::make_shared<detail::Edge::SubLabel>();
  subLabel->src_label = "vertex_label";
  subLabel->src_vid = "0";
  subLabel->dst_label = "vertex_label";
  subLabel->dst_vid = "0";
  subLabel->protocol = "file";
  subLabel->values = efile;
  subLabel->eformat += edge_input_format_class;  // eif
  edge->sub_labels.push_back(*subLabel.get());

  graph->edges.push_back(edge);

  vineyard::ObjectID fragment_id;
  {
    auto loader =
        std::make_unique<FragmentLoaderType>(client, comm_spec, graph);
    fragment_id =
        bl::try_handle_all([&loader]() { return loader->LoadFragment(); },
                           [](const vineyard::GSError& e) {
                             LOG(ERROR) << e.error_msg;
                             return 0;
                           },
                           [](const bl::error_info& unmatched) {
                             LOG(ERROR) << "Unmatched error " << unmatched;
                             return 0;
                           });
  }

  VLOG(1) << "[worker-" << comm_spec.worker_id()
          << "] loaded graph to vineyard ...";

  MPI_Barrier(comm_spec.comm());

  VLOG(1) << "[worker-" << comm_spec.worker_id() << "] got fragment "
          << fragment_id;
  return fragment_id;
}

template <typename FRAG_T>
void Query(grape::CommSpec& comm_spec, std::shared_ptr<FRAG_T> fragment,
           const std::string& params_str, const std::string user_lib_path,
           int query_times) {
  std::vector<double> query_time(query_times, 0.0);
  double total_time = 0.0;
  using APP_TYPE = JavaPIEProjectedDefaultApp<FRAG_T>;

  for (auto i = 0; i < query_times; ++i) {
    auto app = std::make_shared<APP_TYPE>();
    auto worker = APP_TYPE::CreateWorker(app, fragment);
    auto spec = grape::DefaultParallelEngineSpec();

    worker->Init(comm_spec, spec);

    MPI_Barrier(comm_spec.comm());
    double t = -grape::GetCurrentTime();
    worker->Query(params_str, user_lib_path);
    t += grape::GetCurrentTime();
    MPI_Barrier(comm_spec.comm());

    total_time += t;
    query_time[i] = t;
    std::ofstream unused_stream;
    unused_stream.open("empty");
    worker->Output(unused_stream);
    unused_stream.close();
  }

  //
  if (comm_spec.worker_id() == grape::kCoordinatorRank) {
    VLOG(1) << "Total Query time: " << total_time << " times: " << query_times;
    VLOG(1) << "Average Query time"
            << (total_time / static_cast<double>(query_times));
  }

  std::ostringstream oss;

  if (!query_time.empty()) {
    // Convert all but the last element to avoid a trailing ","
    std::copy(query_time.begin(), query_time.end() - 1,
              std::ostream_iterator<double>(oss, ","));
    oss << query_time.back();
  }
  VLOG(1) << "Separate time: " << oss.str();
}

template <typename ProjectedFragmentType>
void ProjectAndQuery(grape::CommSpec& comm_spec,
                     std::shared_ptr<FragmentType> fragment,
                     const std::string& frag_name,
                     const std::string& new_params,
                     const std::string& user_lib_path, int query_times) {
  // Project
  std::shared_ptr<ProjectedFragmentType> projected_fragment =
      ProjectedFragmentType::Project(fragment, 0, 0, 0, 0);

  Query<ProjectedFragmentType>(comm_spec, projected_fragment, new_params,
                               user_lib_path, query_times);
}

void CreateAndQuery(std::string params) {
  grape::CommSpec comm_spec;
  comm_spec.Init(MPI_COMM_WORLD);

  ptree pt;
  string2ptree(params, pt);

  std::string ipc_socket = getFromPtree<std::string>(pt, OPTION_IPC_SOCKET);
  vineyard::Client client;
  vineyard::ObjectID fragment_id;
  VINEYARD_CHECK_OK(client.Connect(ipc_socket));
  VLOG(1) << "Connected to IPCServer: " << ipc_socket;

  std::string frag_ids = getFromPtree<std::string>(pt, OPTION_FRAG_IDS);
  std::vector<vineyard::ObjectID> frag_ids_vec;
  if (!frag_ids.empty()) {
    std::stringstream ss(frag_ids);
    for (vineyard::ObjectID frag_id; ss >> frag_id;) {
      frag_ids_vec.push_back(frag_id);
      if (ss.peek() == ',') {
        ss.ignore();
      }
    }
    fragment_id = frag_ids_vec[comm_spec.worker_id()];
    VLOG(1) << "[worker " << comm_spec.worker_id()
            << "] parsed frag id: " << fragment_id;
  } else {
    std::string efile = getFromPtree<std::string>(pt, OPTION_EFILE);
    std::string vfile = getFromPtree<std::string>(pt, OPTION_VFILE);

    std::string vertex_input_format_class =
        getFromPtree<std::string>(pt, OPTION_VERTEX_INPUT_FORMAT_CLASS);
    std::string edge_input_format_class =
        getFromPtree<std::string>(pt, OPTION_EDGE_INPUT_FORMAT_CLASS);

    bool directed = getFromPtree<bool>(pt, OPTION_DIRECTED);
    VLOG(10) << "efile: " << efile << ", vfile: " << vfile
             << " vifc: " << vertex_input_format_class
             << "directed: " << directed
             << ", vif: " << vertex_input_format_class
             << ", eif: " << edge_input_format_class;
    if (efile.empty() || vfile.empty()) {
      LOG(FATAL) << "Make sure efile and vfile are avalibale";
    }
    fragment_id =
        LoadGiraphFragment(comm_spec, vfile, efile, vertex_input_format_class,
                           edge_input_format_class, client, directed);
    VLOG(10) << "[worker " << comm_spec.worker_id()
             << "] loaded frag id: " << fragment_id;
  }
  int query_times = getFromPtree<int>(pt, OPTION_QUERY_TIMES);

  vineyard::ObjectMeta metadata;
  VINEYARD_CHECK_OK(client.GetMetaData(fragment_id, metadata));

  // chose different type according to the schema
  std::string vertex_data_type, edge_data_type;
  std::tie(vertex_data_type, edge_data_type) = parse_property_type(metadata);

  std::shared_ptr<FragmentType> fragment =
      std::dynamic_pointer_cast<FragmentType>(client.GetObject(fragment_id));
  VLOG(10) << "fid: " << fragment->fid() << "fnum: " << fragment->fnum()
           << "v label num: " << fragment->vertex_label_num()
           << "e label num: " << fragment->edge_label_num()
           << "total v num: " << fragment->GetTotalVerticesNum();
  VLOG(1) << "inner vertices: " << fragment->GetInnerVerticesNum(0);
  VLOG(1) << "vertex_data_type: " << vertex_data_type
          << " edge_data_type: " << edge_data_type;

  std::string jar_name;
  if (getenv("USER_JAR_PATH")) {
    jar_name = getenv("USER_JAR_PATH");
  } else {
    LOG(ERROR) << "JAR_NAME not set";
    return;
  }
  if (getenv("GIRAPH_JAR_PATH")) {
    jar_name += ":";
    jar_name += getenv("GIRAPH_JAR_PATH");
  } else {
    LOG(FATAL) << "GIRAPH_JAR_PATH not set";
    return;
  }
  pt.put("jar_name", jar_name);
  std::string user_lib_path = getFromPtree<std::string>(pt, OPTION_LIB_PATH);

  if (vertex_data_type == "STRING" && edge_data_type == "STRING") {
    std::string frag_name =
        "gs::ArrowProjectedFragment<int64_t,uint64_t,std::string,std::string>";
    pt.put("frag_name", frag_name);
    std::stringstream ss;
    boost::property_tree::json_parser::write_json(ss, pt);
    std::string new_params = ss.str();
    using ProjectedFragmentType =
        ArrowProjectedFragment<int64_t, uint64_t, std::string, std::string>;
    ProjectAndQuery<ProjectedFragmentType>(
        comm_spec, fragment, frag_name, new_params, user_lib_path, query_times);
<<<<<<< HEAD
=======
  } else if (vertex_data_type == "STRING" && edge_data_type == "LONG") {
    std::string frag_name =
        "gs::ArrowProjectedFragment<int64_t,uint64_t,std::string,int64_t>";
    pt.put("frag_name", frag_name);
    std::stringstream ss;
    boost::property_tree::json_parser::write_json(ss, pt);
    std::string new_params = ss.str();
    using ProjectedFragmentType =
        ArrowProjectedFragment<int64_t, uint64_t, std::string, int64_t>;
    ProjectAndQuery<ProjectedFragmentType>(
        comm_spec, fragment, frag_name, new_params, user_lib_path, query_times);

>>>>>>> 7e682ab6
  } else {
    std::string frag_name =
        "gs::ArrowProjectedFragment<int64_t,uint64_t,int64_t,int64_t>";
    pt.put("frag_name", frag_name);
    std::stringstream ss;
    boost::property_tree::json_parser::write_json(ss, pt);
    std::string new_params = ss.str();
    using ProjectedFragmentType =
        ArrowProjectedFragment<int64_t, uint64_t, int64_t, int64_t>;
    ProjectAndQuery<ProjectedFragmentType>(
        comm_spec, fragment, frag_name, new_params, user_lib_path, query_times);
  }
}
void Finalize() {
  grape::FinalizeMPIComm();
  VLOG(1) << "Workers finalized.";
}
}  // namespace gs

#endif
#endif  // ANALYTICAL_ENGINE_TEST_GIRAPH_RUNNER_H_<|MERGE_RESOLUTION|>--- conflicted
+++ resolved
@@ -322,8 +322,6 @@
         ArrowProjectedFragment<int64_t, uint64_t, std::string, std::string>;
     ProjectAndQuery<ProjectedFragmentType>(
         comm_spec, fragment, frag_name, new_params, user_lib_path, query_times);
-<<<<<<< HEAD
-=======
   } else if (vertex_data_type == "STRING" && edge_data_type == "LONG") {
     std::string frag_name =
         "gs::ArrowProjectedFragment<int64_t,uint64_t,std::string,int64_t>";
@@ -336,7 +334,6 @@
     ProjectAndQuery<ProjectedFragmentType>(
         comm_spec, fragment, frag_name, new_params, user_lib_path, query_times);
 
->>>>>>> 7e682ab6
   } else {
     std::string frag_name =
         "gs::ArrowProjectedFragment<int64_t,uint64_t,int64_t,int64_t>";
