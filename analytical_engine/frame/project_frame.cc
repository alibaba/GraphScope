/** Copyright 2020 Alibaba Group Holding Limited.
 *
 * Licensed under the Apache License, Version 2.0 (the "License");
 * you may not use this file except in compliance with the License.
 * You may obtain a copy of the License at
 *
 * 	http://www.apache.org/licenses/LICENSE-2.0
 *
 * Unless required by applicable law or agreed to in writing, software
 * distributed under the License is distributed on an "AS IS" BASIS,
 * WITHOUT WARRANTIES OR CONDITIONS OF ANY KIND, either express or implied.
 * See the License for the specific language governing permissions and
 * limitations under the License.
 */

#include <memory>
#include <string>

#include "vineyard/common/util/typename.h"
#include "vineyard/graph/fragment/arrow_fragment.h"

#include "core/fragment/arrow_projected_fragment.h"
#include "core/fragment/dynamic_fragment.h"
#include "core/fragment/dynamic_projected_fragment.h"
#include "core/object/fragment_wrapper.h"
#include "core/server/rpc_utils.h"
#include "core/utils/fragment_traits.h"
#include "proto/graphscope/proto/attr_value.pb.h"

#if !defined(_PROJECTED_GRAPH_TYPE)
#error "_PROJECTED_GRAPH_TYPE is undefined"
#endif

/**
 * project_frame.cc serves as a frame to be compiled with
 * ArrowProjectedFragment/DynamicProjectedFragment. The frame will be compiled
 * when the client issues a PROJECT_TO_SIMPLE request. Then, a library will be
 * produced based on the frame. The reason we need the frame is the template
 * parameters are unknown before the project request has arrived at the
 * analytical engine. A dynamic library is necessary to prevent hardcode data
 * type in the engine.
 */
namespace gs {

template <typename FRAG_T>
class ProjectSimpleFrame {};

template <typename OID_T, typename VID_T, typename VDATA_T, typename EDATA_T>
class ProjectSimpleFrame<
    gs::ArrowProjectedFragment<OID_T, VID_T, VDATA_T, EDATA_T>> {
  using fragment_t = vineyard::ArrowFragment<OID_T, VID_T>;
  using projected_fragment_t =
      gs::ArrowProjectedFragment<OID_T, VID_T, VDATA_T, EDATA_T>;

 public:
  static bl::result<std::shared_ptr<IFragmentWrapper>> Project(
      std::shared_ptr<IFragmentWrapper>& input_wrapper,
      const std::string& projected_graph_name, const rpc::GSParams& params) {
    auto graph_type = input_wrapper->graph_def().graph_type();
    if (graph_type != rpc::graph::ARROW_PROPERTY) {
      RETURN_GS_ERROR(vineyard::ErrorCode::kInvalidValueError,
                      "graph_type should be ARROW_PROPERTY, got " +
                          rpc::graph::GraphTypePb_Name(graph_type));
    }

    BOOST_LEAF_AUTO(v_label_id, params.Get<int64_t>(rpc::V_LABEL_ID));
    BOOST_LEAF_AUTO(e_label_id, params.Get<int64_t>(rpc::E_LABEL_ID));
    BOOST_LEAF_AUTO(v_prop_id, params.Get<int64_t>(rpc::V_PROP_ID));
    BOOST_LEAF_AUTO(e_prop_id, params.Get<int64_t>(rpc::E_PROP_ID));
    auto v_label = std::to_string(v_label_id);
    auto e_label = std::to_string(e_label_id);
    auto v_prop = std::to_string(v_prop_id);
    auto e_prop = std::to_string(e_prop_id);
    auto input_frag =
        std::static_pointer_cast<fragment_t>(input_wrapper->fragment());
    auto projected_frag = projected_fragment_t::Project(
        input_frag, v_label, v_prop, e_label, e_prop);

    rpc::graph::GraphDefPb graph_def;
    graph_def.set_key(projected_graph_name);
    graph_def.set_graph_type(rpc::graph::ARROW_PROJECTED);

    setGraphDef(projected_frag, v_label, e_label, v_prop, e_prop, graph_def);

    auto wrapper = std::make_shared<FragmentWrapper<projected_fragment_t>>(
        projected_graph_name, graph_def, projected_frag);
    return std::dynamic_pointer_cast<IFragmentWrapper>(wrapper);
  }

  static bl::result<std::shared_ptr<IFragmentWrapper>> MergeGraphAndContext(
      const grape::CommSpec& comm_spec,
      const std::shared_ptr<IFragmentWrapper>& frag_wrapper_in,
      const std::shared_ptr<IContextWrapper>& ctx_wrapper_in,
      const std::string& dst_graph_name) {
    auto projected_fragment = std::static_pointer_cast<projected_fragment_t>(
        frag_wrapper_in->fragment());
    auto base_ctx_wrapper =
        std::dynamic_pointer_cast<IVertexDataContextWrapper>(ctx_wrapper_in);
<<<<<<< HEAD
    BOOST_LEAF_AUTO(new_arrow_fragment, projected_fragment_t::MergeGraphAndContext(comm_spec,
        projected_fragment, base_ctx_wrapper));
=======
    BOOST_LEAF_AUTO(new_arrow_fragment =
                        projected_fragment_t::MergeGraphAndContext(
                            comm_spec, projected_fragment, base_ctx_wrapper));
>>>>>>> 08489bc9

    rpc::graph::GraphDefPb graph_def;
    graph_def.set_key(dst_graph_name);
    graph_def.set_graph_type(rpc::graph::ARROW_PROPERTY);

    setGraphDef(comm_spec, new_arrow_fragment, graph_def);

    auto wrapper = std::make_shared<FragmentWrapper<fragment_t>>(
        dst_graph_name, graph_def, new_arrow_fragment);
    return std::dynamic_pointer_cast<IFragmentWrapper>(wrapper);
  }

 private:
<<<<<<< HEAD
  static void setGraphDef(const grape::CommSpec& comm_spec,
=======
  static bl::result<void> setGraphDef(const grape::CommSpec& comm_spec,
>>>>>>> 08489bc9
                          const std::shared_ptr<fragment_t>& fragment,
                          rpc::graph::GraphDefPb& graph_def) {
    auto& meta = fragment->meta();
    vineyard::Client& client =
        *dynamic_cast<vineyard::Client*>(meta.GetClient());

    graph_def.set_directed(
        static_cast<bool>(meta.template GetKeyValue<int>("directed")));

    gs::rpc::graph::VineyardInfoPb vy_info;
    if (graph_def.has_extension()) {
      graph_def.extension().UnpackTo(&vy_info);
    }
    BOOST_LEAF_AUTO(frag_group_id, vineyard::ConstructFragmentGroup(
                                       client, fragment->id(), comm_spec));
    vy_info.set_vineyard_id(frag_group_id);
    // vy_info.set_generate_eid(graph_info->generate_eid);
    graph_def.mutable_extension()->PackFrom(vy_info);
    gs::set_graph_def(fragment, graph_def);
    return {};
  }
  static void setGraphDef(std::shared_ptr<projected_fragment_t>& fragment,
                          std::string& v_label, std::string& e_label,
                          std::string& v_prop, std::string& e_prop,
                          rpc::graph::GraphDefPb& graph_def) {
    auto& meta = fragment->meta();
    const auto& parent_meta = meta.GetMemberMeta("arrow_fragment");

    graph_def.set_directed(
        static_cast<bool>(parent_meta.template GetKeyValue<int>("directed")));

    gs::rpc::graph::VineyardInfoPb vy_info;
    if (graph_def.has_extension()) {
      graph_def.extension().UnpackTo(&vy_info);
    }
    vy_info.set_oid_type(PropertyTypeToPb(
        vineyard::normalize_datatype(parent_meta.GetKeyValue("oid_type"))));
    vy_info.set_vid_type(PropertyTypeToPb(
        vineyard::normalize_datatype(parent_meta.GetKeyValue("vid_type"))));

    std::string vdata_type, edata_type;
    if (v_prop != "-1") {
      std::string vdata_key = "vertex_property_type_" + v_label + "_" + v_prop;
      vdata_type =
          vineyard::normalize_datatype(parent_meta.GetKeyValue(vdata_key));
    } else {
      vdata_type = vineyard::normalize_datatype("empty");
    }
    vy_info.set_vdata_type(PropertyTypeToPb(vdata_type));

    if (e_prop != "-1") {
      std::string edata_key = "edge_property_type_" + e_label + "_" + e_prop;
      edata_type =
          vineyard::normalize_datatype(parent_meta.GetKeyValue(edata_key));
    } else {
      edata_type = vineyard::normalize_datatype("empty");
    }
    vy_info.set_edata_type(PropertyTypeToPb(edata_type));
    vy_info.set_property_schema_json("{}");
    graph_def.mutable_extension()->PackFrom(vy_info);
  }
};

#ifdef NETWORKX
template <typename VDATA_T, typename EDATA_T>
class ProjectSimpleFrame<gs::DynamicProjectedFragment<VDATA_T, EDATA_T>> {
  using fragment_t = gs::DynamicFragment;
  using projected_fragment_t = gs::DynamicProjectedFragment<VDATA_T, EDATA_T>;

 public:
  static bl::result<std::shared_ptr<IFragmentWrapper>> Project(
      std::shared_ptr<IFragmentWrapper>& input_wrapper,
      const std::string& projected_graph_name, const rpc::GSParams& params) {
    auto graph_type = input_wrapper->graph_def().graph_type();
    if (graph_type != rpc::graph::DYNAMIC_PROPERTY) {
      RETURN_GS_ERROR(vineyard::ErrorCode::kInvalidValueError,
                      "graph_type should be DYNAMIC_PROPERTY, got " +
                          rpc::graph::GraphTypePb_Name(graph_type));
    }
    BOOST_LEAF_AUTO(v_prop_key, params.Get<std::string>(rpc::V_PROP_KEY));
    BOOST_LEAF_AUTO(e_prop_key, params.Get<std::string>(rpc::E_PROP_KEY));
    auto input_frag =
        std::static_pointer_cast<fragment_t>(input_wrapper->fragment());
    auto projected_frag =
        projected_fragment_t::Project(input_frag, v_prop_key, e_prop_key);

    rpc::graph::GraphDefPb graph_def;

    graph_def.set_key(projected_graph_name);
    graph_def.set_graph_type(rpc::graph::DYNAMIC_PROJECTED);
    gs::rpc::graph::VineyardInfoPb vy_info;
    if (graph_def.has_extension()) {
      graph_def.extension().UnpackTo(&vy_info);
    }
    vy_info.set_oid_type(PropertyTypeToPb(vineyard::normalize_datatype(
        vineyard::TypeName<typename projected_fragment_t::oid_t>::Get())));
    vy_info.set_vid_type(PropertyTypeToPb(vineyard::normalize_datatype(
        vineyard::TypeName<typename projected_fragment_t::vid_t>::Get())));
    vy_info.set_vdata_type(PropertyTypeToPb(vineyard::normalize_datatype(
        vineyard::TypeName<typename projected_fragment_t::vdata_t>::Get())));
    vy_info.set_edata_type(PropertyTypeToPb(vineyard::normalize_datatype(
        vineyard::TypeName<typename projected_fragment_t::edata_t>::Get())));
    graph_def.mutable_extension()->PackFrom(vy_info);
    auto wrapper = std::make_shared<FragmentWrapper<projected_fragment_t>>(
        projected_graph_name, graph_def, projected_frag);
    return std::dynamic_pointer_cast<IFragmentWrapper>(wrapper);
  }
  static bl::rsult<std::shared_ptr<IFragmentWrapper>> MergeGraphAndContext(
      const std::shared_ptr<IFragmentWrapper>& frag_wrapper_in,
      const std::shared_ptr<IContextWrapper>& ctx_wrapper_in,
      const std::string& dst_graph_name) {
    RETURN_GS_ERROR(vineyard::ErrorCode::kUnimplementedMethod,
                    "DynamicProjectedFragment doesn't support merge operation");
  }
};

template <typename OID_T, typename VID_T, typename VDATA_T, typename EDATA_T>
class ProjectSimpleFrame<
    gs::ArrowFlattenedFragment<OID_T, VID_T, VDATA_T, EDATA_T>> {
  using fragment_t = vineyard::ArrowFragment<OID_T, VID_T>;
  using projected_fragment_t =
      gs::ArrowFlattenedFragment<OID_T, VID_T, VDATA_T, EDATA_T>;

 public:
  static bl::result<std::shared_ptr<IFragmentWrapper>> Project(
      std::shared_ptr<IFragmentWrapper>& input_wrapper,
      const std::string& projected_graph_name, const rpc::GSParams& params) {
    auto graph_type = input_wrapper->graph_def().graph_type();
    if (graph_type != rpc::graph::ARROW_PROPERTY) {
      RETURN_GS_ERROR(vineyard::ErrorCode::kInvalidValueError,
                      "graph_type should be ARROW_PROPERTY, got " +
                          rpc::graph::GraphTypePb_Name(graph_type));
    }

    BOOST_LEAF_AUTO(v_prop_key, params.Get<std::string>(rpc::V_PROP_KEY));
    BOOST_LEAF_AUTO(e_prop_key, params.Get<std::string>(rpc::E_PROP_KEY));
    auto input_frag =
        std::static_pointer_cast<fragment_t>(input_wrapper->fragment());
    auto projected_frag =
        projected_fragment_t::Project(input_frag, v_prop_key, e_prop_key);

    rpc::graph::GraphDefPb graph_def;

    graph_def.set_key(projected_graph_name);
    graph_def.set_graph_type(rpc::graph::ARROW_FLATTENED);
    gs::rpc::graph::VineyardInfoPb vy_info;
    if (graph_def.has_extension()) {
      graph_def.extension().UnpackTo(&vy_info);
    }
    vy_info.set_oid_type(PropertyTypeToPb(vineyard::normalize_datatype(
        vineyard::TypeName<typename projected_fragment_t::oid_t>::Get())));
    vy_info.set_vid_type(PropertyTypeToPb(vineyard::normalize_datatype(
        vineyard::TypeName<typename projected_fragment_t::vid_t>::Get())));
    vy_info.set_vdata_type(PropertyTypeToPb(vineyard::normalize_datatype(
        vineyard::TypeName<typename projected_fragment_t::vdata_t>::Get())));
    vy_info.set_edata_type(PropertyTypeToPb(vineyard::normalize_datatype(
        vineyard::TypeName<typename projected_fragment_t::edata_t>::Get())));
    graph_def.mutable_extension()->PackFrom(vy_info);
    auto wrapper = std::make_shared<FragmentWrapper<projected_fragment_t>>(
        projected_graph_name, graph_def, projected_frag);
    return std::dynamic_pointer_cast<IFragmentWrapper>(wrapper);
  }

  static bl::rsult<std::shared_ptr<IFragmentWrapper>> MergeGraphAndContext(
      const std::shared_ptr<IFragmentWrapper>& frag_wrapper_in,
      const std::shared_ptr<IContextWrapper>& ctx_wrapper_in,
      const std::string& dst_graph_name) {
    RETURN_GS_ERROR(vineyard::ErrorCode::kUnimplementedMethod,
                    "DynamicProjectedFragment doesn't support merge operation");
  }
};
#endif
}  // namespace gs

extern "C" {
void Project(
    std::shared_ptr<gs::IFragmentWrapper>& wrapper_in,
    const std::string& projected_graph_name, const gs::rpc::GSParams& params,
    gs::bl::result<std::shared_ptr<gs::IFragmentWrapper>>& wrapper_out) {
  wrapper_out = gs::ProjectSimpleFrame<_PROJECTED_GRAPH_TYPE>::Project(
      wrapper_in, projected_graph_name, params);
}

void MergeGraphAndContext(
    const grape::CommSpec& comm_spec,
    const std::shared_ptr<gs::IFragmentWrapper>& frag_wrapper_in,
    const std::shared_ptr<gs::IContextWrapper>& ctx_wrapper_in,
    const std::string& dst_graph_name,
    gs::bl::result<std::shared_ptr<gs::IFragmentWrapper>>& wrapper_out) {
  wrapper_out =
      gs::ProjectSimpleFrame<_PROJECTED_GRAPH_TYPE>::MergeGraphAndContext(
          comm_spec, frag_wrapper_in, ctx_wrapper_in, dst_graph_name);
}

template class _PROJECTED_GRAPH_TYPE;
}<|MERGE_RESOLUTION|>--- conflicted
+++ resolved
@@ -96,14 +96,9 @@
         frag_wrapper_in->fragment());
     auto base_ctx_wrapper =
         std::dynamic_pointer_cast<IVertexDataContextWrapper>(ctx_wrapper_in);
-<<<<<<< HEAD
-    BOOST_LEAF_AUTO(new_arrow_fragment, projected_fragment_t::MergeGraphAndContext(comm_spec,
-        projected_fragment, base_ctx_wrapper));
-=======
-    BOOST_LEAF_AUTO(new_arrow_fragment =
+    BOOST_LEAF_AUTO(new_arrow_fragment,
                         projected_fragment_t::MergeGraphAndContext(
                             comm_spec, projected_fragment, base_ctx_wrapper));
->>>>>>> 08489bc9
 
     rpc::graph::GraphDefPb graph_def;
     graph_def.set_key(dst_graph_name);
@@ -117,11 +112,7 @@
   }
 
  private:
-<<<<<<< HEAD
-  static void setGraphDef(const grape::CommSpec& comm_spec,
-=======
   static bl::result<void> setGraphDef(const grape::CommSpec& comm_spec,
->>>>>>> 08489bc9
                           const std::shared_ptr<fragment_t>& fragment,
                           rpc::graph::GraphDefPb& graph_def) {
     auto& meta = fragment->meta();
