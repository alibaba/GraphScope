#!/usr/bin/env python3
# -*- coding: utf-8 -*-
#
# Copyright 2020 Alibaba Group Holding Limited. All Rights Reserved.
#
# Licensed under the Apache License, Version 2.0 (the "License");
# you may not use this file except in compliance with the License.
# You may obtain a copy of the License at
#
#     http://www.apache.org/licenses/LICENSE-2.0
#
# Unless required by applicable law or agreed to in writing, software
# distributed under the License is distributed on an "AS IS" BASIS,
# WITHOUT WARRANTIES OR CONDITIONS OF ANY KIND, either express or implied.
# See the License for the specific language governing permissions and
# limitations under the License.
#

""" Manage sessions to the GraphScope coordinator.
"""

import atexit
import base64
import contextlib
import copy
import json
import logging
import os
import pickle
import random
import sys
import threading
import time
import warnings
from queue import Empty as EmptyQueue

try:
    from kubernetes import client as kube_client
    from kubernetes import config as kube_config
except ImportError:
    kube_client = None
    kube_config = None

import graphscope
from graphscope.client.rpc import GRPCClient
from graphscope.client.utils import CaptureKeyboardInterrupt
from graphscope.client.utils import GSLogger
from graphscope.client.utils import set_defaults
from graphscope.config import GSConfig as gs_config
from graphscope.deploy.hosts.cluster import HostsClusterLauncher
from graphscope.deploy.kubernetes.cluster import KubernetesClusterLauncher
from graphscope.framework.dag import Dag
from graphscope.framework.errors import ConnectionError
from graphscope.framework.errors import FatalError
from graphscope.framework.errors import GRPCError
from graphscope.framework.errors import InteractiveEngineInternalError
from graphscope.framework.errors import InvalidArgumentError
from graphscope.framework.errors import K8sError
from graphscope.framework.errors import check_argument
from graphscope.framework.graph import Graph
from graphscope.framework.graph import GraphDAGNode
from graphscope.framework.operation import Operation
from graphscope.framework.utils import decode_dataframe
from graphscope.framework.utils import decode_numpy
from graphscope.interactive.query import InteractiveQuery
from graphscope.interactive.query import InteractiveQueryDAGNode
from graphscope.interactive.query import InteractiveQueryStatus
from graphscope.proto import graph_def_pb2
from graphscope.proto import message_pb2
from graphscope.proto import op_def_pb2
from graphscope.proto import types_pb2

DEFAULT_CONFIG_FILE = os.environ.get(
    "GS_CONFIG_PATH", os.path.expanduser("~/.graphscope/session.json")
)

_session_dict = {}

logger = logging.getLogger("graphscope")


class _FetchHandler(object):
    """Handler for structured fetches.
    This class takes care of extracting a sub-DAG as targets for a user-provided structure for fetches,
    which can be used for a low level `run` call of grpc_client.

    Given the results of the low level run call, this class can also rebuild a result structure
    matching the user-provided structure for fetches, but containing the corresponding results.
    """

    def __init__(self, dag, fetches):
        self._fetches = fetches
        self._ops = list()
        self._unpack = False
        if not isinstance(self._fetches, (list, tuple)):
            self._fetches = [self._fetches]
            self._unpack = True
        for fetch in self._fetches:
            if hasattr(fetch, "op"):
                fetch = fetch.op
            if not isinstance(fetch, Operation):
                raise ValueError("Expect a `Operation` in sess run method.")
            self._ops.append(fetch)
        # extract sub dag
        self._sub_dag = dag.extract_subdag_for(self._ops)
        if "debug" in os.environ:
            logger.info("sub_dag: %s", self._sub_dag)

    @property
    def targets(self):
        return self._sub_dag

    def _rebuild_graph(self, seq, op: Operation, op_result: op_def_pb2.OpResult):
        if isinstance(self._fetches[seq], Operation):
            # for nx Graph
            return op_result.graph_def
        # get graph dag node as base
        graph_dag_node = self._fetches[seq]
        # construct graph
        g = Graph(graph_dag_node)
        # update graph flied from graph_def
        g.update_from_graph_def(op_result.graph_def)
        return g

    def _rebuild_learning_graph(
        self, seq, op: Operation, op_result: op_def_pb2.OpResult
    ):
        from graphscope.learning.graph import Graph as LearningGraph

        handle = op_result.handle
        handle = json.loads(base64.b64decode(handle).decode("utf-8"))
        config = op_result.config.decode("utf-8")
        handle["server"] = op_result.result.decode("utf-8")
        handle["client_count"] = 1

        graph_dag_node = self._fetches[seq]
        # construct learning graph
        g = LearningGraph(
            graph_dag_node, handle, config, op_result.extra_info.decode("utf-8")
        )
        return g

    def _rebuild_interactive_query(
        self, seq, op: Operation, op_result: op_def_pb2.OpResult
    ):
        # get interactive query dag node as base
        interactive_query_node = self._fetches[seq]
        # construct interactive query
        interactive_query = InteractiveQuery(
            interactive_query_node,
            op_result.result.decode("utf-8"),
            op_result.extra_info.decode("utf-8"),
        )
        interactive_query.status = InteractiveQueryStatus.Running
        return interactive_query

    def _rebuild_app(self, seq, op: Operation, op_result: op_def_pb2.OpResult):
        from graphscope.framework.app import App

        # get app dag node as base
        app_dag_node = self._fetches[seq]
        # construct app
        app = App(app_dag_node, op_result.result.decode("utf-8"))
        return app

    def _rebuild_context(self, seq, op: Operation, op_result: op_def_pb2.OpResult):
        from graphscope.framework.context import Context
        from graphscope.framework.context import DynamicVertexDataContext

        # get context dag node as base
        context_dag_node = self._fetches[seq]
        ret = json.loads(op_result.result.decode("utf-8"))
        context_type = ret["context_type"]
        if context_type == "dynamic_vertex_data":
            # for nx
            return DynamicVertexDataContext(context_dag_node, ret["context_key"])
        else:
            return Context(context_dag_node, ret["context_key"], ret["context_schema"])

    def _rebuild_gremlin_results(
        self, seq, op: Operation, op_result: op_def_pb2.OpResult
    ):
        from graphscope.interactive.query import ResultSet

        # get result set node as base
        result_set_dag_node = self._fetches[seq]
        return ResultSet(result_set_dag_node)

    def wrapper_results(self, response: message_pb2.RunStepResponse):
        rets = list()
        for seq, op in enumerate(self._ops):
            for op_result in response.results:
                if op.key == op_result.key:
                    if op.output_types == types_pb2.RESULTS:
                        if op.type == types_pb2.RUN_APP:
                            rets.append(self._rebuild_context(seq, op, op_result))
                        elif op.type == types_pb2.FETCH_GREMLIN_RESULT:
                            rets.append(pickle.loads(op_result.result))
                        else:
                            # for nx Graph
                            rets.append(op_result.result.decode("utf-8"))
                    if op.output_types == types_pb2.GREMLIN_RESULTS:
                        rets.append(self._rebuild_gremlin_results(seq, op, op_result))
                    if op.output_types == types_pb2.GRAPH:
                        rets.append(self._rebuild_graph(seq, op, op_result))
                    if op.output_types == types_pb2.LEARNING_GRAPH:
                        rets.append(self._rebuild_learning_graph(seq, op, op_result))
                    if op.output_types == types_pb2.APP:
                        rets.append(None)
                    if op.output_types == types_pb2.BOUND_APP:
                        rets.append(self._rebuild_app(seq, op, op_result))
                    if op.output_types in (
                        types_pb2.VINEYARD_TENSOR,
                        types_pb2.VINEYARD_DATAFRAME,
                    ):
                        rets.append(
                            json.loads(op_result.result.decode("utf-8"))["object_id"]
                        )
                    if op.output_types in (types_pb2.TENSOR, types_pb2.DATAFRAME):
                        if (
                            op.type == types_pb2.CONTEXT_TO_DATAFRAME
                            or op.type == types_pb2.GRAPH_TO_DATAFRAME
                        ):
                            rets.append(decode_dataframe(op_result.result))
                        if (
                            op.type == types_pb2.CONTEXT_TO_NUMPY
                            or op.type == types_pb2.GRAPH_TO_NUMPY
                        ):
                            rets.append(decode_numpy(op_result.result))
                    if op.output_types == types_pb2.INTERACTIVE_QUERY:
                        rets.append(self._rebuild_interactive_query(seq, op, op_result))
                    if op.output_types == types_pb2.NULL_OUTPUT:
                        rets.append(None)
                    break
        return rets[0] if self._unpack else rets


class Session(object):
    """A class for interacting with GraphScope graph computation service cluster.

    A :class:`Session` object encapsulates the environment in which :class:`Operation`
    objects are executed/evaluated.

    A session may own resources. It is important to release these resources when
    they are no longer required. To do this, invoke the :meth:`close` method
    on the session.

    A Session can register itself as default session with :meth:`as_default`, and all operations
    after that will use the default session. Session deregister itself as a default session
    when closed.

    The following example demonstrates its usage:

    .. code:: python

        >>> import graphscope as gs

        >>> # use session object explicitly
        >>> sess = gs.session()
        >>> g = sess.g()
        >>> pg = g.project(vertices={'v': []}, edges={'e': ['dist']})
        >>> r = gs.sssp(g, 4)
        >>> sess.close()

        >>> # or use a session as default
        >>> sess = gs.session().as_default()
        >>> g = gs.g()
        >>> pg = g.project(vertices={'v': []}, edges={'e': ['dist']})
        >>> r = gs.sssp(pg, 4)
        >>> sess.close()

    We support setup a service cluster and create a RPC session in following ways:

    - GraphScope graph computation service run in cluster managed by kubernetes.

        >>> s = graphscope.session()

        Also, :class:`Session` provides several keyword params for users to define the cluster.
        You may use the param :code:`k8s_gs_image` to specify the image for all engine pod, and
        param :code:`k8s_engine_cpu` or :code:`k8s_engine_mem` to specify the resources. More,
        you can find all params detail in :meth:`__init__` method.

        >>> s = graphscope.session(
        ...         k8s_gs_image="registry.cn-hongkong.aliyuncs.com/graphscope/graphscope:latest",
        ...         k8s_vineyard_cpu=0.1,
        ...         k8s_vineyard_mem="256Mi",
        ...         vineyard_shared_mem="4Gi",
        ...         k8s_engine_cpu=0.1,
        ...         k8s_engine_mem="256Mi")

    - or all params can be provided by a json configuration file or configuration dict.

        >>> s = graphscope.session(config='/tmp/config.json')
        >>> # Or
        >>> s = graphscope.session(config={'k8s_engine_cpu': 5, 'k8s_engine_mem': '5Gi'})
    """

    @set_defaults(gs_config)
    def __init__(
        self,
        config=None,
        addr=gs_config.addr,
        mode=gs_config.mode,
        cluster_type=gs_config.cluster_type,
        num_workers=gs_config.num_workers,
        preemptive=gs_config.preemptive,
        k8s_namespace=gs_config.k8s_namespace,
        k8s_service_type=gs_config.k8s_service_type,
        k8s_gs_image=gs_config.k8s_gs_image,
        k8s_etcd_image=gs_config.k8s_etcd_image,
        k8s_image_pull_policy=gs_config.k8s_image_pull_policy,
        k8s_image_pull_secrets=gs_config.k8s_image_pull_secrets,
        k8s_coordinator_cpu=gs_config.k8s_coordinator_cpu,
        k8s_coordinator_mem=gs_config.k8s_coordinator_mem,
        k8s_etcd_num_pods=gs_config.k8s_etcd_num_pods,
        k8s_etcd_cpu=gs_config.k8s_etcd_cpu,
        k8s_etcd_mem=gs_config.k8s_etcd_mem,
        k8s_vineyard_daemonset=gs_config.k8s_vineyard_daemonset,
        k8s_vineyard_cpu=gs_config.k8s_vineyard_cpu,
        k8s_vineyard_mem=gs_config.k8s_vineyard_mem,
        vineyard_shared_mem=gs_config.vineyard_shared_mem,
        k8s_engine_cpu=gs_config.k8s_engine_cpu,
        k8s_engine_mem=gs_config.k8s_engine_mem,
        k8s_mars_worker_cpu=gs_config.mars_worker_cpu,
        k8s_mars_worker_mem=gs_config.mars_worker_mem,
        k8s_mars_scheduler_cpu=gs_config.mars_scheduler_cpu,
        k8s_mars_scheduler_mem=gs_config.mars_scheduler_mem,
        k8s_volumes=gs_config.k8s_volumes,
        k8s_waiting_for_delete=gs_config.k8s_waiting_for_delete,
        timeout_seconds=gs_config.timeout_seconds,
        dangling_timeout_seconds=gs_config.dangling_timeout_seconds,
        with_mars=gs_config.with_mars,
        enable_gaia=gs_config.enable_gaia,
        reconnect=False,
        **kw,
    ):
        """Construct a new GraphScope session.

        Args:
            config (dict or str, optional): The configuration dict or file about how to launch the GraphScope instance.
                For str, it will identify it as a path and read the configuration file to build a
                session if file exist. If not specified, the global default configuration
                :code:`DEFAULT_CONFIG_FILE` will be used, which get value of GS_CONFIG_PATH
                in environment. Note that it will overwrite explicit parameters. Defaults to None.

            addr (str, optional): The endpoint of a pre-launched GraphScope instance with '<ip>:<port>' format.
                A new session id will be generated for each session connection.

            mode (str, optional): optional values are eager and lazy. Defaults to eager.
                Eager execution is a flexible platform for research and experimentation, it provides:
                    An intuitive interface: Quickly test on small data.
                    Easier debugging: Call ops directly to inspect running models and test changes.
                Lazy execution means GraphScope does not process the data till it has to. It just gathers all the
                    information to a DAG that we feed into it, and processes only when we execute :code:`sess.run(fetches)`

            cluster_type (str, optional): Deploy GraphScope instance on hosts or k8s cluster. Defaults to k8s.
                Available options: "k8s" and "hosts". Note that only support deployed on localhost with hosts mode.

            num_workers (int, optional): The number of workers to launch GraphScope engine. Defaults to 2.

            preemptive (bool, optional): If True, GraphScope instance will treat resource params (e.g. k8s_coordinator_cpu)
                as limits and provide the minimum available value as requests, but this will make pod has a `Burstable` QOS,
                which can be preempted by other pods with high QOS. Otherwise, it will set both requests and limits with the
                same value.

            k8s_namespace (str, optional): Contains the namespace to create all resource inside.
                If param missing, it will try to read namespace from kubernetes context, or
                a random namespace will be created and deleted if namespace not exist.
                Defaults to None.

            k8s_service_type (str, optional): Type determines how the GraphScope service is exposed.
                Valid options are NodePort, and LoadBalancer. Defaults to NodePort.

            k8s_gs_image (str, optional): The GraphScope engine's image.

            k8s_etcd_image (str, optional): The image of etcd, which used by vineyard.

            k8s_image_pull_policy (str, optional): Kubernetes image pull policy. Defaults to "IfNotPresent".

            k8s_image_pull_secrets (list[str], optional): A list of secret name used to authorize pull image.

            k8s_vineyard_daemonset (str, optional): The name of vineyard Helm deployment to use. GraphScope will try to
                discovery the daemonset from kubernetes cluster, then use it if exists, and fallback to launching
                a bundled vineyard container otherwise.

            k8s_vineyard_cpu (float, optional): Minimum number of CPU cores request for vineyard container. Defaults to 0.5.

            k8s_vineyard_mem (str, optional): Minimum number of memory request for vineyard container. Defaults to '512Mi'.

            vineyard_shared_mem (str, optional): Init size of vineyard shared memory. Defaults to '4Gi'.

            k8s_engine_cpu (float, optional): Minimum number of CPU cores request for engine container. Defaults to 0.5.

            k8s_engine_mem (str, optional): Minimum number of memory request for engine container. Defaults to '4Gi'.

            k8s_coordinator_cpu (float, optional): Minimum number of CPU cores request for coordinator pod. Defaults to 1.0.

            k8s_coordinator_mem (str, optional): Minimum number of memory request for coordinator pod. Defaults to '4Gi'.

            k8s_etcd_num_pods (int, optional): The number of etcd pods. Defaults to 3.

            k8s_etcd_cpu (float, optional): Minimum number of CPU cores request for etcd pod. Defaults to 0.5.

            k8s_etcd_mem (str, optional): Minimum number of memory request for etcd pod. Defaults to '128Mi'.

            k8s_mars_worker_cpu (float, optional):
                Minimum number of CPU cores request for mars worker container. Defaults to 0.5.

            k8s_mars_worker_mem (str, optional):
                Minimum number of memory request for mars worker container. Defaults to '4Gi'.

            k8s_mars_scheduler_cpu (float, optional):
                Minimum number of CPU cores request for mars scheduler container. Defaults to 0.5.

            k8s_mars_scheduler_mem (str, optional):
                Minimum number of memory request for mars scheduler container. Defaults to '2Gi'.

            with_mars (bool, optional):
                Launch graphscope with mars. Defaults to False.

            enable_gaia (bool, optional):
                Launch graphscope with gaia enabled. Defaults to False.

            k8s_volumes (dict, optional): A dict of k8s volume which represents a directory containing data, accessible to the
                containers in a pod. Defaults to {}.

                For example, you can mount host path with:

                k8s_volumes = {
                    "my-data": {
                        "type": "hostPath",
                        "field": {
                            "path": "<path>",
                            "type": "Directory"
                        },
                        "mounts": [
                            {
                                "mountPath": "<path1>"
                            },
                            {
                                "mountPath": "<path2>"
                            }
                        ]
                    }
                }

                Or you can mount PVC with:

                k8s_volumes = {
                    "my-data": {
                        "type": "persistentVolumeClaim",
                        "field": {
                            "claimName": "your-pvc-name"
                        },
                        "mounts": [
                            {
                                "mountPath": "<path1>"
                            }
                        ]
                    }
                }

                Also, you can mount a single volume with:

                k8s_volumes = {
                    "my-data": {
                        "type": "hostPath",
                        "field": {xxx},
                        "mounts": {
                            "mountPath": "<path1>"
                        }
                    }
                }

            timeout_seconds (int, optional): For waiting service ready (or waiting for delete if
                k8s_waiting_for_delete is True).

            dangling_timeout_seconds (int, optional): After seconds of client disconnect,
                coordinator will kill this graphscope instance. Defaults to 600.
                Expect this value to be greater than 5 (heartbeat interval).
                Disable dangling check by setting -1.

            k8s_waiting_for_delete (bool, optional): Waiting for service delete or not. Defaults to False.

            **kw (dict, optional): Other optional parameters will be put to :code:`**kw`.
                - k8s_minikube_vm_driver: Deprecated.

                - k8s_client_config (dict, optional):
                    Provide configurable parameters for connecting to remote k8s,
                    which strongly relies on the `kube_config.new_client_from_config` function.
                    eg: {"config_file": "~/.kube/config", "context": None, "persist_config": True}
                    config_file: Name of the kube-config file.
                    context: set the active context. If is set to None, current_context from config file will be used.
                    persist_config: If True, config file will be updated when changed(e.g GCP token refresh).

                - log_level: Deprecated.
                    Move this param as a global configuration. Set via `graphscope.set_option(log_level='DEBUG')`

                - show_log: Deprecated.
                    Move this param as a global configuration.Set via `graphscope.set_option(show_log=True)`

                - k8s_vineyard_shared_mem: Deprecated.
                    Please use vineyard_shared_mem instead.

            reconnect (bool, optional): When connecting to a pre-launched GraphScope cluster with :code:`addr`,
                the connect request would be rejected with there is still an existing session connected. There
                are cases where the session still exists and user's client has lost connection with the backend,
                e.g., in a jupyter notebook. We have a :code:`dangling_timeout_seconds` for it, but a more
                deterministic behavior would be better.

                If :code:`reconnect` is True, the existing session will be reused. It is the user's responsibility
                to ensure there's no such an active client actually.

                Defaults to :code:`False`.
                - k8s_gie_graph_manager_image: Deprecated.
                - k8s_gie_graph_manager_cpu: Deprecated.
                - k8s_gie_graph_manager_mem: Deprecated.

                - k8s_zookeeper_image: Deprecated.
                - k8s_zookeeper_cpu: Deprecated.
                - k8s_zookeeper_mem: Deprecated.

        Raises:
            TypeError: If the given argument combination is invalid and cannot be used to create
                a GraphScope session.
        """
        self._config_params = {}
        self._accessable_params = (
            "addr",
            "mode",
            "cluster_type",
            "num_workers",
            "preemptive",
            "k8s_namespace",
            "k8s_service_type",
            "k8s_gs_image",
            "k8s_etcd_image",
            "k8s_image_pull_policy",
            "k8s_image_pull_secrets",
            "k8s_coordinator_cpu",
            "k8s_coordinator_mem",
            "k8s_etcd_num_pods",
            "k8s_etcd_cpu",
            "k8s_etcd_mem",
            "k8s_vineyard_daemonset",
            "k8s_vineyard_cpu",
            "k8s_vineyard_mem",
            "vineyard_shared_mem",
            "k8s_engine_cpu",
            "k8s_engine_mem",
            "k8s_mars_worker_cpu",
            "k8s_mars_worker_mem",
            "k8s_mars_scheduler_cpu",
            "k8s_mars_scheduler_mem",
            "with_mars",
            "enable_gaia",
            "reconnect",
            "k8s_volumes",
            "k8s_waiting_for_delete",
            "timeout_seconds",
            "dangling_timeout_seconds",
        )
        self._deprecated_params = (
            "show_log",
            "log_level",
            "k8s_vineyard_shared_mem",
            "k8s_gie_graph_manager_image",
            "k8s_gie_graph_manager_cpu",
            "k8s_gie_graph_manager_mem",
            "k8s_zookeeper_image",
            "k8s_zookeeper_cpu",
            "k8s_zookeeper_mem",
        )
        saved_locals = locals()
        for param in self._accessable_params:
            self._config_params[param] = saved_locals[param]

        # parse config, which should be a path to config file, or dict
        # config has highest priority
        if isinstance(config, dict):
            self._config_params.update(config)
        elif isinstance(config, str):
            self._load_config(config, slient=False)
        elif DEFAULT_CONFIG_FILE:
            self._load_config(DEFAULT_CONFIG_FILE)

        # update other optional params
        self._config_params.update(kw)

        # initial setting of cluster_type
        self._cluster_type = self._parse_cluster_type()

        # initial dag
        self._dag = Dag()

        # mars cannot work with run-on-local mode
        if self._cluster_type == types_pb2.HOSTS and self._config_params["with_mars"]:
            raise NotImplementedError(
                "Mars cluster cannot be launched along with local GraphScope deployment"
            )

        # deprecated params handle
        for param in self._deprecated_params:
            if param in kw:
                warnings.warn(
                    "The `{0}` parameter has been deprecated and has no effect.".format(
                        param
                    ),
                    category=DeprecationWarning,
                )
                if param == "show_log" or param == "log_level":
                    warnings.warn(
                        "Please use `graphscope.set_option({0}={1})` instead".format(
                            param, kw.pop(param, None)
                        ),
                        category=DeprecationWarning,
                    )
                if param == "k8s_vineyard_shared_mem":
                    warnings.warn(
<<<<<<< HEAD
                        "Please use vineyard_shared_mem instead",
=======
                        "Please use 'vineyard_shared_mem' instead",
>>>>>>> 684522a4
                        category=DeprecationWarning,
                    )
                kw.pop(param, None)

        # update k8s_client_config params
        self._config_params["k8s_client_config"] = kw.pop("k8s_client_config", {})

        # There should be no more custom keyword arguments.
        if kw:
            raise ValueError("Value not recognized: ", list(kw.keys()))

        if self._config_params["addr"]:
            logger.info(
                "Connecting graphscope session with address: %s",
                self._config_params["addr"],
            )
        else:
            logger.info(
                "Initializing graphscope session with parameters: %s",
                self._config_params,
            )

        self._closed = False

        # coordinator service endpoint
        self._coordinator_endpoint = None

        self._launcher = None
        self._heartbeat_sending_thread = None

        self._grpc_client = None
        self._session_id = None  # unique identifier across sessions
        # engine config:
        #
        #   {
        #       "experiment": "ON/OFF",
        #       "vineyard_socket": "...",
        #       "vineyard_rpc_endpoint": "..."
        #   }
        self._engine_config = None

        # interactive instance related graph map
        self._interactive_instance_dict = {}
        # learning engine related graph map
        self._learning_instance_dict = {}

        self._default_session = None

        atexit.register(self.close)
        # create and connect session
        with CaptureKeyboardInterrupt(self.close):
            self._connect()

        self._disconnected = False

        # heartbeat
        self._heartbeat_interval_seconds = 5
        self._heartbeat_sending_thread = threading.Thread(
            target=self._send_heartbeat, args=()
        )
        self._heartbeat_sending_thread.daemon = True
        self._heartbeat_sending_thread.start()

        # networkx module
        self._nx = None

    def __repr__(self):
        return str(self.info)

    def __str__(self):
        return repr(self)

    @property
    def session_id(self):
        return self._session_id

    @property
    def dag(self):
        return self._dag

    def _load_config(self, path, slient=True):
        config_path = os.path.expandvars(os.path.expanduser(path))
        try:
            with open(config_path, "r") as f:
                data = json.load(f)
                self._config_params.update(data)
        except Exception as exp:  # noqa
            if not slient:
                raise exp

    def _parse_cluster_type(self):
        if self._config_params["addr"] is not None:
            # get the cluster type after connecting
            return types_pb2.UNDEFINED
        else:
            if self._config_params["cluster_type"] == "hosts":
                self._run_on_local()
                return types_pb2.HOSTS
            elif self._config_params["cluster_type"] == "k8s":
                return types_pb2.K8S
            else:
                raise ValueError("Expect hosts or k8s of cluster_type parameter")

    @property
    def engine_config(self):
        """Show the engine configration associated with session in json format."""
        return self._engine_config

    @property
    def info(self):
        """Show all resources info associated with session in json format."""
        info = {}
        if self._closed:
            info["status"] = "closed"
        elif self._grpc_client is None or self._disconnected:
            info["status"] = "disconnected"
        else:
            info["status"] = "active"

        if self._cluster_type == types_pb2.K8S:
            info["type"] = "k8s"
            info["engine_hosts"] = ",".join(self._pod_name_list)
            info["namespace"] = self._config_params["k8s_namespace"]
        else:
            info["type"] = "hosts"
            info["engine_hosts"] = self._engine_config["engine_hosts"]

        info["cluster_type"] = str(self._cluster_type)
        info["session_id"] = self.session_id
        info["num_workers"] = self._config_params["num_workers"]
        info["coordinator_endpoint"] = self._coordinator_endpoint
        info["engine_config"] = self._engine_config
        return info

    @property
    def closed(self):
        return self._closed

    def eager(self):
        return self._config_params["mode"] == "eager"

    def _send_heartbeat(self):
        while not self._closed:
            if self._grpc_client:
                try:
                    self._grpc_client.send_heartbeat()
                except Exception as exc:
                    logger.warning(exc)
                    self._disconnected = True
                else:
                    self._disconnected = False
            time.sleep(self._heartbeat_interval_seconds)

    def close(self):
        """Closes this session.

        This method frees all resources associated with the session.
        """
        if self._closed:
            return
        self._closed = True
        self._coordinator_endpoint = None

        self._deregister_default()

        if self._heartbeat_sending_thread:
            self._heartbeat_sending_thread.join(
                timeout=self._heartbeat_interval_seconds
            )
            self._heartbeat_sending_thread = None

        self._disconnected = True

        # close all interactive instances
        for instance in self._interactive_instance_dict.values():
            try:
                if instance is not None:
                    instance.close()
            except Exception:
                pass
        self._interactive_instance_dict.clear()

        # close all learning instances
        for instance in self._learning_instance_dict.values():
            try:
                if instance is not None:
                    instance.close()
            except Exception:
                pass
        self._learning_instance_dict.clear()

        if self._grpc_client:
            try:
                self._grpc_client.close()
            except Exception:
                pass
            self._grpc_client = None
            _session_dict.pop(self._session_id, None)

        # clean up
        if self._config_params["addr"] is None:
            try:
                if self._launcher:
                    self._launcher.stop()
            except Exception:
                pass
            self._pod_name_list = []

    def _close_interactive_instance(self, instance):
        """Close a interactive instance."""
        if self.eager():
            self._interactive_instance_dict[instance.object_id] = None

    def _close_learning_instance(self, instance):
        """Close a learning instance."""
        if self.eager():
            self._learning_instance_dict[instance.object_id] = None

    def __del__(self):
        # cleanly ignore all exceptions
        try:
            self.close()
        except Exception:  # pylint: disable=broad-except
            pass

    def _check_closed(self, msg=None):
        """Internal: raise a ValueError if session is closed"""
        if self.closed:
            raise ValueError(msg or "Operation on closed session.")

    # Context manager
    def __enter__(self):
        """Context management protocol.
        Returns self and register self as default session.
        """
        self._check_closed()
        self.as_default()
        return self

    def __exit__(self, type, value, traceback):
        """Deregister self from the default session,
        close the session and release the resources, ignore all exceptions in close().
        """
        try:
            self._deregister_default()
            self.close()
        except Exception:
            pass

    def as_default(self):
        """Obtain a context manager that make this object as default session.

        This method is used when a Session is constructed, which will immediately
        install self as a default session.

        Raises:
            ValueError: If default session exist in current context.

        Returns:
            A context manager using this session as the default session.
        """
        if not _default_session_stack.is_cleared():
            raise ValueError(
                "A default session is already active. You must explicitly call Session.close()."
            )
        # session context manager
        self._default_session = default_session(self)
        self._default_session.__enter__()

    def _deregister_default(self):
        """Remove self from the default session stack."""
        if self._default_session:
            self._default_session.__exit__(None, None, None)
            self._default_session = None

    def _wrapper(self, dag_node):
        if self.eager():
            return self.run(dag_node)
        else:
            return dag_node

    def run(self, fetches, debug=False):
        """Run operations of `fetch`.
        Args:
            fetch: :class:`Operation`

        Raises:
            RuntimeError:
                Client disconnect to the service. Or run on a closed session.

            ValueError:
                If fetch is not a instance of :class:`Operation`. Or
                the fetch has been evaluated.

            InvalidArgumentError:
                Not recognized on output type.

        Returns:
            Different values for different output types of :class:`Operation`
        """
        if self._closed:
            raise RuntimeError("Attempted to use a closed Session.")
        if not self._grpc_client:
            raise RuntimeError("Session disconnected.")
        fetch_handler = _FetchHandler(self.dag, fetches)
        try:
            response = self._grpc_client.run(fetch_handler.targets)
        except FatalError:
            self.close()
            raise
        return fetch_handler.wrapper_results(response)

    def _connect(self):
        if self._config_params["addr"] is not None:
            # try connect to exist coordinator
            self._coordinator_endpoint = self._config_params["addr"]
        elif self._cluster_type == types_pb2.K8S:
            if (
                self._config_params["k8s_etcd_image"] is None
                or self._config_params["k8s_gs_image"] is None
            ):
                raise K8sError("None image found.")
            if isinstance(
                self._config_params["k8s_client_config"],
                kube_client.api_client.ApiClient,
            ):
                api_client = self._config_params["k8s_client_config"]
            else:
                api_client = kube_config.new_client_from_config(
                    **self._config_params["k8s_client_config"]
                )
            self._launcher = KubernetesClusterLauncher(
                api_client=api_client,
                **self._config_params,
            )
        elif (
            self._cluster_type == types_pb2.HOSTS
            and isinstance(self._config_params["hosts"], list)
            and len(self._config_params["hosts"]) != 0
            and self._config_params["num_workers"] > 0
        ):
            # lanuch coordinator with hosts
            self._launcher = HostsClusterLauncher(
                **self._config_params,
            )
        else:
            raise RuntimeError(
                f"Unrecognized cluster type {types_pb2.ClusterType.Name(self._cluster_type)}."
            )

        # launching graphscope service
        if self._launcher is not None:
            self._launcher.start()
            self._coordinator_endpoint = self._launcher.coordinator_endpoint

        # waiting service ready
        self._grpc_client = GRPCClient(self._launcher, self._config_params["reconnect"])
        self._grpc_client.waiting_service_ready(
            timeout_seconds=self._config_params["timeout_seconds"],
        )

        # connect and fetch logs from rpc server
        try:
            (
                self._session_id,
                self._cluster_type,
                self._engine_config,
                self._pod_name_list,
                self._config_params["num_workers"],
                self._config_params["k8s_namespace"],
            ) = self._grpc_client.connect(
                cleanup_instance=not bool(self._config_params["addr"]),
                dangling_timeout_seconds=self._config_params[
                    "dangling_timeout_seconds"
                ],
            )
            # fetch logs
            if self._config_params["addr"] or self._cluster_type == types_pb2.K8S:
                self._grpc_client.fetch_logs()
            _session_dict[self._session_id] = self
        except Exception:
            self.close()
            raise

    def get_config(self):
        """Get configuration of the session."""
        return self._config_params

    def g(self, incoming_data=None, oid_type="int64", directed=True, generate_eid=True):
        return self._wrapper(
            GraphDAGNode(self, incoming_data, oid_type, directed, generate_eid)
        )

    def load_from(self, *args, **kwargs):
        """Load a graph within the session.
        See more information in :meth:`graphscope.load_from`.
        """
        with default_session(self):
            return graphscope.load_from(*args, **kwargs)

    def _run_on_local(self):
        self._config_params["hosts"] = ["localhost"]
        self._config_params["port"] = None
        self._config_params["vineyard_socket"] = ""

    @set_defaults(gs_config)
    def gremlin(self, graph, engine_params=None):
        """Get a interactive engine handler to execute gremlin queries.

        It will return a instance of :class:`graphscope.interactive.query.InteractiveQueryDAGNode`,
        that will be evaluated by :method:`sess.run` in eager mode.

        Note that this method will be executed implicitly in eager mode when a property graph created
        and cache a instance of InteractiveQuery in session if `initializing_interactive_engine` is True.
        If you want to create a new instance under the same graph by different params, you should close
        the instance first.

        .. code:: python

            >>> # close and recreate InteractiveQuery in eager mode.
            >>> interactive_query = sess.gremlin(g)
            >>> interactive_query.close()
            >>> interactive_query = sess.gremlin(g, engine_params={"xxx":"xxx"})

        Args:
            graph (:class:`graphscope.framework.graph.GraphDAGNode`):
                The graph to create interactive instance.
            engine_params (dict, optional): Configure startup parameters of interactive engine.
                You can also configure this param by `graphscope.set_option(engine_params={})`.
                See a list of configurable keys in
                `interactive_engine/deploy/docker/dockerfile/executor.vineyard.properties`

        Raises:
            InvalidArgumentError:
                - :code:`graph` is not a property graph.
                - :code:`graph` is unloaded in eager mode.

        Returns:
            :class:`graphscope.interactive.query.InteractiveQueryDAGNode`:
                InteractiveQuery to execute gremlin queries, evaluated in eager mode.
        """

        # Interactive query instance won't add to self._interactive_instance_dict in lazy mode.
        # self._interactive_instance_dict[graph.vineyard_id] will be None if InteractiveQuery closed
        if (
            self.eager()
            and graph.vineyard_id in self._interactive_instance_dict
            and self._interactive_instance_dict[graph.vineyard_id] is not None
        ):
            interactive_query = self._interactive_instance_dict[graph.vineyard_id]
            if interactive_query.status == InteractiveQueryStatus.Running:
                return interactive_query
            elif interactive_query.status == InteractiveQueryStatus.Failed:
                raise InteractiveEngineInternalError(interactive_query.error_msg)
            else:
                # Initializing.
                # while True is ok, as the status is either running or failed eventually after timeout.
                while True:
                    time.sleep(1)
                    if interactive_query.status == InteractiveQueryStatus.Running:
                        return interactive_query
                    elif interactive_query.status == InteractiveQueryStatus.Failed:
                        raise InteractiveEngineInternalError(
                            interactive_query.error_msg
                        )

        if not graph.graph_type == graph_def_pb2.ARROW_PROPERTY:
            raise InvalidArgumentError("The graph should be a property graph.")

        if self.eager():
            if not graph.loaded():
                raise InvalidArgumentError("The graph has already been unloaded")
            # cache the instance of interactive query in eager mode
            interactive_query = InteractiveQuery()
            self._interactive_instance_dict[graph.vineyard_id] = interactive_query

        try:
            enable_gaia = self._config_params["enable_gaia"]
            _wrapper = self._wrapper(
                InteractiveQueryDAGNode(self, graph, engine_params, enable_gaia)
            )
        except Exception as e:
            if self.eager():
                interactive_query.status = InteractiveQueryStatus.Failed
                interactive_query.error_msg = str(e)
            raise InteractiveEngineInternalError(str(e)) from e
        else:
            if self.eager():
                interactive_query = _wrapper
                graph._attach_interactive_instance(interactive_query)
        return _wrapper

    def learning(self, graph, nodes=None, edges=None, gen_labels=None):
        """Start a graph learning engine.

        Args:
            nodes (list): The node types that will be used for gnn training.
            edges (list): The edge types that will be used for gnn training.
            gen_labels (list): Extra node and edge labels on original graph for gnn training.

        Returns:
            :class:`graphscope.learning.GraphDAGNode`:
                An instance of learning graph that could be feed to the learning engine, evaluated in eager node.
        """
        if (
            self.eager()
            and graph.vineyard_id in self._learning_instance_dict
            and self._learning_instance_dict[graph.vineyard_id] is not None
        ):
            return self._learning_instance_dict[graph.vineyard_id]

        if sys.platform != "linux" and sys.platform != "linux2":
            raise RuntimeError(
                f"The learning engine currently only supports running on Linux, got {sys.platform}"
            )

        if not graph.graph_type == graph_def_pb2.ARROW_PROPERTY:
            raise InvalidArgumentError("The graph should be a property graph.")

        if self.eager():
            if not graph.loaded():
                raise InvalidArgumentError("The graph has already been unloaded")

        from graphscope.learning.graph import GraphDAGNode as LearningGraphDAGNode

        _wrapper = self._wrapper(
            LearningGraphDAGNode(self, graph, nodes, edges, gen_labels)
        )
        if self.eager():
            self._learning_instance_dict[graph.vineyard_id] = _wrapper
            graph._attach_learning_instance(_wrapper)
        return _wrapper

    def nx(self):
        if not self.eager():
            raise RuntimeError(
                "Networkx module need the session to be eager mode. "
                "Current session is lazy mode."
            )
        if self._nx:
            return self._nx
        import importlib.util

        spec = importlib.util.find_spec("graphscope.nx")
        mod = importlib.util.module_from_spec(spec)
        spec.loader.exec_module(mod)

        graph = type("Graph", (mod.Graph.__base__,), dict(mod.Graph.__dict__))
        digraph = type("DiGraph", (mod.DiGraph.__base__,), dict(mod.DiGraph.__dict__))
        setattr(graph, "_session", self)
        setattr(digraph, "_session", self)
        setattr(mod, "Graph", graph)
        setattr(mod, "DiGraph", digraph)
        self._nx = mod
        return self._nx


session = Session


def set_option(**kwargs):
    """Set the value of specified options.

    Find params detail in :class:`graphscope.Session`

    Available options:
        - num_workers
        - log_level
        - show_log
        - vineyard_shared_mem
        - k8s_namespace
        - k8s_service_type
        - k8s_gs_image
        - k8s_etcd_image
        - k8s_image_pull_policy
        - k8s_image_pull_secrets
        - k8s_coordinator_cpu
        - k8s_coordinator_mem
        - k8s_vineyard_daemonset
        - k8s_vineyard_cpu
        - k8s_vineyard_mem
        - k8s_engine_cpu
        - k8s_engine_mem
        - k8s_mars_worker_cpu
        - k8s_mars_worker_mem
        - k8s_mars_scheduler_cpu
        - k8s_mars_scheduler_mem
<<<<<<< HEAD
        - k8s_gie_gremlin_server_cpu
            Minimum number of CPU cores request for gremlin pod. Defaults to 0.5.
        - k8s_gie_gremlin_server_mem
            Minimum number of memory request for gremlin pod. Defaults to '512Mi'.
=======
>>>>>>> 684522a4
        - with_mars
        - enable_gaia
        - k8s_volumes
        - k8s_waiting_for_delete
        - engine_params
        - initializing_interactive_engine
        - timeout_seconds

    Args:
        kwargs: dict
            kv pair of GraphScope config you want to set.

    Raises:
        ValueError: If no such option exists.

    Returns: None
    """
    # check exists
    for k, v in kwargs.items():
        if not hasattr(gs_config, k):
            raise ValueError(f"No such option {k} exists.")

    for k, v in kwargs.items():
        setattr(gs_config, k, v)

    GSLogger.update()


def get_option(key):
    """Get the value of specified option.

    Find params detail in :class:`graphscope.Session`

    Available options:
        - num_workers
        - log_level
        - show_log
        - vineyard_shared_mem
        - k8s_namespace
        - k8s_service_type
        - k8s_gs_image
        - k8s_etcd_image
        - k8s_image_pull_policy
        - k8s_image_pull_secrets
        - k8s_coordinator_cpu
        - k8s_coordinator_mem
        - k8s_vineyard_daemonset
        - k8s_vineyard_cpu
        - k8s_vineyard_mem
        - k8s_engine_cpu
        - k8s_engine_mem
        - k8s_mars_worker_cpu
        - k8s_mars_worker_mem
        - k8s_mars_scheduler_cpu
        - k8s_mars_scheduler_mem
<<<<<<< HEAD
        - k8s_gie_gremlin_server_cpu
            Minimum number of CPU cores request for gremlin pod. Defaults to 0.5.
        - k8s_gie_gremlin_server_mem
            Minimum number of memory request for gremlin pod. Defaults to '512Mi'.
=======
>>>>>>> 684522a4
        - with_mars
        - enable_gaia
        - k8s_volumes
        - k8s_waiting_for_delete
        - engine_params
        - initializing_interactive_engine
        - timeout_seconds

    Args:
        key: str
            Key of GraphScope config you want to get.

    Raises:
        ValueError: If no such option exists.

    Returns: result: the value of the option
    """
    if hasattr(gs_config, key):
        return getattr(gs_config, key)
    else:
        raise ValueError("No such option {} exists.".format(key))


def default_session(session):
    """Python's :code:`with` handler for defining a default session.

    This function provides a means of registering a session for handling
    and code that need a default session calls.

    The :code:`with` keyword to specify that code invocations within
    the scope of a block should be executed by a particular session.

    Args:
        session: :class:`Session`
            The session to be installed as the default session.

    Returns:
        A context manager for the default session.
    """
    return _default_session_stack.get_controller(session)


def get_default_session():
    """Returns the default session for the current context.

    Raises:
        RuntimeError: Default session is not exist.

    Returns:
        The default :class:`Session`.
    """
    return _default_session_stack.get_default()


def get_session_by_id(handle):
    """Return the session by handle."""
    if handle not in _session_dict:
        raise ValueError("Session {} not exists.".format(handle))
    return _session_dict.get(handle)


class _DefaultSessionStack(object):
    """A stack of objects for providing implicit defaults."""

    def __init__(self):
        super().__init__()
        self.stack = []

    def get_default(self):
        if not self.stack:
            raise RuntimeError("No default session found.")
        return self.stack[-1]

    def reset(self):
        self.stack = []

    def is_cleared(self):
        return not self.stack

    @contextlib.contextmanager
    def get_controller(self, default):
        """A context manager for manipulating a default stack."""
        self.stack.append(default)
        try:
            yield default
        finally:
            # stack may be empty if reset() was called
            if self.stack:
                self.stack.remove(default)


_default_session_stack = _DefaultSessionStack()  # pylint: disable=protected-access


def g(incoming_data=None, oid_type="int64", directed=True, generate_eid=True):
    return get_default_session().g(incoming_data, oid_type, directed, generate_eid)<|MERGE_RESOLUTION|>--- conflicted
+++ resolved
@@ -617,11 +617,7 @@
                     )
                 if param == "k8s_vineyard_shared_mem":
                     warnings.warn(
-<<<<<<< HEAD
-                        "Please use vineyard_shared_mem instead",
-=======
                         "Please use 'vineyard_shared_mem' instead",
->>>>>>> 684522a4
                         category=DeprecationWarning,
                     )
                 kw.pop(param, None)
@@ -1209,13 +1205,6 @@
         - k8s_mars_worker_mem
         - k8s_mars_scheduler_cpu
         - k8s_mars_scheduler_mem
-<<<<<<< HEAD
-        - k8s_gie_gremlin_server_cpu
-            Minimum number of CPU cores request for gremlin pod. Defaults to 0.5.
-        - k8s_gie_gremlin_server_mem
-            Minimum number of memory request for gremlin pod. Defaults to '512Mi'.
-=======
->>>>>>> 684522a4
         - with_mars
         - enable_gaia
         - k8s_volumes
@@ -1271,13 +1260,6 @@
         - k8s_mars_worker_mem
         - k8s_mars_scheduler_cpu
         - k8s_mars_scheduler_mem
-<<<<<<< HEAD
-        - k8s_gie_gremlin_server_cpu
-            Minimum number of CPU cores request for gremlin pod. Defaults to 0.5.
-        - k8s_gie_gremlin_server_mem
-            Minimum number of memory request for gremlin pod. Defaults to '512Mi'.
-=======
->>>>>>> 684522a4
         - with_mars
         - enable_gaia
         - k8s_volumes
