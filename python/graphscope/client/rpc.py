#!/usr/bin/env python3
# -*- coding: utf-8 -*-
#
# Copyright 2020 Alibaba Group Holding Limited. All Rights Reserved.
#
# Licensed under the Apache License, Version 2.0 (the "License");
# you may not use this file except in compliance with the License.
# You may obtain a copy of the License at
#
#     http://www.apache.org/licenses/LICENSE-2.0
#
# Unless required by applicable law or agreed to in writing, software
# distributed under the License is distributed on an "AS IS" BASIS,
# WITHOUT WARRANTIES OR CONDITIONS OF ANY KIND, either express or implied.
# See the License for the specific language governing permissions and
# limitations under the License.
#


import functools
import json
import logging
import pickle
import sys
import threading
import time

import grpc

from graphscope.config import GSConfig as gs_config
from graphscope.framework.errors import ConnectionError
from graphscope.framework.errors import FatalError
from graphscope.framework.errors import GRPCError
from graphscope.proto import coordinator_service_pb2_grpc
from graphscope.proto import error_codes_pb2
from graphscope.proto import message_pb2
from graphscope.version import __version__

logger = logging.getLogger("graphscope")


def catch_grpc_error(fn):
    """Print error info from a :class:`grpc.RpcError`."""

    @functools.wraps(fn)
    def with_grpc_catch(*args, **kwargs):
        try:
            return fn(*args, **kwargs)
        except grpc.RpcError as exc:
            if grpc.StatusCode.INTERNAL == exc.code():
                raise GRPCError("Internal Error: " + exc.details()) from None
            elif (
                grpc.StatusCode.UNKNOWN == exc.code()
                or grpc.StatusCode.UNAVAIABLE == exc.code()
            ):
                logger.error(
                    "rpc %s: failed with error code %s, details: %s"
                    % (fn.__name__, exc.code(), exc.details())
                )
                raise FatalError("The analytical engine server may down.") from None
            else:
                raise GRPCError(
                    "rpc %s failed: status %s" % (str(fn.__name__), exc)
                ) from None

    return with_grpc_catch


def suppress_grpc_error(fn):
    """Suppress the GRPC error."""

    @functools.wraps(fn)
    def with_grpc_catch(*args, **kwargs):
        try:
            return fn(*args, **kwargs)
        except grpc.RpcError as exc:
            if isinstance(exc, grpc.Call):
                logger.warning(
                    "Grpc call '%s' failed: %s: %s",
                    fn.__name__,
                    exc.code(),
                    exc.details(),
                )
        except Exception as exc:  # noqa: F841
            logger.warning("RPC call failed: %s", exc)

    return with_grpc_catch


class GRPCClient(object):
    def __init__(self, launcher, reconnect=False):
        """Connect to GRAPE engine at the given :code:`endpoint`."""
        # create the gRPC stub
        options = [
            ("grpc.max_send_message_length", 2147483647),
            ("grpc.max_receive_message_length", 2147483647),
            ("grpc.max_metadata_size", 2147483647),
        ]
        self._launcher = launcher
        self._channel = grpc.insecure_channel(
            launcher.coordinator_endpoint, options=options
        )
        self._stub = coordinator_service_pb2_grpc.CoordinatorServiceStub(self._channel)
        self._session_id = None
        self._logs_fetching_thread = None
        self._reconnect = reconnect

    def waiting_service_ready(self, timeout_seconds=60):
        begin_time = time.time()
        request = message_pb2.HeartBeatRequest()
        while True:
            code = self._launcher.poll()
            if code is not None and code != 0:
                raise RuntimeError(f"Start coordinator failed with exit code {code}")
            try:
                self._stub.HeartBeat(request)
                logger.info("GraphScope coordinator service connected.")
                break
            except grpc.RpcError as e:
                # Cannot connect to coordinator for a short time is expected
                # as the coordinator takes some time to launch
                msg = f"code: {e.code().name}, details: {e.details()}"
                if e.code() == grpc.StatusCode.DEADLINE_EXCEEDED:
                    logger.warning("Heart beat analytical engine failed, %s", msg)
                else:
                    logger.warning("Heart beat coordinator failed, %s", msg)
                if time.time() - begin_time >= timeout_seconds:
                    raise ConnectionError(
                        "Connect coordinator timeout, coordinator code: %s, details: %s",
                        e.code().name,
                        e.details(),
                    )
                time.sleep(1)

    def connect(self, cleanup_instance=True, dangling_timeout_seconds=60):
        return self._connect_session_impl(
            cleanup_instance=cleanup_instance,
            dangling_timeout_seconds=dangling_timeout_seconds,
        )

    @property
    def session_id(self):
        return self._session_id

    def __str__(self):
        return "%s" % self._session_id

    def __repr__(self):
        return str(self)

    def run(self, dag_def):
        return self._run_step_impl(dag_def)

    def fetch_logs(self):
        if self._logs_fetching_thread is None:
            self._logs_fetching_thread = threading.Thread(
                target=self._fetch_logs_impl, args=()
            )
            self._logs_fetching_thread.daemon = True
            self._logs_fetching_thread.start()

    def close(self):
        if self._session_id:
            self._close_session_impl()
            self._session_id = None
        if self._logs_fetching_thread:
            self._logs_fetching_thread.join(timeout=5)

    @catch_grpc_error
    def send_heartbeat(self):
        request = message_pb2.HeartBeatRequest()
        return self._stub.HeartBeat(request)

    # @catch_grpc_error
    def _connect_session_impl(self, cleanup_instance=True, dangling_timeout_seconds=60):
        """
        Args:
            cleanup_instance (bool, optional): If True, also delete graphscope
                instance (such as pod) in closing process.
            dangling_timeout_seconds (int, optional): After seconds of client
                disconnect, coordinator will kill this graphscope instance.
                Disable dangling check by setting -1.

        """
        request = message_pb2.ConnectSessionRequest(
            cleanup_instance=cleanup_instance,
            dangling_timeout_seconds=dangling_timeout_seconds,
            version=__version__,
            reconnect=self._reconnect,
        )

        response = self._stub.ConnectSession(request)

        self._session_id = response.session_id
        return (
            response.session_id,
            response.cluster_type,
            json.loads(response.engine_config),
            response.pod_name_list,
            response.num_workers,
            response.namespace,
        )

    @suppress_grpc_error
    def _fetch_logs_impl(self):
        request = message_pb2.FetchLogsRequest(session_id=self._session_id)
        responses = self._stub.FetchLogs(request)
        for resp in responses:
<<<<<<< HEAD
            resp = check_grpc_response(resp)
=======
>>>>>>> 684522a4
            info = resp.info_message.rstrip()
            if info:
                logger.info(info, extra={"simple": True})
            error = resp.error_message.rstrip()
            if error:
                logger.error(error, extra={"simple": True})

    @catch_grpc_error
    def _close_session_impl(self):
        request = message_pb2.CloseSessionRequest(session_id=self._session_id)
        response = self._stub.CloseSession(request)
        return response

    @catch_grpc_error
    def _run_step_impl(self, dag_def):
        request = message_pb2.RunStepRequest(
            session_id=self._session_id, dag_def=dag_def
        )
        response = self._stub.RunStep(request)
        if response.code != error_codes_pb2.OK:
            logger.error(
                "Runstep failed with code: %s, message: %s",
                error_codes_pb2.Code.Name(response.code),
                response.error_msg,
            )
            if response.full_exception:
                raise pickle.loads(response.full_exception)
        return response<|MERGE_RESOLUTION|>--- conflicted
+++ resolved
@@ -206,10 +206,6 @@
         request = message_pb2.FetchLogsRequest(session_id=self._session_id)
         responses = self._stub.FetchLogs(request)
         for resp in responses:
-<<<<<<< HEAD
-            resp = check_grpc_response(resp)
-=======
->>>>>>> 684522a4
             info = resp.info_message.rstrip()
             if info:
                 logger.info(info, extra={"simple": True})
