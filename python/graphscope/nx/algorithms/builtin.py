#!/usr/bin/env python3
# -*- coding: utf-8 -*-
#
# Copyright 2020 Alibaba Group Holding Limited. All Rights Reserved.
#
# Licensed under the Apache License, Version 2.0 (the "License");
# you may not use this file except in compliance with the License.
# You may obtain a copy of the License at
#
#     http://www.apache.org/licenses/LICENSE-2.0
#
# Unless required by applicable law or agreed to in writing, software
# distributed under the License is distributed on an "AS IS" BASIS,
# WITHOUT WARRANTIES OR CONDITIONS OF ANY KIND, either express or implied.
# See the License for the specific language governing permissions and
# limitations under the License.
#

import functools
import inspect
import json

import networkx.algorithms as nxa
from networkx.utils.decorators import not_implemented_for

import graphscope
from graphscope import nx
from graphscope.framework.app import AppAssets
from graphscope.framework.errors import InvalidArgumentError
from graphscope.nx.utils.compat import patch_docstring
from graphscope.proto import graph_def_pb2
from graphscope.proto import types_pb2


# decorator function
def project_to_simple(func):
    @functools.wraps(func)
    def wrapper(*args, **kwargs):
        graph = args[0]
        if not hasattr(graph, "graph_type"):
            raise InvalidArgumentError("Missing graph_type attribute in graph object.")
        elif graph.graph_type == graph_def_pb2.DYNAMIC_PROPERTY:
            if (
                "weight" in inspect.getfullargspec(func)[0]
            ):  # func has 'weight' argument
                weight = kwargs.get("weight", None)
                graph = graph._project_to_simple(e_prop=weight)
            else:
                graph = graph._project_to_simple()
        return func(graph, *args[1:], **kwargs)

    return wrapper


@project_to_simple
def pagerank(G, alpha=0.85, max_iter=100, tol=1.0e-6):
    """Returns the PageRank of the nodes in the graph.

    PageRank computes a ranking of the nodes in the graph G based on
    the structure of the incoming links. It was originally designed as
    an algorithm to rank web pages.

    Parameters
    ----------
    G : graph
      A networkx directed graph.

    alpha : float, optional
      Damping parameter for PageRank, default=0.85.

    max_iter : integer, optional
      Maximum number of iterations in power method eigenvalue solver.

    tol : float, optional
      Error tolerance used to check convergence in power method solver.

    Returns
    -------
    pagerank : dataframe
       Dataframe of nodes with PageRank as the value.

    Examples
    --------
    >>> G = nx.DiGraph(nx.path_graph(4))
    >>> pr = nx.pagerank(G, alpha=0.9)

    Notes
    -----
    The eigenvector calculation is done by the power iteration method
    and has no guarantee of convergence.  The iteration will stop after
    an error tolerance of ``len(G) * tol`` has been reached. If the
    number of iterations exceed `max_iter`, computation just complete and
    return the current result.

    The PageRank algorithm was designed for directed graphs but this
    algorithm does not check if the input graph is directed.

    References
    ----------
    .. [1] A. Langville and C. Meyer,
       "A survey of eigenvector methods of web information retrieval."
       http://citeseer.ist.psu.edu/713792.html
    .. [2] Page, Lawrence; Brin, Sergey; Motwani, Rajeev and Winograd, Terry,
       The PageRank citation ranking: Bringing order to the Web. 1999
       http://dbpubs.stanford.edu:8090/pub/showDoc.Fulltext?lang=en&doc=1999-66&format=pdf

    """
    ctx = graphscope.pagerank_nx(G, alpha, max_iter, tol)
    return ctx.to_dataframe({"node": "v.id", "result": "r"})


@project_to_simple
def hits(G, max_iter=100, tol=1.0e-8, normalized=True):
    """Returns HITS hubs and authorities values for nodes.

    The HITS algorithm computes two numbers for a node.
    Authorities estimates the node value based on the incoming links.
    Hubs estimates the node value based on outgoing links.

    Parameters
    ----------
    G : graph
      A networkx graph

    max_iter : integer, optional
      Maximum number of iterations in power method.

    tol : float, optional
      Error tolerance used to check convergence in power method iteration.

    normalized : bool (default=True)
       Normalize results by the sum of all of the values.

    Returns
    -------
    (node, hubs,authorities) : three-column of dataframe
        node containing the hub and authority
       values.


    Examples
    --------
    >>> G = nx.path_graph(4)
    >>> nx.hits(G)

    References
    ----------
    .. [1] A. Langville and C. Meyer,
       "A survey of eigenvector methods of web information retrieval."
       http://citeseer.ist.psu.edu/713792.html
    .. [2] Jon Kleinberg,
       Authoritative sources in a hyperlinked environment
       Journal of the ACM 46 (5): 604-32, 1999.
       doi:10.1145/324133.324140.
       http://www.cs.cornell.edu/home/kleinber/auth.pdf.
    """
    ctx = graphscope.hits(G, tolerance=tol, max_round=max_iter, normalized=normalized)
    return ctx.to_dataframe({"node": "v.id", "auth": "r.auth", "hub": "r.hub"})


@project_to_simple
def degree_centrality(G):
    """Compute the degree centrality for nodes.

    The degree centrality for a node v is the fraction of nodes it
    is connected to.

    Parameters
    ----------
    G : graph
      A networkx graph

    Returns
    -------
    nodes : dataframe
       Dataframe of nodes with degree centrality as the value.

    See Also
    --------
    eigenvector_centrality

    Notes
    -----
    The degree centrality values are normalized by dividing by the maximum
    possible degree in a simple graph n-1 where n is the number of nodes in G.
    """
    ctx = graphscope.degree_centrality(G, centrality_type="both")
    return ctx.to_dataframe({"node": "v.id", "result": "r"})


@not_implemented_for("undirected")
@project_to_simple
def in_degree_centrality(G):
    """Compute the in-degree centrality for nodes.

    The in-degree centrality for a node v is the fraction of nodes its
    incoming edges are connected to.

    Parameters
    ----------
    G : graph
        A networkx graph

    Returns
    -------
    nodes : dataframe
        Dataframe of nodes with in-degree centrality as values.

    Raises
    ------
    NetworkXNotImplemented
        If G is undirected.

    See Also
    --------
    degree_centrality, out_degree_centrality

    Notes
    -----
    The degree centrality values are normalized by dividing by the maximum
    possible degree in a simple graph n-1 where n is the number of nodes in G.
    """
    ctx = graphscope.degree_centrality(G, centrality_type="in")
    return ctx.to_dataframe({"node": "v.id", "result": "r"})


@not_implemented_for("undirected")
@project_to_simple
def out_degree_centrality(G):
    """Compute the out-degree centrality for nodes.

    The out-degree centrality for a node v is the fraction of nodes its
    outgoing edges are connected to.

    Parameters
    ----------
    G : graph
        A networkx graph

    Returns
    -------
    nodes : dataframe
        Dataframe of nodes with out-degree centrality as values.

    Raises
    ------
    NetworkXNotImplemented
        If G is undirected.

    See Also
    --------
    degree_centrality, in_degree_centrality

    Notes
    -----
    The degree centrality values are normalized by dividing by the maximum
    possible degree in a simple graph n-1 where n is the number of nodes in G.
    """
    ctx = graphscope.degree_centrality(G, centrality_type="out")
    return ctx.to_dataframe({"node": "v.id", "result": "r"})


@project_to_simple
def eigenvector_centrality(G, max_iter=100, tol=1e-06, weight=None):
    r"""Compute the eigenvector centrality for the graph `G`.

    Eigenvector centrality computes the centrality for a node based on the
    centrality of its neighbors. The eigenvector centrality for node $i$ is
    the $i$-th element of the vector $x$ defined by the equation

    .. math::

        Ax = \lambda x

    where $A$ is the adjacency matrix of the graph `G` with eigenvalue
    $\lambda$. By virtue of the Perron–Frobenius theorem, there is a unique
    solution $x$, all of whose entries are positive, if $\lambda$ is the
    largest eigenvalue of the adjacency matrix $A$ ([2]_).

    Parameters
    ----------
    G : graph
      A networkx graph

    max_iter : integer, optional (default=100)
      Maximum number of iterations in power method.

    tol : float, optional (default=1.0e-6)
      Error tolerance used to check convergence in power method iteration.

    weight : None or string, optional (default=None)
      If None, that take it as edge attribute 'weight'
      Otherwise holds the name of the edge attribute used as weight.

    Returns
    -------
    nodes : dataframe
       Dataframe of nodes with eigenvector centrality as the value.

    Examples
    --------
    >>> G = nx.path_graph(4)
    >>> centrality = nx.eigenvector_centrality(G)

    See Also
    --------
    eigenvector_centrality_numpy
    hits
    """
    ctx = graphscope.eigenvector_centrality(G, tolerance=tol, max_round=max_iter)
    return ctx.to_dataframe({"node": "v.id", "result": "r"})


@project_to_simple
def katz_centrality(
    G,
    alpha=0.1,
    beta=1.0,
    max_iter=100,
    tol=1e-06,
    normalized=True,
    weight=None,
):
    r"""Compute the Katz centrality for the nodes of the graph G.

    Katz centrality computes the centrality for a node based on the centrality
    of its neighbors. It is a generalization of the eigenvector centrality. The
    Katz centrality for node $i$ is

    .. math::

        x_i = \alpha \sum_{j} A_{ij} x_j + \beta,

    where $A$ is the adjacency matrix of graph G with eigenvalues $\lambda$.

    The parameter $\beta$ controls the initial centrality and

    .. math::

        \alpha < \frac{1}{\lambda_{\max}}.

    Katz centrality computes the relative influence of a node within a
    network by measuring the number of the immediate neighbors (first
    degree nodes) and also all other nodes in the network that connect
    to the node under consideration through these immediate neighbors.

    Extra weight can be provided to immediate neighbors through the
    parameter $\beta$.  Connections made with distant neighbors
    are, however, penalized by an attenuation factor $\alpha$ which
    should be strictly less than the inverse largest eigenvalue of the
    adjacency matrix in order for the Katz centrality to be computed
    correctly. More information is provided in [1]_.

    Parameters
    ----------
    G : graph
      A networkx graph.

    alpha : float
      Attenuation factor

    beta : scalar or dictionary, optional (default=1.0)
      Weight attributed to the immediate neighborhood. If not a scalar, the
      dictionary must have an value for every node.

    max_iter : integer, optional (default=1000)
      Maximum number of iterations in power method.

    tol : float, optional (default=1.0e-6)
      Error tolerance used to check convergence in power method iteration.

    normalized : bool, optional (default=True)
      If True normalize the resulting values.

    weight : None or string, optional (default=None)
      If None, that take it as edge attribute 'weight'.
      Otherwise holds the name of the edge attribute used as weight.

    Returns
    -------
    nodes : dataframe
       Dataframe of nodes with Katz centrality as the value.

    Examples
    --------
    >>> import math
    >>> G = nx.path_graph(4)
    >>> phi = (1 + math.sqrt(5)) / 2.0  # largest eigenvalue of adj matrix
    >>> centrality = nx.katz_centrality(G, 1 / phi - 0.01)

    """
    ctx = graphscope.katz_centrality(
        G,
        alpha=alpha,
        beta=beta,
        tolerance=tol,
        max_round=max_iter,
        normalized=normalized,
    )
    return ctx.to_dataframe({"node": "v.id", "result": "r"})


@project_to_simple
def has_path(G, source, target):
    """Returns *True* if *G* has a path from *source* to *target*.

    Parameters
    ----------
    G : networkx graph

    source : node
       Starting node for path

    target : node
       Ending node for path
    """
    return AppAssets(algo="sssp_has_path", context="tensor")(G, source, target)


@project_to_simple
@patch_docstring(nxa.shortest_path)
def shortest_path(G, source=None, target=None, weight=None):
    return AppAssets(algo="sssp_path", context="tensor")(G, source)


@project_to_simple
def single_source_dijkstra_path_length(G, source, weight=None):
    """Find shortest weighted path lengths in G from a source node.

    Compute the shortest path length between source and all other
    reachable nodes for a weighted graph.

    Parameters
    ----------
    G : networkx graph

    source : node label
       Starting node for path

    weight : string
       the edge weights will be accessed via the
       edge attribute with this key (that is, the weight of the edge
       joining `u` to `v` will be ``G.edges[u, v][weight]``).

    Returns
    -------
    length : dataframe
        Dataframe by node to shortest path length from source.

    Examples
    --------
    >>> G = nx.path_graph(5)
    >>> length = nx.single_source_dijkstra_path_length(G, 0)

    Notes
    -----
    Edge weight attributes must be numerical.
    Distances are calculated as sums of weighted edges traversed.

    """
    ctx = graphscope.sssp(G, source)
    return ctx.to_dataframe({"node": "v.id", "result": "r"})


@project_to_simple
def average_shortest_path_length(G, weight=None):
    """Returns the average shortest path length.

    The average shortest path length is

    .. math::

       a =\sum_{s,t \in V} \frac{d(s, t)}{n(n-1)}

    where `V` is the set of nodes in `G`,
    `d(s, t)` is the shortest path from `s` to `t`,
    and `n` is the number of nodes in `G`.

    Parameters
    ----------
    G : networkx graph

    weight : None or string, optional (default = None)
       If None, default take as 'weight'.
       If a string, use this edge attribute as the edge weight.


    Examples
    --------
    >>> G = nx.path_graph(5)
    >>> nx.average_shortest_path_length(G)
    2.0

    """
    ctx = AppAssets(algo="sssp_average_length", context="tensor")(G)
    return ctx.to_numpy("r", axis=0)[0]


@project_to_simple
def bfs_edges(G, source, depth_limit=None):
    """edges in a breadth-first-search starting at source.

    Parameters
    ----------
    G : networkx graph

    source : node
       Specify starting node for breadth-first search; this function
       iterates over only those edges in the component reachable from
       this node.

    depth_limit : int, optional(default=len(G))
        Specify the maximum search depth

    Returns
    -------
    edges: list
       A list of edges in the breadth-first-search.

    Examples
    --------
    To get the edges in a breadth-first search::

        >>> G = nx.path_graph(3)
        >>> list(nx.bfs_edges(G, 0))
        [(0, 1), (1, 2)]
        >>> list(nx.bfs_edges(G, source=0, depth_limit=1))
        [(0, 1)]

    """
    # FIXME: reverse not support.
    ctx = AppAssets(algo="bfs_generic", context="tensor")(
        G, source, depth_limit, format="edges"
    )
    return ctx.to_numpy("r", axis=0).tolist()


@project_to_simple
@patch_docstring(nxa.bfs_predecessors)
def bfs_predecessors(G, source, depth_limit=None):
    return AppAssets(algo="bfs_generic", context="tensor")(
        G, source, depth_limit, format="predecessors"
    )


@project_to_simple
@patch_docstring(nxa.bfs_successors)
def bfs_successors(G, source, depth_limit=None):
    return AppAssets(algo="bfs_generic", context="tensor")(
        G, source, depth_limit, format="successors"
    )


@project_to_simple
def all_pairs_shortest_path_length(G, weight=None):
    """Compute shortest path lengths between all nodes in a graph.

    Parameters
    ----------
    G : networkx graph

    weight : string (defualt=None)
       edge weights will be accessed via the edge attribute with this
       key (that is, the weight of the edge joining `u` to `v` will be
       ``G.edges[u, v][weight]``). If is None, every edge is assume to be one.

    Returns
    -------
     :class:`DynamicVertexDataContext`: A context with each vertex assigned with the shortest distance.
        One can use the context to access node's distance result or iterate by nodes.

    Examples
    --------
    >>> G = nx.path_graph(5)
    >>> length = dict(nx.all_pairs_dijkstra_path_length(G))
    >>> for node in [0, 1, 2, 3, 4]:
    ...     print(f"1 - {node}: {length[1][node]}")
    1 - 0: 1
    1 - 1: 0
    1 - 2: 1
    1 - 3: 2
    1 - 4: 3
    >>> length[3][2]
    1
    >>> length[2][2]
    0

    Notes
    -----
    Edge weight attributes must be numerical.
    Distances are calculated as sums of weighted edges traversed.

    """
    return AppAssets(algo="all_pairs_shortest_path_length", context="vertex_data")(G)


@project_to_simple
def closeness_centrality(G, weight=None, wf_improved=True):
    r"""Compute closeness centrality for nodes.

    Closeness centrality [1]_ of a node `u` is the reciprocal of the
    average shortest path distance to `u` over all `n-1` reachable nodes.

    .. math::

        C(u) = \frac{n - 1}{\sum_{v=1}^{n-1} d(v, u)},

    where `d(v, u)` is the shortest-path distance between `v` and `u`,
    and `n` is the number of nodes that can reach `u`. Notice that the
    closeness distance function computes the incoming distance to `u`
    for directed graphs. To use outward distance, act on `G.reverse()`.

    Notice that higher values of closeness indicate higher centrality.

    Wasserman and Faust propose an improved formula for graphs with
    more than one connected component. The result is "a ratio of the
    fraction of actors in the group who are reachable, to the average
    distance" from the reachable actors [2]_. You might think this
    scale factor is inverted but it is not. As is, nodes from small
    components receive a smaller closeness value. Letting `N` denote
    the number of nodes in the graph,

    .. math::

        C_{WF}(u) = \frac{n-1}{N-1} \frac{n - 1}{\sum_{v=1}^{n-1} d(v, u)},

    Parameters
    ----------
    G : graph
      A networkx graph

    weight : edge attribute key, optional (default=None)
      Use the specified edge attribute as the edge distance in shortest
      path calculations, if None, every edge is assumed to be one.

    wf_improved : bool, optional (default=True)
      If True, scale by the fraction of nodes reachable. This gives the
      Wasserman and Faust improved formula. For single component graphs
      it is the same as the original formula.

    Returns
    -------
    nodes: dataframe

    References
    ----------
    .. [1] Linton C. Freeman: Centrality in networks: I.
       Conceptual clarification. Social Networks 1:215-239, 1979.
       http://leonidzhukov.ru/hse/2013/socialnetworks/papers/freeman79-centrality.pdf
    .. [2] pg. 201 of Wasserman, S. and Faust, K.,
       Social Network Analysis: Methods and Applications, 1994,
       Cambridge University Press.
    """
    ctx = AppAssets(algo="closeness_centrality", context="vertex_data")(G, wf_improved)
    return ctx.to_dataframe({"node": "v.id", "result": "r"})


@patch_docstring(nxa.bfs_tree)
def bfs_tree(G, source, reverse=False, depth_limit=None):
    """Returns an oriented tree constructed from of a breadth-first-search
    starting at source.

    Parameters
    ----------
    G : networkx graph

    source : node
       Specify starting node for breadth-first search

    depth_limit : int, optional(default=len(G))
        Specify the maximum search depth

    Returns
    -------
    T: networkx DiGraph
       An oriented tree

    Notes
    -----
    Based on http://www.ics.uci.edu/~eppstein/PADS/BFS.py
    by D. Eppstein, July 2004. The modifications
    to allow depth limits based on the Wikipedia article
    "`Depth-limited-search`_".

    .. _Depth-limited-search: https://en.wikipedia.org/wiki/Depth-limited_search

    """
    T = nx.DiGraph()
    T.add_node(source)
    edges_gen = bfs_edges(G, source, depth_limit=depth_limit)
    T.add_edges_from(edges_gen)
    return T


@project_to_simple
def k_core(G, k=None, core_number=None):
    """Returns the k-core of G.

    A k-core is a maximal subgraph that contains nodes of degree k or more.

    Parameters
    ----------
    G : networkx graph
      A graph or directed graph
    k : int, optional
      The order of the core.  If not specified return the main core.

    Returns
    -------
    :class:`VertexDataContext`: A context with each vertex assigned with a boolean:
    1 if the vertex satisfies k-core, otherwise 0.

    References
    ----------
    .. [1] An O(m) Algorithm for Cores Decomposition of Networks
       Vladimir Batagelj and Matjaz Zaversnik,  2003.
       https://arxiv.org/abs/cs.DS/0310049
    """

    # FIXME: core number not support.
    return graphscope.k_core(G, k)


@project_to_simple
def clustering(G):
    r"""Compute the clustering coefficient for nodes.

    For unweighted graphs, the clustering of a node :math:`u`
    is the fraction of possible triangles through that node that exist,

    .. math::

      c_u = \frac{2 T(u)}{deg(u)(deg(u)-1)},

    where :math:`T(u)` is the number of triangles through node :math:`u` and
    :math:`deg(u)` is the degree of :math:`u`.

    For weighted graphs, there are several ways to define clustering [1]_.
    the one used here is defined
    as the geometric average of the subgraph edge weights [2]_,

    .. math::

       c_u = \frac{1}{deg(u)(deg(u)-1))}
             \sum_{vw} (\hat{w}_{uv} \hat{w}_{uw} \hat{w}_{vw})^{1/3}.

    The edge weights :math:`\hat{w}_{uv}` are normalized by the maximum weight
    in the network :math:`\hat{w}_{uv} = w_{uv}/\max(w)`.

    The value of :math:`c_u` is assigned to 0 if :math:`deg(u) < 2`.

    For directed graphs, the clustering is similarly defined as the fraction
    of all possible directed triangles or geometric average of the subgraph
    edge weights for unweighted and weighted directed graph respectively [3]_.

    .. math::

       c_u = \frac{1}{deg^{tot}(u)(deg^{tot}(u)-1) - 2deg^{\leftrightarrow}(u)}
             T(u),

    where :math:`T(u)` is the number of directed triangles through node
    :math:`u`, :math:`deg^{tot}(u)` is the sum of in degree and out degree of
    :math:`u` and :math:`deg^{\leftrightarrow}(u)` is the reciprocal degree of
    :math:`u`.

    Parameters
    ----------
    G : graph

    Returns
    -------
    out : dataframe
       Clustering coefficient at nodes

    Examples
    --------
    >>> G = nx.path_graph(5)
    >>>nx.clustering(G)

    References
    ----------
    .. [1] Generalizations of the clustering coefficient to weighted
       complex networks by J. Saramäki, M. Kivelä, J.-P. Onnela,
       K. Kaski, and J. Kertész, Physical Review E, 75 027105 (2007).
       http://jponnela.com/web_documents/a9.pdf
    .. [2] Intensity and coherence of motifs in weighted complex
       networks by J. P. Onnela, J. Saramäki, J. Kertész, and K. Kaski,
       Physical Review E, 71(6), 065103 (2005).
    .. [3] Clustering in complex directed networks by G. Fagiolo,
       Physical Review E, 76(2), 026107 (2007).
    """
    # FIXME(weibin): clustering now only correct in directed graph.
    # FIXME: nodes and weight not support.
    ctx = graphscope.clustering(G)
    return ctx.to_dataframe({"node": "v.id", "result": "r"})


@project_to_simple
def triangles(G, nodes=None):
    """Compute the number of triangles.

    Finds the number of triangles that include a node as one vertex.

    Parameters
    ----------
    G : graph
       A networkx graph

    Returns
    -------
    out : dataframe
       Number of triangles keyed by node label.

    Notes
    -----
    When computing triangles for the entire graph each triangle is counted
    three times, once at each node.  Self loops are ignored.

    """
    # FIXME: nodes not support.
    ctx = graphscope.triangles(G)
    return ctx.to_dataframe({"node": "v.id", "result": "r"})


@project_to_simple
@patch_docstring(nxa.transitivity)
def transitivity(G):
    # FIXME: nodes not support.
    return AppAssets(algo="transitivity", context="tensor")(G)


@project_to_simple
@patch_docstring(nxa.average_clustering)
def average_clustering(G, nodes=None, count_zeros=True):
    """Compute the average clustering coefficient for the graph G.

    The clustering coefficient for the graph is the average,

    .. math::

       C = \frac{1}{n}\sum_{v \in G} c_v,

    where :math:`n` is the number of nodes in `G`.

    Parameters
    ----------
    G : graph

    Returns
    -------
    avg : float
       Average clustering

    Examples
    --------
    >>> G = nx.complete_graph(5)
    >>> print(nx.average_clustering(G))
    1.0

    Notes
    -----
    This is a space saving routine; it might be faster
    to use the clustering function to get a list and then take the average.

    Self loops are ignored.

    References
    ----------
    .. [1] Generalizations of the clustering coefficient to weighted
       complex networks by J. Saramäki, M. Kivelä, J.-P. Onnela,
       K. Kaski, and J. Kertész, Physical Review E, 75 027105 (2007).
       http://jponnela.com/web_documents/a9.pdf
    .. [2] Marcus Kaiser,  Mean clustering coefficients: the role of isolated
       nodes and leafs on clustering measures for small-world networks.
       https://arxiv.org/abs/0802.2512
    """
    # FIXME: nodes, weight, count_zeros not support.
    ctx = AppAssets(algo="avg_clustering", context="tensor")(G)
    return ctx.to_numpy("r")[0]


@project_to_simple
def weakly_connected_components(G):
    """Generate weakly connected components of G.

    Parameters
    ----------
    G : networkx graph
        A directed graph

    Returns
    -------
    comp :class:`VertexDataContext`: A context with each vertex assigned with a boolean:
        1 if the vertex satisfies k-core, otherwise 0.

    """
    return AppAssets(algo="wcc_projected", context="vertex_data")(G)


@project_to_simple
def node_boundary(G, nbunch1, nbunch2=None):
    """Returns the node boundary of `nbunch1`.

    The *node boundary* of a set *S* with respect to a set *T* is the
    set of nodes *v* in *T* such that for some *u* in *S*, there is an
    edge joining *u* to *v*. If *T* is not specified, it is assumed to
    be the set of all nodes not in *S*.

    Parameters
    ----------
    G : networkx graph

    nbunch1 : iterable
        Iterable of nodes in the graph representing the set of nodes
        whose node boundary will be returned. (This is the set *S* from
        the definition above.)

    nbunch2 : iterable
        Iterable of nodes representing the target (or "exterior") set of
        nodes. (This is the set *T* from the definition above.) If not
        specified, this is assumed to be the set of all nodes in `G`
        not in `nbunch1`.

    Returns
    -------
    list
        The node boundary of `nbunch1` with respect to `nbunch2`.

    Notes
    -----
    Any element of `nbunch` that is not in the graph `G` will be
    ignored.

    `nbunch1` and `nbunch2` are usually meant to be disjoint, but in
    the interest of speed and generality, that is not required here.

    """
    n1json = json.dumps(list(nbunch1))
    if nbunch2:
        n2json = json.dumps(list(nbunch2))
    else:
        n2json = ""
    ctx = AppAssets(algo="node_boundary", context="tensor")(G, n1json, n2json)
    return ctx.to_numpy("r", axis=0).tolist()


@project_to_simple
def edge_boundary(G, nbunch1, nbunch2=None):
    """Returns the edge boundary of `nbunch1`.

    The *edge boundary* of a set *S* with respect to a set *T* is the
    set of edges (*u*, *v*) such that *u* is in *S* and *v* is in *T*.
    If *T* is not specified, it is assumed to be the set of all nodes
    not in *S*.

    Parameters
    ----------
    G : networkx graph

    nbunch1 : iterable
        Iterable of nodes in the graph representing the set of nodes
        whose edge boundary will be returned. (This is the set *S* from
        the definition above.)

    nbunch2 : iterable
        Iterable of nodes representing the target (or "exterior") set of
        nodes. (This is the set *T* from the definition above.) If not
        specified, this is assumed to be the set of all nodes in `G`
        not in `nbunch1`.

    Returns
    -------
    list
        An list of the edges in the boundary of `nbunch1` with
        respect to `nbunch2`.

    Notes
    -----
    Any element of `nbunch` that is not in the graph `G` will be
    ignored.

    `nbunch1` and `nbunch2` are usually meant to be disjoint, but in
    the interest of speed and generality, that is not required here.

    """
    n1json = json.dumps(list(nbunch1))
    if nbunch2:
        n2json = json.dumps(list(nbunch2))
    else:
        n2json = ""
    ctx = AppAssets(algo="edge_boundary", context="tensor")(G, n1json, n2json)
    return ctx.to_numpy("r", axis=0).tolist()


@project_to_simple
<<<<<<< HEAD
def average_degree_connectivity(G, source="in+out", target="in+out", weight=None):
    """Compute the average degree connectivity of graph.

    The average degree connectivity is the average nearest neighbor degree of
    nodes with degree k. For weighted graphs, an analogous measure can
    be computed using the weighted average neighbors degree defined in
    [1]_, for a node `i`, as

    .. math::

        k_{nn,i}^{w} = \frac{1}{s_i} \sum_{j \in N(i)} w_{ij} k_j

    where `s_i` is the weighted degree of node `i`,
    `w_{ij}` is the weight of the edge that links `i` and `j`,
    and `N(i)` are the neighbors of node `i`.

    Parameters
    ----------
    G : NetworkX graph

    source :  "in"|"out"|"in+out" (default:"in+out")
       Directed graphs only. Use "in"- or "out"-degree for source node.

    target : "in"|"out"|"in+out" (default:"in+out"
       Directed graphs only. Use "in"- or "out"-degree for target node.

    weight : string or None, optional (default=None)
       The edge attribute that holds the numerical value used as a weight.
       If None, then each edge has weight 1.

    Returns
    -------
    d : dict
       A dictionary keyed by degree k with the value of average connectivity.

    Raises
    ------
    ValueError
        If either `source` or `target` are not one of 'in',
        'out', or 'in+out'.

    Examples
    --------
    >>> G = nx.Graph()
    >>> G.add_edges_from([(0, 1), (2, 3)], weight=1)
    >>> G.add_edge(1, 2, weight=3)
    >>> nx.builtin.average_degree_connectivity(G)
    {1: 2.0, 2: 1.5}
    >>> nx.builtin.average_degree_connectivity(G, weight="weight")
    {1: 2.0, 2: 1.75}

    References
    ----------
    .. [1] A. Barrat, M. Barthélemy, R. Pastor-Satorras, and A. Vespignani,
       "The architecture of complex weighted networks".
       PNAS 101 (11): 3747–3752 (2004).
    """
    if G.is_directed():
        if source not in ("in", "out", "in+out"):
            raise ValueError('source must be one of "in", "out", or "in+out"')
        if target not in ("in", "out", "in+out"):
            raise ValueError('target must be one of "in", "out", or "in+out"')
    ctx = AppAssets(algo="average_degree_connectivity", context="tensor")(
        G, source, target, G.is_directed()
    )
    res_list = ctx.to_numpy("r", axis=0).tolist()
    res_list = [i for item in res_list for i in item]
    degree = [int(i) for i in res_list[0::2]]
    degree_connectivity = res_list[1::2]
    res = dict(zip(degree, degree_connectivity))
    return res
=======
def is_simple_path(G, nodes):
    """Returns True if and only if `nodes` form a simple path in `G`.

    A *simple path* in a graph is a nonempty sequence of nodes in which
    no node appears more than once in the sequence, and each adjacent
    pair of nodes in the sequence is adjacent in the graph.

    Parameters
    ----------
    nodes : list
        A list of one or more nodes in the graph `G`.

    Returns
    -------
    bool
        Whether the given list of nodes represents a simple path in `G`.

    Notes
    -----
    An empty list of nodes is not a path but a list of one node is a
    path. Here's an explanation why.

    This function operates on *node paths*. One could also consider
    *edge paths*. There is a bijection between node paths and edge
    paths.

    The *length of a path* is the number of edges in the path, so a list
    of nodes of length *n* corresponds to a path of length *n* - 1.
    Thus the smallest edge path would be a list of zero edges, the empty
    path. This corresponds to a list of one node.

    To convert between a node path and an edge path, you can use code
    like the following::

        >>> from networkx.utils import pairwise
        >>> nodes = [0, 1, 2, 3]
        >>> edges = list(pairwise(nodes))
        >>> edges
        [(0, 1), (1, 2), (2, 3)]
        >>> nodes = [edges[0][0]] + [v for u, v in edges]
        >>> nodes
        [0, 1, 2, 3]

    Examples
    --------
    >>> G = nx.cycle_graph(4)
    >>> nx.is_simple_path(G, [2, 3, 0])
    True
    >>> nx.is_simple_path(G, [0, 2])
    False

    """
    if isinstance(nodes, list):
        n1json = json.dumps(nodes)
        ctx = AppAssets(algo="is_simple_path", context="tensor")(G, n1json)
        return ctx.to_numpy("r", axis=0)[0]
    else:
        raise ValueError("input nodes is not a list object!")
>>>>>>> 3ec9bdb5
<|MERGE_RESOLUTION|>--- conflicted
+++ resolved
@@ -993,7 +993,6 @@
 
 
 @project_to_simple
-<<<<<<< HEAD
 def average_degree_connectivity(G, source="in+out", target="in+out", weight=None):
     """Compute the average degree connectivity of graph.
 
@@ -1065,7 +1064,9 @@
     degree_connectivity = res_list[1::2]
     res = dict(zip(degree, degree_connectivity))
     return res
-=======
+ 
+
+@project_to_simple
 def is_simple_path(G, nodes):
     """Returns True if and only if `nodes` form a simple path in `G`.
 
@@ -1123,5 +1124,4 @@
         ctx = AppAssets(algo="is_simple_path", context="tensor")(G, n1json)
         return ctx.to_numpy("r", axis=0)[0]
     else:
-        raise ValueError("input nodes is not a list object!")
->>>>>>> 3ec9bdb5
+        raise ValueError("input nodes is not a list object!")