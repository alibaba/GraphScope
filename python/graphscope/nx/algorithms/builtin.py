--- conflicted
+++ resolved
@@ -1049,7 +1049,6 @@
 
 
 @project_to_simple
-<<<<<<< HEAD
 def average_degree_connectivity(G, source="in+out", target="in+out", weight=None):
     """Compute the average degree connectivity of graph.
 
@@ -1090,73 +1089,11 @@
     ValueError
         If either `source` or `target` are not one of 'in',
         'out', or 'in+out'.
-=======
-def attribute_assortativity_coefficient(G, attribute):
-    """Compute assortativity for node attributes.
-
-    Assortativity measures the similarity of connections
-    in the graph with respect to the given attribute.
-
-    Parameters
-    ----------
-    G : NetworkX graph
-
-    attribute : string
-        Node attribute key
-
-    Returns
-    -------
-    r: float
-       Assortativity of graph for given attribute
-
+         >>> G.add_edges_from([(0, 1), (2, 3)], weight=1)
+         
     Examples
     --------
     >>> G = nx.Graph()
-    >>> G.add_nodes_from([0, 1], color="red")
-    >>> G.add_nodes_from([2, 3], color="blue")
-    >>> G.add_edges_from([(0, 1), (2, 3)])
-    >>> print(nx.builtin.attribute_assortativity_coefficient(G, "color"))
-    1.0
-
-    Notes
-    -----
-    This computes Eq. (2) in Ref. [1]_ , (trace(M)-sum(M^2))/(1-sum(M^2)),
-    where M is the joint probability distribution (mixing matrix)
-    of the specified attribute.
-
-    References
-    ----------
-    .. [1] M. E. J. Newman, Mixing patterns in networks,
-       Physical Review E, 67 026126, 2003
-    """
-    return graphscope.attribute_assortativity_coefficient(G)
-
-
-@project_to_simple
-def numeric_assortativity_coefficient(G, attribute):
-    """Compute assortativity for numerical node attributes.
-
-    Assortativity measures the similarity of connections
-    in the graph with respect to the given numeric attribute.
-
-    Parameters
-    ----------
-    G : NetworkX graph
-
-    attribute : string
-        Node attribute key.
-
-    Returns
-    -------
-    r: float
-       Assortativity of graph for given attribute
->>>>>>> c972b605
-
-    Examples
-    --------
-    >>> G = nx.Graph()
-<<<<<<< HEAD
-    >>> G.add_edges_from([(0, 1), (2, 3)], weight=1)
     >>> G.add_edge(1, 2, weight=3)
     >>> nx.builtin.average_degree_connectivity(G)
     {1: 2.0, 2: 1.5}
@@ -1183,8 +1120,72 @@
     degree_connectivity = res_list[1::2]
     res = dict(zip(degree, degree_connectivity))
     return res
- 
-=======
+
+
+@project_to_simple
+def attribute_assortativity_coefficient(G, attribute):
+    """Compute assortativity for node attributes.
+
+    Assortativity measures the similarity of connections
+    in the graph with respect to the given attribute.
+
+    Parameters
+    ----------
+    G : NetworkX graph
+
+    attribute : string
+        Node attribute key
+
+    Returns
+    -------
+    r: float
+       Assortativity of graph for given attribute
+
+    Examples
+    --------
+    >>> G = nx.Graph()
+    >>> G.add_nodes_from([0, 1], color="red")
+    >>> G.add_nodes_from([2, 3], color="blue")
+    >>> G.add_edges_from([(0, 1), (2, 3)])
+    >>> print(nx.builtin.attribute_assortativity_coefficient(G, "color"))
+    1.0
+
+    Notes
+    -----
+    This computes Eq. (2) in Ref. [1]_ , (trace(M)-sum(M^2))/(1-sum(M^2)),
+    where M is the joint probability distribution (mixing matrix)
+    of the specified attribute.
+
+    References
+    ----------
+    .. [1] M. E. J. Newman, Mixing patterns in networks,
+       Physical Review E, 67 026126, 2003
+    """
+    return graphscope.attribute_assortativity_coefficient(G)
+
+
+@project_to_simple
+def numeric_assortativity_coefficient(G, attribute):
+    """Compute assortativity for numerical node attributes.
+
+    Assortativity measures the similarity of connections
+    in the graph with respect to the given numeric attribute.
+
+    Parameters
+    ----------
+    G : NetworkX graph
+
+    attribute : string
+        Node attribute key.
+
+    Returns
+    -------
+    r: float
+       Assortativity of graph for given attribute
+
+    Examples
+    --------
+    >>> G = nx.Graph()
     >>> G.add_nodes_from([0, 1], size=2)
     >>> G.add_nodes_from([2, 3], size=3)
     >>> G.add_edges_from([(0, 1), (2, 3)])
@@ -1203,7 +1204,6 @@
     """
     return graphscope.numeric_assortativity_coefficient(G)
 
->>>>>>> c972b605
 
 @project_to_simple
 def is_simple_path(G, nodes):
