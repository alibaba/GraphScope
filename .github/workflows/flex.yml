--- conflicted
+++ resolved
@@ -46,14 +46,11 @@
       run: |
         cd ${GITHUB_WORKSPACE}/flex
         mkdir build && cd build
-<<<<<<< HEAD
-        cmake .. && make -j$(nproc)
+        cmake .. && sudo make -j$(nproc)
+        
     - name: GRIN on Mutable Csr Test
       run: |
         cd flex/engines/graph_db/grin
         mkdir build && cd build
         cmake .. && make -j$(nproc)
-        ./run_grin_test
-=======
-        cmake .. && sudo make -j$(nproc)
->>>>>>> 78a86ded
+        ./run_grin_test