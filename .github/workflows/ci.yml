--- conflicted
+++ resolved
@@ -547,12 +547,6 @@
         echo "source ~/.cargo/env" >> ~/.bashrc
         source ~/.bashrc
         rustup component add rustfmt
-<<<<<<< HEAD
-        sudo yum update -y
-        sudo yum install -y xz
-        sudo ln -s /bin/true /bin/apt-get
-=======
->>>>>>> 684522a4
 
     - uses: actions/checkout@v2.3.2
 
