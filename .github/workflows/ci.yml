name: GraphScope CI

on:
  # Trigger the workflow on push or pull request, but only for the main branch
  push:
    branches:
      - main
    paths-ignore:
      - 'gnn_engine/**'
      - '**.md'
      - '**.rst'
      - 'docs/**'
      - 'research/**'
      - 'scripts/**'
      - 'tutorials/**'
  pull_request:
    branches:
      - main
    paths-ignore:
      - 'gnn_engine/**'
      - '**.md'
      - '**.rst'
      - 'docs/**'
      - 'research/**'
      - 'scripts/**'
      - 'tutorials/**'

jobs:
  build-gae:
    runs-on: ubuntu-20.04
    defaults:
      run:
        shell: scl enable devtoolset-7 -- bash --noprofile --norc -eo pipefail {0}
    container:
      image: registry.cn-hongkong.aliyuncs.com/graphscope/graphscope-vineyard:v0.2.3
      options:
        --shm-size 4096m
    strategy:
      matrix:
        networkx: [ON, OFF]

    steps:
    - name: Install Dependencies
      run: |
        yum install -y http://opensource.wandisco.com/centos/7/git/x86_64/wandisco-git-release-7-2.noarch.rpm
        yum install -y git

    - uses: actions/checkout@v2.3.2

    - name: Cpp Format And Lint Check
      run: |
        # install clang-format
        curl -L https://github.com/muttleyxd/clang-tools-static-binaries/releases/download/master-22538c65/clang-format-8_linux-amd64 --output /usr/bin/clang-format
        chmod +x /usr/bin/clang-format

        # run clang-format
        cd analytical_engine/
        find ./apps ./benchmarks ./core ./frame ./misc ./test  -name "*.h" | xargs clang-format -i --style=file
        find ./apps ./benchmarks ./core ./frame ./misc ./test  -name "*.cc" | xargs clang-format -i --style=file
        # validate format
        function prepend() { while read line; do echo "${1}${line}"; done; }
        GIT_DIFF=$(git diff --ignore-submodules)
        if [[ -n $GIT_DIFF ]]; then
            echo "~~~~~~~~~~~~~~~~~~~~~~~~~~~~~~~~~~~~~~~~~~~~~~~~~~~~~~~~~~~~~"
            echo "| clang-format failures found!"
            echo "|"
            echo "$GIT_DIFF" | prepend "| "
            echo "|"
            echo "| Run: "
            echo "|"
            echo "|    make gsa_clformat"
            echo "|"
            echo "| to fix this error."
            echo "|"
            echo "| Ensure you are working with clang-format-8, which can be obtained from"
            echo "|"
            echo "|    https://github.com/muttleyxd/clang-tools-static-binaries/releases"
            echo "|"
            echo "~~~~~~~~~~~~~~~~~~~~~~~~~~~~~~~~~~~~~~~~~~~~~~~~~~~~~~~~~~~~~"
            exit -1
        fi
        python3 ./misc/cpplint.py --recursive ./apps ./benchmarks ./core ./frame ./test

    - name: Python Format and Lint Check
      run: |
        echo "Checking formatting for $GITHUB_REPOSITORY"
        pip3 install black==20.8b1 flake8==3.8.4 isort==5.5.4
        export LC_ALL=en_US.utf8
        export LANG=en_US.utf8
        pushd python
        python3 -m isort --check --diff .
        python3 -m black --check --diff .
        python3 -m flake8 .
        popd
        pushd coordinator
        python3 -m isort --check --diff .
        python3 -m black --check --diff .
        python3 -m flake8 .

    - name: Build
      run: |
        strip /opt/graphscope/lib/* || true
        strip /opt/graphscope/lib64/* || true

        export LD_LIBRARY_PATH=$LD_LIBRARY_PATH:/opt/graphscope/lib:/opt/graphscope/lib64
        cd analytical_engine
        mkdir build
        cd build
        cmake .. -DCMAKE_PREFIX_PATH=/opt/graphscope \
                 -DCMAKE_INSTALL_PREFIX=/opt/graphscope \
                 -DNETWORKX=${{ matrix.networkx }}
        make -j`nproc`
        make install
        cd ${GITHUB_WORKSPACE}
        cp k8s/kube_ssh /opt/graphscope/bin/kube_ssh
        cp k8s/pre_stop.py /opt/graphscope/bin/pre_stop.py
        tar -cf gae.tar /opt/graphscope

    - name: Run GAE Tests
      run: |
        export GS_TEST_DIR=${GITHUB_WORKSPACE}/gstest
        export PATH=${PATH}:/opt/graphscope/bin/
        git clone -b master --single-branch --depth=1 https://github.com/7br/gstest.git ${GS_TEST_DIR}

        cd analytical_engine/build
        ../test/app_tests.sh --test_dir ${GITHUB_WORKSPACE}/gstest

    - name: Upload Artifact
      if: matrix.networkx == 'ON'
      uses: actions/upload-artifact@v2
      with:
        name: gae-${{ github.sha }}
        path: gae.tar
        retention-days: 5

  build-gie:
    runs-on: ubuntu-20.04
    defaults:
      run:
        shell: scl enable devtoolset-7 -- bash --noprofile --norc -eo pipefail {0}
    container: registry.cn-hongkong.aliyuncs.com/graphscope/graphscope-vineyard:v0.2.3
    steps:
    - name: Install Dependencies
      run: |
        yum install -y http://opensource.wandisco.com/centos/7/git/x86_64/wandisco-git-release-7-2.noarch.rpm
        yum install -y git
        wget --no-verbose https://golang.org/dl/go1.15.5.linux-amd64.tar.gz
        tar -C /usr/local -xzf go1.15.5.linux-amd64.tar.gz
        curl -sf -L https://static.rust-lang.org/rustup.sh | sh -s -- -y --profile minimal --default-toolchain 1.48.0
        echo "source ~/.cargo/env" >> ~/.bashrc

    - uses: actions/checkout@v2.3.2

    - name: Build
      run: |
        export PATH=${PATH}:/usr/local/go/bin
        export CMAKE_PREFIX_PATH=/opt/graphscope
        export LIBRARY_PATH=$LIBRARY_PATH:/opt/graphscope/lib
        export LD_LIBRARY_PATH=$LD_LIBRARY_PATH:/opt/graphscope/lib:/opt/graphscope/lib64
        source ~/.bashrc

        cd interactive_engine/src/executor
        ./exec.sh cargo build --all --release
        cd ${GITHUB_WORKSPACE}
        tar -cf gie.tar interactive_engine/src/executor/target/release/executor \
                        interactive_engine/src/executor/store/log4rs.yml \
                        interactive_engine/deploy/docker/dockerfile

    - uses: actions/upload-artifact@v2
      with:
        name: gie-${{ github.sha }}
        path: gie.tar
        retention-days: 5

  build-gle:
    runs-on: ubuntu-20.04
    defaults:
      run:
        shell: scl enable devtoolset-7 -- bash --noprofile --norc -eo pipefail {0}
    container: registry.cn-hongkong.aliyuncs.com/graphscope/graphscope-vineyard:v0.2.3
    steps:
    - name: Install Dependencies
      run: |
        yum install -y http://opensource.wandisco.com/centos/7/git/x86_64/wandisco-git-release-7-2.noarch.rpm
        yum install -y git

    - uses: actions/checkout@v2.3.2
      with:
        submodules: true
    - name: Build
      run: |
        strip /opt/graphscope/lib/* || true
        strip /opt/graphscope/lib64/* || true
        export LD_LIBRARY_PATH=$LD_LIBRARY_PATH:/opt/graphscope/lib:/opt/graphscope/lib64
        export PATH=${PATH}:/opt/rh/devtoolset-7/root/usr/bin
        cd learning_engine/graph-learn
        git submodule update --init third_party/pybind11
        mkdir cmake-build
        cd cmake-build
        cmake -DCMAKE_PREFIX_PATH=/opt/graphscope \
              -DCMAKE_INSTALL_PREFIX=/opt/graphscope \
              -DWITH_VINEYARD=ON \
              -DTESTING=OFF ..
        make graphlearn_shared install -j

    - name: build wheel
      run: |
        sed -i 's/p.error/logger.warning/g' /usr/local/lib/python3.6/site-packages/auditwheel/main_repair.py

        export LD_LIBRARY_PATH=$LD_LIBRARY_PATH:/opt/graphscope/lib:/opt/graphscope/lib64
        export WITH_LEARNING_ENGINE=ON
        pushd python
        pip3 install -U setuptools
        pip3 install -r requirements.txt -r requirements-dev.txt
        python3 setup.py bdist_wheel
        pushd ./dist
        auditwheel repair --plat=manylinux2014_x86_64 ./*.whl
        cp ./wheelhouse/* /opt/graphscope/dist/
        popd
        popd
        pushd coordinator
        pip3 install -r requirements.txt -r requirements-dev.txt
        python3 setup.py bdist_wheel
        cp ./dist/* /opt/graphscope/dist/

        cd ${GITHUB_WORKSPACE}
        tar -cf gle.tar /opt/graphscope

    - uses: actions/upload-artifact@v2
      with:
        name: gle-${{ github.sha }}
        path: gle.tar
        retention-days: 5

  build-manager:
    runs-on: ubuntu-20.04
    env:
      profile: release
    defaults:
      run:
        shell: scl enable devtoolset-7 -- bash --noprofile --norc -eo pipefail {0}
    container: registry.cn-hongkong.aliyuncs.com/graphscope/graphscope-runtime:latest

    steps:
    - name: Install Dependencies
      run: |
        yum install -y http://opensource.wandisco.com/centos/7/git/x86_64/wandisco-git-release-7-2.noarch.rpm
        yum install -y git

    - uses: actions/checkout@v2.3.2

    - name: Build
      run: |
        mkdir /root/.m2
        mv interactive_engine/deploy/docker/dockerfile/maven.settings.xml /root/.m2/settings.xml
        cd interactive_engine
        mvn clean package -DskipTests -Pjava-release --quiet
        cd ${GITHUB_WORKSPACE}
        tar -cf manager.tar interactive_engine/src/assembly/target/0.0.1-SNAPSHOT.tar.gz \
                            interactive_engine/src/instance-manager/target/0.0.1-SNAPSHOT.tar.gz \
                            interactive_engine/deploy/docker/dockerfile

    - uses: actions/upload-artifact@v2
      with:
        name: manager-${{ github.sha }}
        path: manager.tar
        retention-days: 5

  python-test:
    runs-on: ubuntu-20.04
    needs: [build-gae, build-gle]
    defaults:
      run:
        shell: scl enable devtoolset-7 -- bash --noprofile --norc -eo pipefail {0}
    container:
      image: registry.cn-hongkong.aliyuncs.com/graphscope/graphscope-runtime:latest
      options:
        --shm-size 4096m
    strategy:
      matrix:
        networkx: [ON, OFF]
    steps:
    - name: Install Dependencies
      run: |
        yum install -y http://opensource.wandisco.com/centos/7/git/x86_64/wandisco-git-release-7-2.noarch.rpm
        yum install -y git

    - uses: actions/checkout@v2.3.2

    - uses: actions/download-artifact@v2

    - name: Prepare environment for dataset
      run: |
        export GS_TEST_DIR='/root/gstest'
        git clone -b master --single-branch --depth=1 https://github.com/7br/gstest.git ${GS_TEST_DIR}

    - name: Prepare environment for deps
      run: |
        python3 -m pip install pytest-cov
        tar -xf ./gae-${{ github.sha }}/gae.tar
        tar -xf ./gle-${{ github.sha }}/gle.tar
        cp -R -n opt/graphscope/* /usr/local/
        ls -la /usr/local/bin/
        pushd /usr/local/dist/ && pip3 install ./*.whl && popd
        python3 -m pip install -r python/requirements.txt
        python3 -m pip install -r python/requirements-dev.txt
        pushd python && python3 setup.py build_proto && popd
        pushd coordinator && python3 setup.py build_builtin && popd

    - name: Setup tmate session debug
      if: false
      uses: mxschmitt/action-tmate@v2

    - name: App Test with Expr Off
      if: matrix.networkx == 'OFF'
      run: |
        # prelaunch the etcd
        /usr/local/bin/etcd --data-dir=/dev/shm/default.etcd &

        export GS_TEST_DIR='/root/gstest'
        cd python
        python3 -m pytest --ignore tests/test_run_locally.py --cov=graphscope --cov-config=.coveragerc \
                          --cov-report=xml --cov-report=term --exitfirst -s -v tests

        pkill -TERM etcd || true

    - name: Upload Coverage
      if: matrix.networkx == 'OFF'
      uses: codecov/codecov-action@v1.0.5
      with:
        file: ./python/coverage.xml
        fail_ci_if_error: true

    - name: App Test with Expr On
      if: matrix.networkx == 'ON'
      run: |
        # prelaunch the etcd
        /usr/local/bin/etcd --data-dir=/dev/shm/default.etcd &

        export GS_TEST_DIR='/root/gstest'
        python3 -m pytest --exitfirst -s -v python/graphscope/nx/tests/classes
        python3 -m pytest --exitfirst -s -v python/graphscope/nx/tests/test_nx.py
        python3 -m pytest --exitfirst -s -v python/graphscope/nx/tests/algorithms/builtin \
                                            python/graphscope/nx/tests/test_utils.py

        pkill -TERM etcd || true

  k8s-test:
    runs-on: self-hosted
    needs: [build-gae, build-gie, build-gle, build-manager]
    steps:
    - name: Clean up
      run: |
        echo "CI is running on host $(curl -s 'https://api.ipify.org')"
        sudo docker ps --no-trunc -aqf "status=exited" | xargs sudo docker rm || true
        sudo docker images --no-trunc -aqf "dangling=true" | xargs sudo docker rmi -f || true
        sudo rm -rf ./* || true
        find ./ -name "*.egg-info" | xargs sudo rm -rf || true
        find ./ -name "*.whl" | xargs sudo rm -rf || true
        find ./ -name "*_pb2.py" | xargs sudo rm -rf || true
        find ./ -name "*_pb2_grpc.py" | xargs sudo rm -rf || true

    - uses: actions/checkout@v2.3.2

    - uses: actions/cache@v2
      with:
        path: |
          ~/.cache/pip
          /root/.cache/pip
        key: ${{ runner.os }}-pip-${{ hashFiles('**/requirements.txt') }}
        restore-keys: |
          ${{ runner.os }}-pip-

    - uses: actions/download-artifact@v2
      with:
        path: artifacts

    - name: Prepare Image
      run: |
        cp .github/workflows/*.Dockerfile artifacts/
        pushd artifacts
        tar -xf ./gae-${{ github.sha }}/gae.tar
        tar -xf ./gle-${{ github.sha }}/gle.tar
        tar -xf ./gie-${{ github.sha }}/gie.tar
        tar -xf ./manager-${{ github.sha }}/manager.tar
        sudo docker pull registry.cn-hongkong.aliyuncs.com/graphscope/graphscope-runtime:latest
        sudo docker build -t registry.cn-hongkong.aliyuncs.com/graphscope/graphscope:${{ github.sha }} \
                          --network=host \
                          -f ./graphscope.Dockerfile .
        sudo docker build -t registry.cn-hongkong.aliyuncs.com/graphscope/maxgraph_standalone_manager:${{ github.sha }} \
                          --network=host \
                          -f ./manager.Dockerfile .
        popd
        python3 -m pip install -r python/requirements.txt --user
        python3 -m pip install -r python/requirements-dev.txt --user
        python3 -m pip install pytest-cov --user
        pushd python && sudo -E python3 setup.py develop && popd

        pip3 install git+https://github.com/mars-project/mars.git@35b44ed56e031c252e50373b88b85bd9f454332e#egg=pymars[distributed]

    - name: Kubernetes test
      env:
        CHANGE_MINIKUBE_NONE_USER: true
        GS_IMAGE: registry.cn-hongkong.aliyuncs.com/graphscope/graphscope:${{ github.sha }}
        GIE_MANAGER_IMAGE: registry.cn-hongkong.aliyuncs.com/graphscope/maxgraph_standalone_manager:${{ github.sha }}
      run: |
        export GS_TEST_DIR=${GITHUB_WORKSPACE}/gstest
        git clone -b master --single-branch --depth=1 https://github.com/7br/gstest.git ${GS_TEST_DIR}
        cd python
        python3 -m pytest --ignore graphscope/deploy/tests/test_store_service.py \
                          --cov=graphscope --cov-config=.coveragerc --cov-report=xml \
                          --cov-report=term --exitfirst -s -vvv --log-cli-level=INFO \
                          ./graphscope/deploy/tests/
    - name: Helm test
      run: |
        curl https://raw.githubusercontent.com/helm/helm/master/scripts/get-helm-3 | bash
        cd charts
        helm install graphscope --set coordinator.image.tag=${{ github.sha }} \
                                --set engines.gae.image.tag=${{ github.sha }} \
                                --set engines.gie.graph_manager.image.tag=${{ github.sha }} \
                                --set vineyard.image.tag=${{ github.sha }} \
                                --set imagePullPolicy=IfNotPresent \
                                ./graphscope
        helm test graphscope --timeout 5m0s

    - name: Upload Coverage
      uses: codecov/codecov-action@v1.0.5
      with:
        file: ./python/coverage.xml
        fail_ci_if_error: true

    - name: Clean
      if: always()
      run: |
        sudo docker rmi -f registry.cn-hongkong.aliyuncs.com/graphscope/graphscope:${{ github.sha }} \
            registry.cn-hongkong.aliyuncs.com/graphscope/maxgraph_standalone_manager:${{ github.sha }} || true
        helm uninstall graphscope || true
        kubectl delete pod graphscope-test-rpc-service --wait=false || true

  gie-test:
    runs-on: self-hosted
    needs: [build-gae, build-gie, build-gle, build-manager]
    steps:
    - name: Clean up
      run: |
        echo "CI is running on host $(curl -s 'https://api.ipify.org')"
        sudo docker ps --no-trunc -aqf "status=exited" | xargs sudo docker rm || true
        sudo docker images --no-trunc -aqf "dangling=true" | xargs sudo docker rmi -f || true
        sudo rm -rf ./* || true
        sudo rm -rf /tmp/graphscope/app_* || true
        find ./ -name "*.egg-info" | xargs sudo rm -rf || true
        find ./ -name "*.whl" | xargs sudo rm -rf || true
        find ./ -name "*_pb2.py" | xargs sudo rm -rf || true
        find ./ -name "*_pb2_grpc.py" | xargs sudo rm -rf || true

    - uses: actions/checkout@v2.3.2

    - uses: actions/cache@v2
      with:
        path: |
          ~/.cache/pip
          /root/.cache/pip
        key: ${{ runner.os }}-pip-${{ hashFiles('**/requirements.txt') }}
        restore-keys: |
          ${{ runner.os }}-pip-

    - uses: actions/cache@v2
      with:
        path: ~/.m2/repository
        key: ${{ runner.os }}-maven-${{ hashFiles('**/pom.xml') }}
        restore-keys: |
          ${{ runner.os }}-maven-
    - uses: actions/download-artifact@v2
      with:
        path: artifacts
    - name: Prepare Image
      run: |
        cp .github/workflows/*.Dockerfile artifacts/
        pushd artifacts
        tar -xf ./gae-${{ github.sha }}/gae.tar
        tar -xf ./gle-${{ github.sha }}/gle.tar
        tar -xf ./gie-${{ github.sha }}/gie.tar
        tar -xf ./manager-${{ github.sha }}/manager.tar
        sudo docker pull registry.cn-hongkong.aliyuncs.com/graphscope/graphscope-runtime:latest
        sudo docker build -t registry.cn-hongkong.aliyuncs.com/graphscope/graphscope:${{ github.sha }} \
                          --network=host \
                          -f ./graphscope.Dockerfile .
        sudo docker build -t registry.cn-hongkong.aliyuncs.com/graphscope/maxgraph_standalone_manager:${{ github.sha }} \
                          --network=host \
                          -f ./manager.Dockerfile .
        popd
        python3 -m pip install -r python/requirements.txt
        python3 -m pip install -r python/requirements-dev.txt
        python3 -m pip install pytest-cov
        pushd python && sudo -E python3 setup.py develop && popd

    - name: Run function test
      run: |
        export PYTHONPATH=${GITHUB_WORKSPACE}/python
        cd interactive_engine/tests
        ./function_test.sh 8111 1 registry.cn-hongkong.aliyuncs.com/graphscope/graphscope:${{ github.sha }} \
                           registry.cn-hongkong.aliyuncs.com/graphscope/maxgraph_standalone_manager:${{ github.sha }}
        ./function_test.sh 8112 2 registry.cn-hongkong.aliyuncs.com/graphscope/graphscope:${{ github.sha }} \
                           registry.cn-hongkong.aliyuncs.com/graphscope/maxgraph_standalone_manager:${{ github.sha }}
    - name: Clean
      if: always()
      run: |
        sudo docker rmi -f registry.cn-hongkong.aliyuncs.com/graphscope/graphscope:${{ github.sha }} \
            registry.cn-hongkong.aliyuncs.com/graphscope/maxgraph_standalone_manager:${{ github.sha }} || true

  build-gss:
    runs-on: ubuntu-20.04
    defaults:
      run:
        shell: scl enable devtoolset-7 -- bash --noprofile --norc -eo pipefail {0}
    container: registry.cn-hongkong.aliyuncs.com/graphscope/graphscope-vineyard:v0.2.3
    steps:
    - name: Install Dependencies
      run: |
        yum install -y http://opensource.wandisco.com/centos/7/git/x86_64/wandisco-git-release-7-2.noarch.rpm
        yum install -y git
        wget --no-verbose https://golang.org/dl/go1.15.5.linux-amd64.tar.gz
        tar -C /usr/local -xzf go1.15.5.linux-amd64.tar.gz
        curl -sf -L https://static.rust-lang.org/rustup.sh | sh -s -- -y --profile minimal --default-toolchain 1.48.0
        echo "source ~/.cargo/env" >> ~/.bashrc

    - uses: actions/checkout@v2.3.2

    - name: Build
      run: |
        export PATH=${PATH}:/usr/local/go/bin
        export CMAKE_PREFIX_PATH=/opt/graphscope
        export LIBRARY_PATH=$LIBRARY_PATH:/opt/graphscope/lib
        export LD_LIBRARY_PATH=$LD_LIBRARY_PATH:/opt/graphscope/lib:/opt/graphscope/lib64
        source ~/.bashrc

        cd interactive_engine
        mvn clean package -Pv2 -Drust.compile.mode=debug -DskipTests --quiet
        cd ${GITHUB_WORKSPACE}
        mv interactive_engine/distribution/target/maxgraph.tar.gz ./
        tar -zcf lib.tar.gz /opt/graphscope

    - uses: actions/upload-artifact@v2
      with:
        name: gss-${{ github.sha }}
        path: |
          maxgraph.tar.gz
          lib.tar.gz
        retention-days: 5

  gss-test:
    runs-on: self-hosted
    needs: [build-gss]
    steps:
    - name: Clean up
      run: |
        echo "CI is running on host $(curl -s 'https://api.ipify.org')"
        sudo docker ps --no-trunc -aqf "status=exited" | xargs sudo docker rm || true
        sudo docker images --no-trunc -aqf "dangling=true" | xargs sudo docker rmi -f || true
        sudo rm -rf ./* || true
        find ./ -name "*.egg-info" | xargs sudo rm -rf || true
        find ./ -name "*.whl" | xargs sudo rm -rf || true
        find ./ -name "*_pb2.py" | xargs sudo rm -rf || true
        find ./ -name "*_pb2_grpc.py" | xargs sudo rm -rf || true

    - uses: actions/checkout@v2.3.2

    - uses: actions/download-artifact@v2
      with:
        path: artifacts

    - name: Prepare Image
      run: |
        cp k8s/ready_probe.sh artifacts/
        cp .github/workflows/graphstore.Dockerfile artifacts/
        pushd artifacts
        tar -zxf ./gss-${{ github.sha }}/lib.tar.gz
        tar -zxf ./gss-${{ github.sha }}/maxgraph.tar.gz

        sudo docker pull registry.cn-hongkong.aliyuncs.com/graphscope/graphscope-runtime:latest
        sudo docker build -t registry.cn-hongkong.aliyuncs.com/graphscope/graphstore:${{ github.sha }} \
                          --network=host \
                          -f ./graphstore.Dockerfile .
        popd
        python3 -m pip install -r python/requirements.txt
        python3 -m pip install -r python/requirements-dev.txt
        python3 -m pip install pytest-cov
        pushd python && sudo -E python3 setup.py develop && popd

    - name: Helm test
      run: |
        cd charts/graphscope-store-service
        helm dependency update
        cd ..
        helm install graphstore --set image.tag=${{ github.sha }} \
                                      ./graphscope-store-service
        helm test graphstore --timeout 5m0s

    - name: Python test
      run: |
        echo ${GITHUB_WORKSPACE}
        export GRPC_PORT=$(kubectl get --namespace default -o jsonpath="{.spec.ports[0].nodePort}" services graphstore-graphscope-store-service-frontend)
        export GREMLIN_PORT=$(kubectl get --namespace default -o jsonpath="{.spec.ports[1].nodePort}" services graphstore-graphscope-store-service-frontend)
        export NODE_IP=$(kubectl get nodes --namespace default -o jsonpath="{.items[0].status.addresses[0].address}")
        export JAVA_HOME=/usr/lib/jvm/default-java/

        cd /tmp
        wget -q https://mirrors.bfsu.edu.cn/apache/hadoop/common/hadoop-2.10.1/hadoop-2.10.1.tar.gz
        tar -zxf hadoop-2.10.1.tar.gz

        cd ${GITHUB_WORKSPACE}/.github/workflows/hadoop_scripts
        REPLACE_STR=${GITHUB_WORKSPACE}/artifacts/maxgraph
        sed s/MAXGRAPH_HOME/${REPLACE_STR//\//\\/}/ offline_load.sh.template > offline_load.sh
        chmod +x offline_load.sh
        export LOAD_DATA_SCRIPT=${GITHUB_WORKSPACE}/.github/workflows/hadoop_scripts/offline_load.sh
        sed s/GRAPH_ENDPOINT/$NODE_IP:$GRPC_PORT/ databuild.config.template > databuild.config

        ./prepare_hadoop.sh /tmp/hadoop-2.10.1
        export PATH=${PATH}:/tmp/hadoop-2.10.1/bin
        export GS_TEST_DIR=${GITHUB_WORKSPACE}/gstest
        git clone -b master --single-branch --depth=1 https://github.com/7br/gstest.git ${GS_TEST_DIR}
        hadoop fs -mkdir /ldbc_sample || true
        hadoop fs -put ${GS_TEST_DIR}/ldbc_sample/person_0_0.csv /ldbc_sample/person_0_0.csv
        hadoop fs -put ${GS_TEST_DIR}/ldbc_sample/person_knows_person_0_0.csv /ldbc_sample/person_knows_person_0_0.csv

        cd ${GITHUB_WORKSPACE}/python
        python3 -m pytest -s -vvv graphscope/deploy/tests/test_store_service.py

    - name: Clean
      if: always()
      run: |
        export JAVA_HOME=/usr/lib/jvm/default-java/
<<<<<<< HEAD
        HADOOP_SSH_OPTS="-o StrictHostKeyChecking=no" /tmp/hadoop-2.10.1/sbin/stop-dfs.sh || true
        rm -rf /tmp/hadoop* || true
=======
        yes | /tmp/hadoop-2.10.1/sbin/stop-dfs.sh || true
>>>>>>> 5e9a7075
        helm uninstall graphstore || true
        kubectl delete pvc -l app.kubernetes.io/instance=graphstore --wait=false || true
        kubectl delete pod graphstore-graphscope-store-service-frontend-test-rpc-service --wait=false || true
        rm -rf /tmp/hadoop* || true
        sudo docker rmi -f registry.cn-hongkong.aliyuncs.com/graphscope/graphstore:${{ github.sha }} || true


  release-image:
    runs-on: ubuntu-20.04
    if: ${{ github.event_name == 'push' && github.ref == 'refs/heads/main' }}
    needs: [ gie-test, python-test, k8s-test, gss-test ]
    steps:
    - uses: actions/checkout@v2.3.2

    - uses: actions/download-artifact@v2
      with:
        path: artifacts
    - name: Prepare Image
      run: |
        cp .github/workflows/*.Dockerfile artifacts/
        cp k8s/ready_probe.sh artifacts/
        pushd artifacts

        tar -xf ./gae-${{ github.sha }}/gae.tar
        tar -xf ./gle-${{ github.sha }}/gle.tar
        tar -xf ./gie-${{ github.sha }}/gie.tar
        tar -xf ./manager-${{ github.sha }}/manager.tar
        tar -zxf ./gss-${{ github.sha }}/maxgraph.tar.gz

        sudo docker build -t registry.cn-hongkong.aliyuncs.com/graphscope/graphscope:${{ github.sha }} \
                          --network=host \
                          -f ./graphscope.Dockerfile .
        sudo docker build -t registry.cn-hongkong.aliyuncs.com/graphscope/maxgraph_standalone_manager:${{ github.sha }} \
                          --network=host \
                          -f ./manager.Dockerfile .
        sudo docker build -t registry.cn-hongkong.aliyuncs.com/graphscope/graphstore:${{ github.sha }} \
                          --network=host \
                          -f ./graphstore.Dockerfile .

    - name: Release images
      run: |
        echo ${{ secrets.ALIYUN_TOKEN }} | sudo docker login --username=grape_dev registry.cn-hongkong.aliyuncs.com --password-stdin
        sudo docker tag registry.cn-hongkong.aliyuncs.com/graphscope/graphscope:${{ github.sha }} \
                        registry.cn-hongkong.aliyuncs.com/graphscope/graphscope:latest
        sudo docker push registry.cn-hongkong.aliyuncs.com/graphscope/graphscope:${{ github.sha }}
        sudo docker push registry.cn-hongkong.aliyuncs.com/graphscope/graphscope:latest

        sudo docker tag registry.cn-hongkong.aliyuncs.com/graphscope/maxgraph_standalone_manager:${{ github.sha }} \
                        registry.cn-hongkong.aliyuncs.com/graphscope/maxgraph_standalone_manager:latest
        sudo docker push registry.cn-hongkong.aliyuncs.com/graphscope/maxgraph_standalone_manager:${{ github.sha }}
        sudo docker push registry.cn-hongkong.aliyuncs.com/graphscope/maxgraph_standalone_manager:latest

        sudo docker tag registry.cn-hongkong.aliyuncs.com/graphscope/graphstore:${{ github.sha }} \
                        registry.cn-hongkong.aliyuncs.com/graphscope/graphstore:latest
        sudo docker push registry.cn-hongkong.aliyuncs.com/graphscope/graphstore:${{ github.sha }}
        sudo docker push registry.cn-hongkong.aliyuncs.com/graphscope/graphstore:latest

    - name: Clean
      if: always()
      run: |
        sudo docker rmi -f registry.cn-hongkong.aliyuncs.com/graphscope/graphscope:latest \
            registry.cn-hongkong.aliyuncs.com/graphscope/maxgraph_standalone_manager:latest \
            registry.cn-hongkong.aliyuncs.com/graphscope/graphstore:latest \
            registry.cn-hongkong.aliyuncs.com/graphscope/graphscope:${{ github.sha }} \
            registry.cn-hongkong.aliyuncs.com/graphscope/maxgraph_standalone_manager:${{ github.sha }} \
            registry.cn-hongkong.aliyuncs.com/graphscope/graphstore:${{ github.sha}} || true<|MERGE_RESOLUTION|>--- conflicted
+++ resolved
@@ -630,16 +630,11 @@
       if: always()
       run: |
         export JAVA_HOME=/usr/lib/jvm/default-java/
-<<<<<<< HEAD
         HADOOP_SSH_OPTS="-o StrictHostKeyChecking=no" /tmp/hadoop-2.10.1/sbin/stop-dfs.sh || true
         rm -rf /tmp/hadoop* || true
-=======
-        yes | /tmp/hadoop-2.10.1/sbin/stop-dfs.sh || true
->>>>>>> 5e9a7075
         helm uninstall graphstore || true
         kubectl delete pvc -l app.kubernetes.io/instance=graphstore --wait=false || true
         kubectl delete pod graphstore-graphscope-store-service-frontend-test-rpc-service --wait=false || true
-        rm -rf /tmp/hadoop* || true
         sudo docker rmi -f registry.cn-hongkong.aliyuncs.com/graphscope/graphstore:${{ github.sha }} || true
 
 
