--- conflicted
+++ resolved
@@ -97,11 +97,10 @@
         cp ${BUILD_LOAD_FILE} ${INTERACTIVE_WORKSPACE}/data/ldbc/import.yaml
         mkdir -p ${INTERACTIVE_WORKSPACE}/data/movies
         cp ${GS_TEST_DIR}/flex/movies/movies_schema.yaml ${INTERACTIVE_WORKSPACE}/data/movies/graph.yaml
-<<<<<<< HEAD
+        cp ${GS_TEST_DIR}/flex/movies/movies_import.yaml ${INTERACTIVE_WORKSPACE}/data/movies/import.yaml
         mkdir -p ${INTERACTIVE_WORKSPACE}/data/graph_algo
         cp ${GITHUB_WORKSPACE}/flex/tests/interactive/graph_algo_test.yaml ${INTERACTIVE_WORKSPACE}/data/graph_algo/graph.yaml
-=======
-        cp ${GS_TEST_DIR}/flex/movies/movies_import.yaml ${INTERACTIVE_WORKSPACE}/data/movies/import.yaml
+        cp ${GITHUB_WORKSPACE}/flex/interactive/examples/graph_algo/import.yaml ${INTERACTIVE_WORKSPACE}/data/graph_algo/import.yaml
 
         # load graph
         cd ${GITHUB_WORKSPACE}/flex/build
@@ -109,6 +108,8 @@
         GLOG_v=10 ./bin/graph_loader ${INTERACTIVE_WORKSPACE}/data/ldbc/graph.yaml ${INTERACTIVE_WORKSPACE}/data/ldbc/import.yaml ${INTERACTIVE_WORKSPACE}/data/ldbc/indices/
         export FLEX_DATA_DIR=../interactive/examples/movies
         GLOG_v=10 ./bin/graph_loader ${INTERACTIVE_WORKSPACE}/data/movies/graph.yaml ${INTERACTIVE_WORKSPACE}/data/movies/import.yaml ${INTERACTIVE_WORKSPACE}/data/movies/indices/
+        export FLEX_DATA_DIR=../interactive/examples/graph_algo
+        GLOG_v=10 ./bin/graph_loader ${INTERACTIVE_WORKSPACE}/data/graph_algo/graph.yaml ${INTERACTIVE_WORKSPACE}/data/graph_algo/import.yaml ${INTERACTIVE_WORKSPACE}/data/graph_algo/indices/
 
     - name: Test HQPS admin http service
       env: 
@@ -117,7 +118,6 @@
       run:
         cd ${GITHUB_WORKSPACE}/flex/tests/hqps
         bash hqps_admin_test.sh /tmp/temp_workspace ./engine_config_test.yaml ${GS_TEST_DIR}
->>>>>>> 608f814d
 
     - name: Sample Query test
       env:
@@ -200,10 +200,9 @@
         INTERACTIVE_WORKSPACE: /tmp/interactive_workspace
       run: |
         cd ${GITHUB_WORKSPACE}/flex/tests/hqps/
-        export FLEX_DATA_DIR=../../interactive/examples/graph_algo/
         export ENGINE_TYPE=hiactor
         # change the default_graph config in ${GS_TEST_DIR}/flex/ldbc-sf01-long-date/engine_config.yaml to graph_algo
-        sed -i 's/default_graph: movies/default_graph: graph_algo/g' ${GS_TEST_DIR}/flex/ldbc-sf01-long-date/engine_config.yaml
-        bash hqps_cypher_test.sh ${INTERACTIVE_WORKSPACE} graph_algo ../../interactive/examples/graph_algo/import.yaml \
-          ${GS_TEST_DIR}/flex/ldbc-sf01-long-date/engine_config.yaml
-
+        sed -i 's/default_graph: movies/default_graph: graph_algo/g' ./engine_config_test.yaml
+        bash hqps_cypher_test.sh ${INTERACTIVE_WORKSPACE} movies \
+          ${GITHUB_WORKSPACE}/flex/tests/hqps/engine_config_test.yaml
+
