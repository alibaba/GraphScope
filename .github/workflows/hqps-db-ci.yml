--- conflicted
+++ resolved
@@ -107,13 +107,9 @@
         export FLEX_DATA_DIR=${GS_TEST_DIR}/flex/ldbc-sf01-long-date
         GLOG_v=10 ./bin/bulk_loader -g ${INTERACTIVE_WORKSPACE}/data/ldbc/graph.yaml -l ${INTERACTIVE_WORKSPACE}/data/ldbc/import.yaml -d ${INTERACTIVE_WORKSPACE}/data/ldbc/indices/
         export FLEX_DATA_DIR=../interactive/examples/movies
-<<<<<<< HEAD
-        GLOG_v=10 ./bin/graph_loader ${INTERACTIVE_WORKSPACE}/data/movies/graph.yaml ${INTERACTIVE_WORKSPACE}/data/movies/import.yaml ${INTERACTIVE_WORKSPACE}/data/movies/indices/
+        GLOG_v=10 ./bin/bulk_loader -g ${INTERACTIVE_WORKSPACE}/data/movies/graph.yaml -l ${INTERACTIVE_WORKSPACE}/data/movies/import.yaml -d ${INTERACTIVE_WORKSPACE}/data/movies/indices/
         export FLEX_DATA_DIR=../interactive/examples/graph_algo
-        GLOG_v=10 ./bin/graph_loader ${INTERACTIVE_WORKSPACE}/data/graph_algo/graph.yaml ${INTERACTIVE_WORKSPACE}/data/graph_algo/import.yaml ${INTERACTIVE_WORKSPACE}/data/graph_algo/indices/
-=======
-        GLOG_v=10 ./bin/bulk_loader -g ${INTERACTIVE_WORKSPACE}/data/movies/graph.yaml -l ${INTERACTIVE_WORKSPACE}/data/movies/import.yaml -d ${INTERACTIVE_WORKSPACE}/data/movies/indices/
->>>>>>> c19808da
+        GLOG_v=10 ./bin/bulk_loader -g ${INTERACTIVE_WORKSPACE}/data/graph_algo/graph.yaml -l ${INTERACTIVE_WORKSPACE}/data/graph_algo/import.yaml -d ${INTERACTIVE_WORKSPACE}/data/graph_algo/indices/
 
     - name: Test HQPS admin http service
       env: 
