--- conflicted
+++ resolved
@@ -69,7 +69,6 @@
         # destroy instance
         gsctl instance destroy --type interactive -y
 
-<<<<<<< HEAD
     - name: Test basic examples
       run: |
         # build gs_interactive wheel package
@@ -87,11 +86,10 @@
 
         # destroy instance
         gsctl instance destroy --type interactive -y
-=======
+
     - name: Upload Coverage
       uses: codecov/codecov-action@v3
       continue-on-error: true
       with:
         file: ./coverage.xml
-        fail_ci_if_error: false
->>>>>>> 1e3573f8
+        fail_ci_if_error: false