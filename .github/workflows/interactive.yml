name: GraphScope GIE HighQPS DB CI

on:
  # Trigger the workflow on push or pull request,
  # but only for the main branch
  workflow_dispatch:
  push:
    branches:
      - main
    paths:
      - 'flex/**'
      - 'interactive_engine/**'
      - '.github/workflows/interactive.yml'
  pull_request:
    branches:
      - main
    paths:
      - 'flex/**'
      - 'interactive_engine/**'
      - '.github/workflows/interactive.yml'

concurrency:
  group: ${{ github.repository }}-${{ github.event.number || github.head_ref || github.sha }}-${{ github.workflow }}
  cancel-in-progress: true

jobs:
  build-interactive:
    runs-on: ubuntu-20.04
    if: ${{ github.repository == 'alibaba/GraphScope' }}
    container:
      image: registry.cn-hongkong.aliyuncs.com/graphscope/graphscope-dev:v0.24.2-amd64
    steps:
    - uses: actions/checkout@v4
    - name: Install latest libgrape-lite
      if: false
      run: |
        git clone --single-branch https://github.com/alibaba/libgrape-lite.git /tmp/libgrape-lite
        cd /tmp/libgrape-lite
        mkdir -p build && cd build
        cmake ..
        make -j$(nproc)
        make install

    - name: Setup tmate session
      if: false
      uses: mxschmitt/action-tmate@v3

    - name: Build Interactive
      env:
        GIE_HOME: ${{ github.workspace }}/interactive_engine/
        HOME: /home/graphscope/
      run: |
        . /home/graphscope/.graphscope_env
        cd ${GITHUB_WORKSPACE}/
        git submodule update --init
        cd ${GITHUB_WORKSPACE}/flex
        mkdir build && cd build
        cmake .. -DCMAKE_INSTALL_PREFIX=/opt/graphscope -DCMAKE_BUILD_TYPE=DEBUG && sudo make -j$(nproc)
        # package the build artifacts
        cd .. && tar -zcf build.tar.gz build
    
    - name: Upload Artifacts
      uses: actions/upload-artifact@v4
      with:
        name: interactive_build-${{ github.sha }}
        path: |
          ${{ github.workspace }}/flex/build.tar.gz


  test-hqps-engine:
    runs-on: ubuntu-20.04
    needs: build-interactive
    if: ${{ github.repository == 'alibaba/GraphScope' }}
    container:
      image: registry.cn-hongkong.aliyuncs.com/graphscope/graphscope-dev:v0.24.2-amd64
    steps:
    - uses: actions/checkout@v4

    - uses: actions/cache@v4
      with:
        path: ~/.m2/repository
        key: ${{ runner.os }}-maven-${{ hashFiles('**/pom.xml') }}
        restore-keys: |
            ${{ runner.os }}-maven-

    - uses: actions/cache@v4
      with:
        path: |
            ~/.cargo/bin/
            ~/.cargo/registry/index/
            ~/.cargo/registry/cache/
            ~/.cargo/git/db/
            ~/.cache/sccache
        key: ${{ runner.os }}-cargo-${{ hashFiles('**/Cargo.lock') }}

    - name: Install latest libgrape-lite
      if: false
      run: |
        git clone --single-branch https://github.com/alibaba/libgrape-lite.git /tmp/libgrape-lite
        cd /tmp/libgrape-lite
        mkdir -p build && cd build
        cmake ..
        make -j$(nproc)
        make install
    
    - name: Download Artifacts
      uses: actions/download-artifact@v4
      with:
        name: interactive_build-${{ github.sha }}

    - name: Setup tmate session
      if: false
      uses: mxschmitt/action-tmate@v3

    - name: Extract build artifacts
      run: |
        cd ${GITHUB_WORKSPACE}
        tar zxf build.tar.gz -C flex && rm build.tar.gz

    - name: Build
      env:
        GIE_HOME: ${{ github.workspace }}/interactive_engine/
        HOME: /home/graphscope/
      run: |
        . /home/graphscope/.graphscope_env
        cd ${GITHUB_WORKSPACE}/

        # cargo
        . /home/graphscope/.cargo/env
        which cargo

        # build compiler
        cd ${GIE_HOME}/
        mvn clean install -Pexperimental -DskipTests -q

    - name: Prepare dataset and workspace
      env:
        GS_TEST_DIR: ${{ github.workspace }}/gstest
        INTERACTIVE_WORKSPACE: /tmp/interactive_workspace
      run: |
        # download dataset
        git clone -b master --single-branch --depth=1 https://github.com/GraphScope/gstest.git ${GS_TEST_DIR}
        mkdir -p ${INTERACTIVE_WORKSPACE}/data/ldbc
        GRAPH_SCHEMA_YAML=${GS_TEST_DIR}/flex/ldbc-sf01-long-date/audit_graph_schema.yaml
        BUILD_LOAD_FILE=${GS_TEST_DIR}/flex/ldbc-sf01-long-date/audit_bulk_load.yaml
        cp ${GRAPH_SCHEMA_YAML} ${INTERACTIVE_WORKSPACE}/data/ldbc/graph.yaml
        cp ${BUILD_LOAD_FILE} ${INTERACTIVE_WORKSPACE}/data/ldbc/import.yaml
        mkdir -p ${INTERACTIVE_WORKSPACE}/data/movies
        cp ${GS_TEST_DIR}/flex/movies/movies_schema.yaml ${INTERACTIVE_WORKSPACE}/data/movies/graph.yaml
        cp ${GS_TEST_DIR}/flex/movies/movies_import.yaml ${INTERACTIVE_WORKSPACE}/data/movies/import.yaml
        mkdir -p ${INTERACTIVE_WORKSPACE}/data/graph_algo
        cp ${GITHUB_WORKSPACE}/flex/tests/interactive/graph_algo_test.yaml ${INTERACTIVE_WORKSPACE}/data/graph_algo/graph.yaml
        cp ${GITHUB_WORKSPACE}/flex/interactive/examples/graph_algo/import.yaml ${INTERACTIVE_WORKSPACE}/data/graph_algo/import.yaml
        mkdir -p ${INTERACTIVE_WORKSPACE}/data/new_graph_algo
        cp ${GITHUB_WORKSPACE}/flex/interactive/examples/new_graph_algo/graph.yaml ${INTERACTIVE_WORKSPACE}/data/new_graph_algo/graph.yaml
        cp ${GITHUB_WORKSPACE}/flex/interactive/examples/new_graph_algo/import.yaml ${INTERACTIVE_WORKSPACE}/data/new_graph_algo/import.yaml
        mkdir -p ${INTERACTIVE_WORKSPACE}/data/modern_graph
        cp ${GITHUB_WORKSPACE}/flex/interactive/examples/modern_graph/graph.yaml ${INTERACTIVE_WORKSPACE}/data/modern_graph/graph.yaml

        # load graph
        cd ${GITHUB_WORKSPACE}/flex/build
        export FLEX_DATA_DIR=${GS_TEST_DIR}/flex/ldbc-sf01-long-date
        GLOG_v=10 ./bin/bulk_loader -g ${INTERACTIVE_WORKSPACE}/data/ldbc/graph.yaml -l ${INTERACTIVE_WORKSPACE}/data/ldbc/import.yaml -d ${INTERACTIVE_WORKSPACE}/data/ldbc/indices/
        export FLEX_DATA_DIR=../interactive/examples/movies
        GLOG_v=10 ./bin/bulk_loader -g ${INTERACTIVE_WORKSPACE}/data/movies/graph.yaml -l ${INTERACTIVE_WORKSPACE}/data/movies/import.yaml -d ${INTERACTIVE_WORKSPACE}/data/movies/indices/
        export FLEX_DATA_DIR=../interactive/examples/graph_algo
        GLOG_v=10 ./bin/bulk_loader -g ${INTERACTIVE_WORKSPACE}/data/graph_algo/graph.yaml -l ${INTERACTIVE_WORKSPACE}/data/graph_algo/import.yaml -d ${INTERACTIVE_WORKSPACE}/data/graph_algo/indices/
        export FLEX_DATA_DIR=${GS_TEST_DIR}/flex/new_graph_algo
        GLOG_v=10 ./bin/bulk_loader -g ${INTERACTIVE_WORKSPACE}/data/new_graph_algo/graph.yaml -l ${INTERACTIVE_WORKSPACE}/data/new_graph_algo/import.yaml -d ${INTERACTIVE_WORKSPACE}/data/new_graph_algo/indices/
        export FLEX_DATA_DIR=../interactive/examples/modern_graph
        GLOG_v=10 ./bin/bulk_loader -g ${INTERACTIVE_WORKSPACE}/data/modern_graph/graph.yaml -l ../interactive/examples/modern_graph/bulk_load.yaml -d ${INTERACTIVE_WORKSPACE}/data/modern_graph/indices/

    - name: Test HQPS admin http service
      env: 
        GS_TEST_DIR: ${{ github.workspace }}/gstest
        FLEX_DATA_DIR: ${{ github.workspace }}/flex/interactive/examples/modern_graph
        TMP_INTERACTIVE_WORKSPACE: /tmp/temp_workspace
      run: |
        rm -rf ${TMP_INTERACTIVE_WORKSPACE}
        cd ${GITHUB_WORKSPACE}/flex/build/
        SCHEMA_FILE=${GITHUB_WORKSPACE}/flex/interactive/examples/modern_graph/graph.yaml
        BULK_LOAD_FILE=${GITHUB_WORKSPACE}/flex/interactive/examples/modern_graph/bulk_load.yaml
        mkdir -p ${TMP_INTERACTIVE_WORKSPACE}/data/modern_graph/
        cp ${SCHEMA_FILE} ${TMP_INTERACTIVE_WORKSPACE}/data/modern_graph/graph.yaml
        GLOG_v=10 ./bin/bulk_loader -g ${SCHEMA_FILE} -l ${BULK_LOAD_FILE} -d ${TMP_INTERACTIVE_WORKSPACE}/data/modern_graph/indices/
        cd ${GITHUB_WORKSPACE}/flex/tests/hqps
        bash hqps_admin_test.sh ${TMP_INTERACTIVE_WORKSPACE} ./interactive_config_test.yaml ${GS_TEST_DIR}

    - name: Build and test Interactive Java/Python SDK
      env: 
        FLEX_DATA_DIR: ${{ github.workspace }}/flex/interactive/examples/modern_graph
        TMP_INTERACTIVE_WORKSPACE: /tmp/temp_workspace
      run: |
        cd ${GITHUB_WORKSPACE}/flex/interactive/sdk/

        bash generate_sdk.sh -g java
        bash generate_sdk.sh -g python
        cd java
        mvn clean install -DskipTests -q
        cd ../python
        pip3 install -r requirements.txt
        pip3 install -r test-requirements.txt
        export PATH=${HOME}/.local/bin:$PATH
        python3 setup.py build_proto

        rm -rf ${TMP_INTERACTIVE_WORKSPACE}     
        cd ${GITHUB_WORKSPACE}/flex/build/
        SCHEMA_FILE=${GITHUB_WORKSPACE}/flex/interactive/examples/modern_graph/graph.yaml
        BULK_LOAD_FILE=${GITHUB_WORKSPACE}/flex/interactive/examples/modern_graph/bulk_load.yaml
        mkdir -p ${TMP_INTERACTIVE_WORKSPACE}/data/modern_graph/
        cp ${SCHEMA_FILE} ${TMP_INTERACTIVE_WORKSPACE}/data/modern_graph/graph.yaml
        GLOG_v=10 ./bin/bulk_loader -g ${SCHEMA_FILE} -l ${BULK_LOAD_FILE} -d ${TMP_INTERACTIVE_WORKSPACE}/data/modern_graph/indices/
        cd ${GITHUB_WORKSPACE}/flex/tests/hqps
        sed -i 's/interactive_workspace/temp_workspace/g' ./interactive_config_test.yaml
        bash hqps_sdk_test.sh ${TMP_INTERACTIVE_WORKSPACE} ./interactive_config_test.yaml java
        bash hqps_sdk_test.sh ${TMP_INTERACTIVE_WORKSPACE} ./interactive_config_test.yaml python
        sed -i 's/temp_workspace/interactive_workspace/g' ./interactive_config_test.yaml
  
<<<<<<< HEAD

=======
    - name: Robustness test 
      env:
        INTERACTIVE_WORKSPACE: /tmp/interactive_workspace
        GS_TEST_DIR: ${{ github.workspace }}/gstest
      run: |
        cd ${GITHUB_WORKSPACE}/flex/tests/hqps
        bash hqps_robust_test.sh ${INTERACTIVE_WORKSPACE} ./interactive_config_test.yaml ./interactive_config_test_cbo.yaml
>>>>>>> a60e9121

    - name: Sample Query test
      env:
        GS_TEST_DIR: ${{ github.workspace }}/gstest
      run: |
        cd ${GITHUB_WORKSPACE}/flex/build
        export FLEX_DATA_DIR=${GS_TEST_DIR}/flex/ldbc-sf01-long-date
        ./bin/bulk_loader -g ${GS_TEST_DIR}/flex/ldbc-sf01-long-date/audit_graph_schema.yaml \
        -l ${GS_TEST_DIR}/flex/ldbc-sf01-long-date/audit_bulk_load.yaml -d /tmp/csr-data-dir/
        rm -r /tmp/csr-data-dir/runtime/* 
        rm -r /tmp/csr-data-dir/wal
        ./tests/hqps/query_test ${GS_TEST_DIR}/flex/ldbc-sf01-long-date/audit_graph_schema.yaml \
        /tmp/csr-data-dir/

    - name: Test get graph meta from admin service
      env:
        GS_TEST_DIR: ${{ github.workspace }}/gstest
        INTERACTIVE_WORKSPACE: /tmp/interactive_workspace
      run: |
        cd ${GITHUB_WORKSPACE}/flex/tests/hqps
        pip3 install argparse
        pip3 install neo4j
        bash hqps_compiler_get_meta_test.sh ${INTERACTIVE_WORKSPACE} ./interactive_config_test.yaml

    - name: Run codegen test.
      env:
        GS_TEST_DIR: ${{ github.workspace }}/gstest
        INTERACTIVE_WORKSPACE: /tmp/interactive_workspace
      run: |
        cd ${GITHUB_WORKSPACE}/flex/tests/hqps
        bash hqps_codegen_test.sh ${INTERACTIVE_WORKSPACE} ./interactive_config_test.yaml ./interactive_config_test_cbo.yaml

    - name: Test cypher&cpp procedure generation and loading
      env:
        TMP_INTERACTIVE_WORKSPACE: /tmp/temp_workspace
        PLUGIN_DIR: /tmp/temp_workspace/data/modern_graph/plugins
        FLEX_DATA_DIR: ${{ github.workspace }}/flex/interactive/examples/modern_graph
      run: |
        rm -rf ${TMP_INTERACTIVE_WORKSPACE}
        cd ${GITHUB_WORKSPACE}/flex/build/
        SCHEMA_FILE=${GITHUB_WORKSPACE}/flex/interactive/examples/modern_graph/graph.yaml
        BULK_LOAD_FILE=${GITHUB_WORKSPACE}/flex/interactive/examples/modern_graph/bulk_load.yaml
        mkdir -p ${TMP_INTERACTIVE_WORKSPACE}/data/modern_graph/
        cp ${SCHEMA_FILE} ${TMP_INTERACTIVE_WORKSPACE}/data/modern_graph/graph.yaml
        GLOG_v=10 ./bin/bulk_loader -g ${SCHEMA_FILE} -l ${BULK_LOAD_FILE} -d ${TMP_INTERACTIVE_WORKSPACE}/data/modern_graph/indices/
  
        mkdir -p ${PLUGIN_DIR}
        pip3 install argparse
        
        cd ${GITHUB_WORKSPACE}/flex/bin
        ./load_plan_and_gen.sh -e=hqps -i=../tests/interactive/plus_one.cc -w=/tmp/codegen \
          --ir_conf=${GITHUB_WORKSPACE}/flex/tests/hqps/interactive_config_test.yaml -o=${PLUGIN_DIR} \
          --procedure_name=plus_one \
          --graph_schema_path=../interactive/examples/modern_graph/graph.yaml \
          --procedure_desc="This is test procedure, and the input is a number, and the output is the number plus one."
        
        ./load_plan_and_gen.sh -e=hqps -i=../interactive/sdk/java/src/test/resources/sample_app.cc -w=/tmp/codegen \
          --ir_conf=${GITHUB_WORKSPACE}/flex/tests/hqps/interactive_config_test.yaml -o=${PLUGIN_DIR} \
          --procedure_name=sample_app \
          --graph_schema_path=../interactive/examples/modern_graph/graph.yaml

        ./load_plan_and_gen.sh -e=hqps -i=../interactive/examples/modern_graph/count_vertex_num.cypher -w=/tmp/codegen \
          --ir_conf=${GITHUB_WORKSPACE}/flex/tests/hqps/interactive_config_test.yaml  -o=${PLUGIN_DIR} \
          --procedure_name=count_vertex_num \
          --graph_schema_path=../interactive/examples/modern_graph/graph.yaml
        
        # Among the above procedures, the correct input format for each is:
        # count_vertex_num: () -> (num: int64), CypherProcedure.
        # plus_one: (num: int64) -> (num: int64), CppEncoder
        # sample_app: (num: int64) -> (num: int64), kCypherJson

        sed -i 's/default_graph: ldbc/default_graph: modern_graph/g' ${GITHUB_WORKSPACE}/flex/tests/hqps/interactive_config_test.yaml
        sed -i 's/interactive_workspace/temp_workspace/g' ${GITHUB_WORKSPACE}/flex/tests/hqps/interactive_config_test.yaml
        cd ${GITHUB_WORKSPACE}/flex/tests/interactive/
        bash test_plugin_loading.sh ${TMP_INTERACTIVE_WORKSPACE} modern_graph \
           ${GITHUB_WORKSPACE}/flex/tests/hqps/interactive_config_test.yaml \
           ./modern_graph_schema_v0_0.yaml  ./modern_graph_schema_v0_1.yaml
        sed -i 's/temp_workspace/interactive_workspace/g' ${GITHUB_WORKSPACE}/flex/tests/hqps/interactive_config_test.yaml
        sed -i 's/default_graph: modern_graph/default_graph: movies/g' ${GITHUB_WORKSPACE}/flex/tests/hqps/interactive_config_test.yaml
      
    - name: Let compiler use latest interactive java sdk
      env:
        HOME: /home/graphscope/
      run: |
        . /home/graphscope/.graphscope_env
        . /home/graphscope/.cargo/env
        # replace the <interactive.sdk.version>0.4</interactive.sdk.version> with the latest version in flex/interactive/sdk/java/pom.xml
        sdk_version=$(grep -oPm1 "(?<=<version>)[^<]+" ${GITHUB_WORKSPACE}/flex/interactive/sdk/java/pom.xml)
        sed -i "s/<interactive.sdk.version>.*<\/interactive.sdk.version>/<interactive.sdk.version>${sdk_version}<\/interactive.sdk.version>/" ${GITHUB_WORKSPACE}/interactive_engine/pom.xml
        cd ${GITHUB_WORKSPACE}/interactive_engine/
        mvn clean install -Pexperimental -DskipTests -q

    - name: Test physical plan generation
      run: |
        cd ${GITHUB_WORKSPACE}/interactive_engine
        cat > /tmp/physical_plan_gen_config.yaml <<EOF
        compiler:
          planner:
            is_on: true
            opt: CBO
            rules:
              - FilterIntoJoinRule
              - FilterMatchRule
              - NotMatchToAntiJoinRule
          physical.opt.config: proto
        EOF
        echo "  meta.reader.schema.uri: ${GITHUB_WORKSPACE}/flex/interactive/examples/modern_graph/graph.yaml" >> /tmp/physical_plan_gen_config.yaml
        echo "  meta.reader.statistics.uri: ${GITHUB_WORKSPACE}/interactive_engine/compiler/src/test/resources/statistics/modern_statistics.json" >> /tmp/physical_plan_gen_config.yaml
        mvn clean install -DskipTests -Pgraph-planner-jni
        INTERACTIVE_ENGINE_HOME=${GITHUB_WORKSPACE}/interactive_engine
        ./target/native/test_graph_planner ${INTERACTIVE_ENGINE_HOME}/compiler/target/compiler-0.0.1-SNAPSHOT.jar:${INTERACTIVE_ENGINE_HOME}/compiler/target/libs/ ${INTERACTIVE_ENGINE_HOME}/executor/ir/target/release/libir_core.so \
           ${GITHUB_WORKSPACE}/flex/interactive/examples/modern_graph/graph.yaml ${INTERACTIVE_ENGINE_HOME}/compiler/src/test/resources/statistics/modern_statistics.json \
          "MATCH(n) return count(n);" /tmp/physical_plan_gen_config.yaml

    - name: Run End-to-End cypher adhoc ldbc query test
      env:
        GS_TEST_DIR: ${{ github.workspace }}/gstest
        HOME : /home/graphscope/
        INTERACTIVE_WORKSPACE: /tmp/interactive_workspace
      run: |
        cd ${GITHUB_WORKSPACE}/flex/tests/hqps/
        export ENGINE_TYPE=hiactor
        # change the default_graph config in ./interactive_config_test.yaml to ldbc
        sed -i 's/default_graph: movies/default_graph: ldbc/g' ./interactive_config_test.yaml
        bash hqps_adhoc_test.sh ${INTERACTIVE_WORKSPACE} ldbc \
              ${GITHUB_WORKSPACE}/flex/tests/hqps/interactive_config_test.yaml

    - name: Run End-to-End cypher adhoc movie query test
      env:
        GS_TEST_DIR: ${{ github.workspace }}/gstest
        HOME : /home/graphscope/
        INTERACTIVE_WORKSPACE: /tmp/interactive_workspace
      run: |
        cd ${GITHUB_WORKSPACE}/flex/tests/hqps/
        export ENGINE_TYPE=hiactor
        # change the default_graph config in ./interactive_config_test.yaml to movies
        sed -i 's/default_graph: ldbc/default_graph: movies/g' ./interactive_config_test.yaml
        bash hqps_adhoc_test.sh ${INTERACTIVE_WORKSPACE} movies \
          ${GITHUB_WORKSPACE}/flex/tests/hqps/interactive_config_test.yaml

    - name: Run End-to-End cypher adhoc graph_algo query test
      env:
        GS_TEST_DIR: ${{ github.workspace }}/gstest
        HOME : /home/graphscope/
        INTERACTIVE_WORKSPACE: /tmp/interactive_workspace
      run: |
        cd ${GITHUB_WORKSPACE}/flex/tests/hqps/
        export ENGINE_TYPE=hiactor
        # change the default_graph config in ${GS_TEST_DIR}/flex/ldbc-sf01-long-date/interactive_config.yaml to graph_algo
        sed -i 's/default_graph: movies/default_graph: graph_algo/g' ./interactive_config_test.yaml
        bash hqps_adhoc_test.sh ${INTERACTIVE_WORKSPACE} graph_algo \
          ${GITHUB_WORKSPACE}/flex/tests/hqps/interactive_config_test.yaml

    - name: Run Gremlin test on modern graph
      env:
        GS_TEST_DIR: ${{ github.workspace }}/gstest
        HOME : /home/graphscope/
        INTERACTIVE_WORKSPACE: /tmp/interactive_workspace
      run: |
        cd ${GITHUB_WORKSPACE}/flex/tests/hqps/
        export ENGINE_TYPE=hiactor
        sed -i 's/default_graph: graph_algo/default_graph: modern_graph/g' ./interactive_config_test.yaml
        bash hqps_adhoc_test.sh ${INTERACTIVE_WORKSPACE} modern_graph \
          ${GITHUB_WORKSPACE}/flex/tests/hqps/interactive_config_test.yaml gremlin

  test-build-flex:
    runs-on: ubuntu-22.04

    strategy:
      matrix:
        os: [ubuntu-22.04]
        platform: [x86_64]

    steps:
    - name: Checkout code
      uses: actions/checkout@v4
    
    - name: Install dependencies
      run: |
        cd ${GITHUB_WORKSPACE}
        python3 -m pip install --upgrade pip && python3 -m pip install click
        python3 ./gsctl.py install-deps dev-interactive

    - name: Setup tmate session
      if: false
      uses: mxschmitt/action-tmate@v3

    - name: Build
      run: |
        source ${HOME}/.graphscope_env
        cd ${GITHUB_WORKSPACE}/flex
        git submodule update --init
        mkdir build && cd build # only test default build
        cmake .. -DCMAKE_BUILD_TYPE=DEBUG -DBUILD_DOC=OFF && sudo make -j 4

  # test the different combination of cmake options: -DBUILD_TEST=ON/OFF, -DBUILD_ODPS_FRAGMENT_LOADER=ON/OFF
  test-cmake-options:
    runs-on: ubuntu-20.04
    container:
      image: registry.cn-hongkong.aliyuncs.com/graphscope/graphscope-dev:v0.24.2-amd64
    strategy:
      matrix:
        BUILD_TEST: [ON, OFF]
        BUILD_ODPS_FRAGMENT_LOADER: [ON, OFF]
    steps:
    - uses: actions/checkout@v4

    - name: Build
      run: |
        cd ${GITHUB_WORKSPACE}/flex
        git submodule update --init
        mkdir build && cd build
        cmake .. -DBUILD_TEST=${{ matrix.BUILD_TEST }} \
                 -DBUILD_ODPS_FRAGMENT_LOADER=${{ matrix.BUILD_ODPS_FRAGMENT_LOADER }}
        sudo make -j4

  test-AOCC-compilation:
    runs-on: ubuntu-20.04
    container:
      image: registry.cn-hongkong.aliyuncs.com/graphscope/graphscope-dev:v0.24.2-amd64
    steps:
    - uses: actions/checkout@v4

    - name: Download aocc compiler
      run: |
        cd ${GITHUB_WORKSPACE}/flex
        wget https://download.amd.com/developer/eula/aocc/aocc-4-1/aocc-compiler-4.1.0_1_amd64.deb
        sudo apt-get update && sudo apt-get install -y libncurses-dev libncurses5-dev
        sudo dpkg -i aocc-compiler-4.1.0_1_amd64.deb
    
    - name: Test AOCC compiler
      env:
        CC: clang
        CXX: clang++
        OMPI_CC: clang
        OMPI_CXX: clang++
      run: |
        . /opt/AMD/aocc-compiler-4.1.0/setenv_AOCC.sh
        cd ${GITHUB_WORKSPACE}/flex
        git submodule update --init
        mkdir build && cd build
        cmake .. -DBUILD_DOC=OFF -DCMAKE_BUILD_TYPE=DEBUG
        sudo make -j4

  test-flex:
    runs-on: ubuntu-20.04
    needs: build-interactive
    if: ${{ github.repository == 'alibaba/GraphScope' }}
    container:
      image: registry.cn-hongkong.aliyuncs.com/graphscope/graphscope-dev:v0.24.2-amd64
    steps:
    - uses: actions/checkout@v4

    - name: Install latest libgrape-lite
      if: false
      run: |
        git clone --single-branch https://github.com/alibaba/libgrape-lite.git /tmp/libgrape-lite
        cd /tmp/libgrape-lite
        mkdir -p build && cd build
        cmake ..
        make -j$(nproc)
        make install

    - name: Download Artifacts
      uses: actions/download-artifact@v4
      with:
        name: interactive_build-${{ github.sha }}

    - name: Extract build artifacts
      run: |
        cd ${GITHUB_WORKSPACE}
        tar zxf build.tar.gz -C flex && rm build.tar.gz

    - name: Test GRIN on mutable csr 
      run: |
        git submodule update --init
        cd flex/engines/graph_db/grin
        mkdir build && cd build
        cmake .. && sudo make -j$(nproc)
        export FLEX_DATA_DIR=../../../../interactive/examples/modern_graph/
        ${GITHUB_WORKSPACE}/flex/build/bin/bulk_loader -g ../../../../interactive/examples/modern_graph/graph.yaml -l ../../../../interactive/examples/modern_graph/bulk_load.yaml -d ./data/
        rm -r ./data/wal
        rm -r ./data/runtime/*
        ./run_grin_test 'flex://schema_file=../../../../interactive/examples/modern_graph/graph.yaml&data_dir=./data/'

    - name: Prepare test dataset
      env:
        GS_TEST_DIR: ${{ github.workspace }}/gstest/
      run: |
        git clone -b master --single-branch --depth=1 https://github.com/GraphScope/gstest.git ${GS_TEST_DIR}

    - name: Test String primary key on modern graph
      env:
        FLEX_DATA_DIR: ${{ github.workspace }}/flex/interactive/examples/modern_graph/
      run: |
        rm -rf /tmp/csr-data-dir/
        cd ${GITHUB_WORKSPACE}/flex/build/
        SCHEMA_FILE=../tests/rt_mutable_graph/modern_graph_string_pk.yaml 
        BULK_LOAD_FILE=../interactive/examples/modern_graph/bulk_load.yaml
        GLOG_v=10 ./bin/bulk_loader  -g ${SCHEMA_FILE} -l ${BULK_LOAD_FILE} -d /tmp/csr-data-dir/

    - name: Test String edge property on modern graph
      env:
        FLEX_DATA_DIR: ${{ github.workspace }}/flex/interactive/examples/modern_graph/
      run: |
        rm -rf /tmp/csr-data-dir/
        cd ${GITHUB_WORKSPACE}/flex/build/
        SCHEMA_FILE=../tests/rt_mutable_graph/modern_graph_string_edge.yaml 
        BULK_LOAD_FILE=../interactive/examples/modern_graph/bulk_load.yaml
        GLOG_v=10 ./bin/bulk_loader  -g ${SCHEMA_FILE} -l ${BULK_LOAD_FILE} -d /tmp/csr-data-dir/
        GLOG_v=10 ./tests/rt_mutable_graph/string_edge_property_test ${SCHEMA_FILE} /tmp/csr-data-dir/
    

    - name: Test update transaction
      env:
        FLEX_DATA_DIR: ${{ github.workspace }}/flex/interactive/examples/modern_graph/
      run: |
        rm -rf /tmp/csr-data-dir/
        cd ${GITHUB_WORKSPACE}/flex/build/
        SCHEMA_FILE=../tests/rt_mutable_graph/modern_graph_string_edge.yaml 
        BULK_LOAD_FILE=../interactive/examples/modern_graph/bulk_load.yaml
        GLOG_v=10 ./bin/bulk_loader  -g ${SCHEMA_FILE} -l ${BULK_LOAD_FILE} -d /tmp/csr-data-dir/
        GLOG_v=10 ./tests/rt_mutable_graph/test_update_transaction ${SCHEMA_FILE} /tmp/csr-data-dir/

    - name: Test multiple properties edge
      env:
        FLEX_DATA_DIR: ${{ github.workspace }}/flex/interactive/examples/modern_graph/
      run: |
        rm -rf /tmp/csr-data-dir/
        cd ${GITHUB_WORKSPACE}/flex/build/
        SCHEMA_FILE=../tests/rt_mutable_graph/modern_graph_multiple_props_edge.yaml
        BULK_LOAD_FILE=../tests/rt_mutable_graph/modern_graph_multiple_props_edge_import.yaml
        GLOG_v=10 ./bin/bulk_loader  -g ${SCHEMA_FILE} -l ${BULK_LOAD_FILE} -d /tmp/csr-data-dir/
        GLOG_v=10 ./tests/rt_mutable_graph/multiple_props_edge_test ${SCHEMA_FILE} /tmp/csr-data-dir/

    - name: Test schema parsing and loading on modern graph
      env:
        FLEX_DATA_DIR: ${{ github.workspace }}/flex/interactive/examples/modern_graph/
      run: |
        rm -rf /tmp/csr-data-dir/
        cd ${GITHUB_WORKSPACE}/flex/build/
        SCHEMA_FILE=../tests/rt_mutable_graph/modern_graph_unified_schema.yaml
        BULK_LOAD_FILE=../interactive/examples/modern_graph/bulk_load.yaml
        GLOG_v=10 ./bin/bulk_loader  -g ${SCHEMA_FILE} -l ${BULK_LOAD_FILE} -d /tmp/csr-data-dir/

    - name: Test build empty graph
      run: |
        rm -rf /tmp/csr-data-dir/
        cd ${GITHUB_WORKSPACE}/flex/build/
        GLOG_v=10 ./tests/rt_mutable_graph/test_empty_graph /tmp/csr-data-dir/
    - name: Test ACID
      run: |
        rm -rf /tmp/csr-data-dir/
        cd ${GITHUB_WORKSPACE}/flex/build/
        GLOG_v=10 ./tests/rt_mutable_graph/test_acid 8 /tmp/csr-data-dir/

    - name: Test Graph Loading on modern graph
      env:
        FLEX_DATA_DIR: ${{ github.workspace }}/flex/interactive/examples/modern_graph/
      run: |
        rm -rf /tmp/csr-data-dir/
        cd ${GITHUB_WORKSPACE}/flex/build/
        SCHEMA_FILE=../interactive/examples/modern_graph/graph.yaml
        BULK_LOAD_FILE=../interactive/examples/modern_graph/bulk_load.yaml
        GLOG_v=10 ./bin/bulk_loader  -g ${SCHEMA_FILE} -l ${BULK_LOAD_FILE} -d /tmp/csr-data-dir/

    - name: Test Graph Loading on type_test graph
      env:
        GS_TEST_DIR: ${{ github.workspace }}/gstest/
        FLEX_DATA_DIR: ${{ github.workspace }}/gstest/flex/type_test/
      run: |
        # remove modern graph indices
        rm -rf /tmp/csr-data-dir/

        cd ${GITHUB_WORKSPACE}/flex/build/
        SCHEMA_FILE=${GS_TEST_DIR}/flex/type_test/graph.yaml
        BULK_LOAD_FILE=${GS_TEST_DIR}/flex/type_test/import.yaml
        GLOG_v=10 ./bin/bulk_loader -g ${SCHEMA_FILE} -l ${BULK_LOAD_FILE} -d /tmp/csr-data-dir/ -p 2

    - name: Test Graph Loading on LDBC SNB sf0.1
      env:
        GS_TEST_DIR: ${{ github.workspace }}/gstest/
        FLEX_DATA_DIR: ${{ github.workspace }}/gstest/flex/ldbc-sf01-long-date/
      run: |
        # remove previous graph indices
        rm -rf /tmp/csr-data-dir/

        cd ${GITHUB_WORKSPACE}/flex/build/
        SCHEMA_FILE=${FLEX_DATA_DIR}/audit_graph_schema.yaml
        BULK_LOAD_FILE=${FLEX_DATA_DIR}/audit_bulk_load.yaml
        GLOG_v=10 ./bin/bulk_loader -g ${SCHEMA_FILE} -l ${BULK_LOAD_FILE} -d /tmp/csr-data-dir/ -p 2

    - name: Test graph load on movie graph
      env:
        GS_TEST_DIR: ${{ github.workspace }}/gstest/
        FLEX_DATA_DIR: ${{ github.workspace }}/flex/interactive/examples/movies/
      run: |
        rm -rf /tmp/csr-data-dir/
        cd ${GITHUB_WORKSPACE}/flex/build/
        SCHEMA_FILE=${GITHUB_WORKSPACE}/flex/tests/rt_mutable_graph/movie_schema_test.yaml
        BULK_LOAD_FILE=${GITHUB_WORKSPACE}/flex/tests/rt_mutable_graph/movie_import_test.yaml
        GLOG_v=10 ./bin/bulk_loader -g ${SCHEMA_FILE} -l ${BULK_LOAD_FILE} -d /tmp/csr-data-dir/
    
    - name: Test graph loading with different delimiter
      env:
        GS_TEST_DIR: ${{ github.workspace }}/gstest/
        FLEX_DATA_DIR: ${{ github.workspace }}/gstest/flex/modern_graph_tab_delimiter/
      run: |
        rm -rf /tmp/csr-data-dir/
        cd ${GITHUB_WORKSPACE}/flex/build/
        SCHEMA_FILE=${GITHUB_WORKSPACE}/flex/interactive/examples/modern_graph/graph.yaml
        BULK_LOAD_FILE=${GITHUB_WORKSPACE}/flex/interactive/examples/modern_graph/bulk_load.yaml
        sed -i 's/|/\\t/g' ${BULK_LOAD_FILE}
        GLOG_v=10 ./bin/bulk_loader -g ${SCHEMA_FILE} -l ${BULK_LOAD_FILE} -d /tmp/csr-data-dir/<|MERGE_RESOLUTION|>--- conflicted
+++ resolved
@@ -216,17 +216,8 @@
         bash hqps_sdk_test.sh ${TMP_INTERACTIVE_WORKSPACE} ./interactive_config_test.yaml python
         sed -i 's/temp_workspace/interactive_workspace/g' ./interactive_config_test.yaml
   
-<<<<<<< HEAD
-
-=======
-    - name: Robustness test 
-      env:
-        INTERACTIVE_WORKSPACE: /tmp/interactive_workspace
-        GS_TEST_DIR: ${{ github.workspace }}/gstest
-      run: |
-        cd ${GITHUB_WORKSPACE}/flex/tests/hqps
-        bash hqps_robust_test.sh ${INTERACTIVE_WORKSPACE} ./interactive_config_test.yaml ./interactive_config_test_cbo.yaml
->>>>>>> a60e9121
+
+
 
     - name: Sample Query test
       env:
