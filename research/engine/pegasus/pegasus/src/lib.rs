//
//! Copyright 2020 Alibaba Group Holding Limited.
//!
//! Licensed under the Apache License, Version 2.0 (the "License");
//! you may not use this file except in compliance with the License.
//! You may obtain a copy of the License at
//!
//! http://www.apache.org/licenses/LICENSE-2.0
//!
//! Unless required by applicable law or agreed to in writing, software
//! distributed under the License is distributed on an "AS IS" BASIS,
//! WITHOUT WARRANTIES OR CONDITIONS OF ANY KIND, either express or implied.
//! See the License for the specific language governing permissions and
//! limitations under the License.

#[macro_use]
extern crate log;
#[macro_use]
extern crate lazy_static;
#[macro_use]
extern crate enum_dispatch;
#[macro_use]
extern crate pegasus_common;

use std::cell::Cell;
use std::sync::atomic::AtomicUsize;
use std::sync::{Arc, Mutex, RwLock};

mod config;
mod graph;
pub mod tag;
#[macro_use]
mod worker_id;
mod channel_id;
#[macro_use]
pub mod errors;
pub mod api;
pub(crate) mod data;
#[macro_use]
pub mod macros;
pub mod communication;
mod data_plane;
pub mod dataflow;
mod event;
mod operator;
pub(crate) mod progress;
pub mod resource;
pub mod result;
mod schedule;
pub mod stream;
pub mod utils;
mod worker;

use std::collections::HashSet;
use std::fmt::Debug;
use std::net::SocketAddr;

pub use config::{read_from, Configuration, JobConf, ServerConf};
pub use data::Data;
pub use pegasus_common::codec;
pub use pegasus_memory::alloc::check_current_task_memory;
pub use pegasus_network::ServerDetect;
pub use tag::Tag;
pub use worker::Worker;
pub use worker_id::{get_current_worker, WorkerId};

use crate::api::Source;
pub use crate::errors::{BuildJobError, JobSubmitError, SpawnJobError, StartupError};
use crate::resource::PartitionedResource;
use crate::result::{ResultSink, ResultStream};
use crate::worker_id::WorkerIdIter;

lazy_static! {
    static ref SERVER_ID: Mutex<Option<u64>> = Mutex::new(None);
    static ref SERVERS: RwLock<Vec<u64>> = RwLock::new(vec![]);
}

thread_local! {
    static LOCAL_SERVER_ID : Cell<Option<u64>> = Cell::new(None);
}

/// get the id of current server among clusters;
#[inline]
pub fn server_id() -> Option<u64> {
    LOCAL_SERVER_ID.with(|id| {
        if let Some(id) = id.get() {
            Some(id)
        } else {
            let server_id = SERVER_ID.lock().expect("lock poisoned");
            if let Some(g_id) = server_id.as_ref() {
                id.set(Some(*g_id));
                Some(*g_id)
            } else {
                None
            }
        }
    })
}

pub fn get_servers() -> Vec<u64> {
    let lock = SERVERS.read().expect("fetch read lock failure;");
    lock.to_vec()
}

pub fn get_servers_len() -> usize {
    let lock = SERVERS.read().expect("fetch read lock failure;");
    lock.len()
}

fn set_server_id(server_id: u64) -> Option<u64> {
    let mut id = SERVER_ID.lock().expect("lock poisoned");
    if let Some(id) = &*id {
        Some(*id)
    } else {
        id.replace(server_id);
        None
    }
}

pub fn wait_servers_ready(server_conf: &ServerConf) {
    if let Some(local) = server_id() {
        let remotes = match server_conf {
            ServerConf::Local => vec![],
            ServerConf::Partial(s) => s.clone(),
            ServerConf::All => get_servers(),
        };
        if !remotes.is_empty() {
            while !pegasus_network::check_ipc_ready(local, &remotes) {
                std::thread::sleep(std::time::Duration::from_millis(100));
                info!("waiting remote servers connect ...");
            }
        }
    }
}

pub fn startup(conf: Configuration) -> Result<(), StartupError> {
    if let Some(pool_size) = conf.max_pool_size {
        pegasus_executor::set_core_pool_size(pool_size as usize);
    }
    pegasus_executor::try_start_executor_async();

    let mut servers = HashSet::new();
    let server_id = conf.server_id();
    servers.insert(server_id);
    if let Some(id) = set_server_id(server_id) {
        return Err(StartupError::AlreadyStarted(id));
    }
    if let Some(net_conf) = conf.network_config() {
        if let Some(peers) = net_conf.get_servers()? {
            let addr = net_conf.local_addr()?;
            let conn_conf = net_conf.get_connection_param();
            for p in peers.iter() {
                servers.insert(p.id);
            }
            let addr = pegasus_network::start_up(server_id, conn_conf, addr, peers)?;
            info!("server {} start on {:?}", server_id, addr);
        } else {
            return Err(StartupError::CannotFindServers);
        }
    }
    let mut lock = SERVERS.write().expect("fetch servers lock failure;");
    assert!(lock.is_empty());
    for s in servers {
        lock.push(s);
    }
    lock.sort();
    Ok(())
}

pub fn startup_with<D: ServerDetect + 'static>(
    conf: Configuration,
    detect: D,
) -> Result<Option<SocketAddr>, StartupError> {
    if let Some(pool_size) = conf.max_pool_size {
        pegasus_executor::set_core_pool_size(pool_size as usize);
    }
    pegasus_executor::try_start_executor_async();

    let server_id = conf.server_id();
    if let Some(id) = set_server_id(server_id) {
        return Err(StartupError::AlreadyStarted(id));
    }

    Ok(if let Some(net_conf) = conf.network_config() {
        let addr = net_conf.local_addr()?;
        let conn_conf = net_conf.get_connection_param();
        let addr = pegasus_network::start_up(server_id, conn_conf, addr, detect)?;
        info!("server {} start on {:?}", server_id, addr);
        Some(addr)
    } else {
        None
    })
}

pub fn shutdown_all() {
    pegasus_executor::try_shutdown();
    if let Some(server_id) = server_id() {
        pegasus_network::shutdown(server_id);
        pegasus_network::await_termination(server_id);
    }
    pegasus_executor::await_termination();
}

pub fn run<DI, DO, F, FN>(conf: JobConf, func: F) -> Result<ResultStream<DO>, JobSubmitError>
where
    DI: Data,
    DO: Debug + Send + 'static,
    F: Fn() -> FN,
    FN: FnOnce(&mut Source<DI>, ResultSink<DO>) -> Result<(), BuildJobError> + 'static,
{
    let (tx, rx) = crossbeam_channel::unbounded();
    let sink = ResultSink::new(tx);
    let cancel_hook = sink.get_cancel_hook().clone();
    let results = ResultStream::new(conf.job_id, cancel_hook, rx);
    run_opt(conf, sink, |worker| worker.dataflow(func()))?;
    Ok(results)
}

pub fn run_with_resources<DI, DO, F, FN, R>(
<<<<<<< HEAD
    conf: JobConf, mut resource: R, func: F,
=======
    conf: JobConf,
    mut resource: PartitionedResource<R>,
    func: F,
>>>>>>> edc3125f
) -> Result<ResultStream<DO>, JobSubmitError>
where
    DI: Data,
    DO: Debug + Send + 'static,
    R: PartitionedResource,
    F: Fn() -> FN,
    FN: FnOnce(&mut Source<DI>, ResultSink<DO>) -> Result<(), BuildJobError> + 'static,
{
    let (tx, rx) = crossbeam_channel::unbounded();
    let sink = ResultSink::new(tx);
    let cancel_hook = sink.get_cancel_hook().clone();
    let results = ResultStream::new(conf.job_id, cancel_hook, rx);
    run_opt(conf, sink, |worker| {
        let index = worker.id.index as usize;
        if let Some(r) = resource.take_resource(index) {
            worker.add_resource(r);
        }
        worker.dataflow(func())
    })?;
    Ok(results)
}

pub fn run_opt<DI, DO, F>(
    conf: JobConf,
    sink: ResultSink<DO>,
    mut logic: F,
) -> Result<(), JobSubmitError>
where
    DI: Data,
    DO: Debug + Send + 'static,
    F: FnMut(&mut Worker<DI, DO>) -> Result<(), BuildJobError>,
{
    init_env();
    let peer_guard = Arc::new(AtomicUsize::new(0));
    let conf = Arc::new(conf);
    let workers = allocate_local_worker(&conf)?;
    if workers.is_none() {
        return Ok(());
    }
    let worker_ids = workers.unwrap();
    let mut workers = Vec::new();
    for id in worker_ids {
        let mut worker = Worker::new(&conf, id, &peer_guard, sink.clone());
        let _g = crate::worker_id::guard(worker.id);
        logic(&mut worker)?;
        workers.push(worker);
    }

    if workers.is_empty() {
        return Ok(());
    }

    info!(
        "spawn job_{}({}) with {} workers;",
        conf.job_name,
        conf.job_id,
        workers.len()
    );
    match pegasus_executor::spawn_batch(workers) {
        Ok(_) => Ok(()),
        Err(e) => {
            if pegasus_executor::is_shutdown() {
                Err(SpawnJobError("Executor has shutdown;".into()))?
            } else {
                Err(SpawnJobError(format!("{}", e)))?
            }
        }
    }
}

#[inline]
fn allocate_local_worker(conf: &Arc<JobConf>) -> Result<Option<WorkerIdIter>, BuildJobError> {
    let server_conf = conf.servers();
    let servers = match server_conf {
        ServerConf::Local => {
            return Ok(Some(WorkerIdIter::new(conf.job_id, conf.workers, 0, 0, 1)));
        }
        ServerConf::Partial(ids) => ids.clone(),
        ServerConf::All => get_servers(),
    };

    if servers.is_empty() || (servers.len() == 1) {
        Ok(Some(WorkerIdIter::new(conf.job_id, conf.workers, 0, 0, 1)))
    } else {
        if let Some(my_id) = server_id() {
            let mut my_index = -1;
            for (index, id) in servers.iter().enumerate() {
                if *id == my_id {
                    my_index = index as i64;
                }
            }
            if my_index < 0 {
                warn!("current server {} not among job {};", my_id, conf.job_id);
                Ok(None)
            } else {
                let server_index = my_index as u32;
                if pegasus_network::check_ipc_ready(my_id, &servers) {
                    Ok(Some(WorkerIdIter::new(
                        conf.job_id,
                        conf.workers,
                        my_id as u32,
                        server_index,
                        servers.len() as u32,
                    )))
                } else {
                    return BuildJobError::server_err(format!(
                        "servers {:?} are not connected;",
                        servers
                    ));
                }
            }
        } else {
            return BuildJobError::server_err(format!("current server not start yet;"));
        }
    }
}

use std::sync::Once;
lazy_static! {
    static ref SINGLETON_INIT: Once = Once::new();
}

fn init_env() {
    if pegasus_executor::is_shutdown() {
        pegasus_common::logs::init_log();
        pegasus_executor::try_start_executor_async();
    }
}<|MERGE_RESOLUTION|>--- conflicted
+++ resolved
@@ -217,13 +217,7 @@
 }
 
 pub fn run_with_resources<DI, DO, F, FN, R>(
-<<<<<<< HEAD
     conf: JobConf, mut resource: R, func: F,
-=======
-    conf: JobConf,
-    mut resource: PartitionedResource<R>,
-    func: F,
->>>>>>> edc3125f
 ) -> Result<ResultStream<DO>, JobSubmitError>
 where
     DI: Data,
