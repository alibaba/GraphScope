[package]
name = "pegasus"
version = "0.1.0"
authors = ["chenqiang.mcq <chenqiang.mcq@alibaba-inc.com>"]
edition = "2018"

[dependencies]
pegasus_common = { path = "../common" }
pegasus_memory = { path = "../memory" }
pegasus_network = { path = "../network" }
pegasus_executor = { path = "../executor" }
pegasus_graph = { path = "../graph" }
crossbeam-channel = "0.3.6"
crossbeam-queue = "0.1"
crossbeam-utils = "0.6"
log = "0.4"
smallvec = "1.6"
lazy_static = "1.3.0"
backtrace = "0.3.45"
bitflags = "1.2.1"
hibitset = "0.6.3"
enum_dispatch = "0.3"
toml = "0.5"
serde = { version = "1.0", features = ["derive"] }
nohash-hasher = "0.2.0"
ahash = "0.7.2"
dot = "0.1.4"
dyn-clonable = "0.9.0"

[features]
mem = ["pegasus_memory/mem"]
default = []

[dev-dependencies]
time = "0.1"
env_logger = { version = "0.6" }
<<<<<<< HEAD
structopt = "0.2"
rand = "0.8.3"
=======
structopt = "0.3"
rand = "0.8.3"

>>>>>>> dec2ebf8
<|MERGE_RESOLUTION|>--- conflicted
+++ resolved
@@ -34,11 +34,6 @@
 [dev-dependencies]
 time = "0.1"
 env_logger = { version = "0.6" }
-<<<<<<< HEAD
-structopt = "0.2"
-rand = "0.8.3"
-=======
 structopt = "0.3"
 rand = "0.8.3"
 
->>>>>>> dec2ebf8
