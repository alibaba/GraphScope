--- conflicted
+++ resolved
@@ -21,12 +21,8 @@
 use ir_common::generated::results as result_pb;
 use pegasus::api::function::*;
 use pegasus::api::{
-<<<<<<< HEAD
-    Collect, CorrelatedSubTask, Count, Dedup, EmitKind, Filter, Fold, FoldByKey, IterCondition, Iteration,
-=======
-    Collect, CorrelatedSubTask, Count, Dedup, Filter, Fold, FoldByKey, HasAny, IterCondition, Iteration,
->>>>>>> 7eb87a22
-    Join, KeyBy, Limit, Map, Merge, PartitionByKey, Sink, SortBy, SortLimitBy, Source,
+    Collect, CorrelatedSubTask, Count, Dedup, EmitKind, Filter, Fold, FoldByKey, HasAny, IterCondition,
+    Iteration, Join, KeyBy, Limit, Map, Merge, PartitionByKey, Sink, SortBy, SortLimitBy, Source,
 };
 use pegasus::result::ResultSink;
 use pegasus::stream::Stream;
