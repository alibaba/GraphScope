--- conflicted
+++ resolved
@@ -110,13 +110,7 @@
     /// Null storage error
     NullGraphError,
     /// Query storage error
-<<<<<<< HEAD
-    QueryStoreError(String),
-    /// Write storage error
-    WriteStoreError(String),
-=======
     StoreError(GraphProxyError),
->>>>>>> 333c3bea
     /// Keyed error
     GetTagError(String),
     /// Evaluating expressions error
@@ -130,17 +124,6 @@
 }
 
 impl FnExecError {
-<<<<<<< HEAD
-    pub fn query_store_error(e: &str) -> Self {
-        FnExecError::QueryStoreError(e.to_string())
-    }
-
-    pub fn write_store_error(e: &str) -> Self {
-        FnExecError::WriteStoreError(e.to_string())
-    }
-
-=======
->>>>>>> 333c3bea
     pub fn get_tag_error(e: &str) -> Self {
         FnExecError::GetTagError(e.to_string())
     }
@@ -162,12 +145,7 @@
     fn fmt(&self, f: &mut std::fmt::Formatter<'_>) -> std::fmt::Result {
         match self {
             FnExecError::NullGraphError => write!(f, "Null graph store error in fn exec",),
-<<<<<<< HEAD
-            FnExecError::QueryStoreError(e) => write!(f, "Query store error in exec {}", e),
-            FnExecError::WriteStoreError(e) => write!(f, "Write store error in exec {}", e),
-=======
             FnExecError::StoreError(e) => write!(f, "Query store error in exec {}", e),
->>>>>>> 333c3bea
             FnExecError::GetTagError(e) => write!(f, "Get tag error in exec {}", e),
             FnExecError::ExprEvalError(e) => write!(f, "Eval expression error in exec {}", e),
             FnExecError::UnExpectedData(e) => write!(f, "Unexpected data type in exec {}", e),
@@ -193,44 +171,7 @@
 
 impl From<FnExecError> for DynError {
     fn from(e: FnExecError) -> Self {
-<<<<<<< HEAD
-        match e {
-            FnExecError::NullGraphError => {
-                let err: Box<dyn std::error::Error + Send + Sync> = "Null graph error".into();
-                err
-            }
-            FnExecError::QueryStoreError(e) => {
-                let err: Box<dyn std::error::Error + Send + Sync> = e.into();
-                err
-            }
-            FnExecError::WriteStoreError(e) => {
-                let err: Box<dyn std::error::Error + Send + Sync> = e.into();
-                err
-            }
-            FnExecError::GetTagError(e) => {
-                let err: Box<dyn std::error::Error + Send + Sync> = e.into();
-                err
-            }
-            FnExecError::ExprEvalError(e) => {
-                let err: Box<dyn std::error::Error + Send + Sync> = e.into();
-                err
-            }
-            FnExecError::UnExpectedData(_) => {
-                let err: Box<dyn std::error::Error + Send + Sync> = e.into();
-                err
-            }
-            FnExecError::AccumError(e) => {
-                let err: Box<dyn std::error::Error + Send + Sync> = e.into();
-                err
-            }
-            FnExecError::UnSupported(e) => {
-                let err: Box<dyn std::error::Error + Send + Sync> = e.into();
-                err
-            }
-        }
-=======
         let err: Box<dyn std::error::Error + Send + Sync> = e.into();
         err
->>>>>>> 333c3bea
     }
 }