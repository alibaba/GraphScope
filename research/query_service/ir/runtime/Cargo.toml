[package]
name = "runtime"
version = "0.1.0"
edition = "2018"

[dependencies]
dyn_type = {path = "../../../dyn_type"}
indexmap = "1.7.0"
ir_common = {path = "../common"}
lazy_static = "1.3.0"
log = "0.4"
pegasus_common = { path = "../../../engine/pegasus/common" }
pegasus = { path = "../../../engine/pegasus/pegasus" }
pegasus_server = { path = "../../../engine/pegasus/server" }
<<<<<<< HEAD
ffi = {path = "../ffi"}
=======
graph_proxy = { path="../graph_proxy" }
>>>>>>> 333c3bea
prost = "0.9"
vec_map = "0.8.2"

[features]
default = []
proto_inplace = ["ir_common/proto_inplace", "pegasus_server/gcip"]<|MERGE_RESOLUTION|>--- conflicted
+++ resolved
@@ -12,11 +12,7 @@
 pegasus_common = { path = "../../../engine/pegasus/common" }
 pegasus = { path = "../../../engine/pegasus/pegasus" }
 pegasus_server = { path = "../../../engine/pegasus/server" }
-<<<<<<< HEAD
-ffi = {path = "../ffi"}
-=======
 graph_proxy = { path="../graph_proxy" }
->>>>>>> 333c3bea
 prost = "0.9"
 vec_map = "0.8.2"
 
