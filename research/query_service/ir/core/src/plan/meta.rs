//
//! Copyright 2020 Alibaba Group Holding Limited.
//!
//! Licensed under the Apache License, Version 2.0 (the "License");
//! you may not use this file except in compliance with the License.
//! You may obtain a copy of the License at
//!
//! http://www.apache.org/licenses/LICENSE-2.0
//!
//! Unless required by applicable law or agreed to in writing, software
//! distributed under the License is distributed on an "AS IS" BASIS,
//! WITHOUT WARRANTIES OR CONDITIONS OF ANY KIND, either express or implied.
//! See the License for the specific language governing permissions and
//! limitations under the License.

use std::cell::RefCell;
use std::collections::btree_map::Entry;
use std::collections::{BTreeMap, BTreeSet};
use std::fmt::{Debug, Formatter};
use std::io;
use std::rc::Rc;
use std::sync::RwLock;

use ir_common::generated::schema as schema_pb;
use ir_common::KeyId;
use ir_common::NameOrId;

use crate::error::{IrError, IrResult};
use crate::plan::logical::NodeId;
use crate::JsonIO;

pub static INVALID_META_ID: KeyId = -1;
pub type TagId = u32;

lazy_static! {
    pub static ref STORE_META: RwLock<StoreMeta> = RwLock::new(StoreMeta::default());
}

pub fn set_schema_from_json<R: io::Read>(read: R) {
    if let Ok(mut meta) = STORE_META.write() {
        if let Ok(schema) = Schema::from_json(read) {
            meta.schema = Some(schema);
        }
    }
}

/// The simple schema, mapping either label or property name into id.
pub fn set_schema_simple(
    entities: Vec<(String, KeyId)>, relations: Vec<(String, KeyId)>, columns: Vec<(String, KeyId)>,
) {
    if let Ok(mut meta) = STORE_META.write() {
        let schema: Schema = (entities, relations, columns).into();
        meta.schema = Some(schema)
    }
}

pub fn reset_schema() {
    if let Ok(mut meta) = STORE_META.write() {
        meta.schema = None;
    }
}

#[derive(Clone, Debug, Default)]
pub struct StoreMeta {
    pub schema: Option<Schema>,
}

#[derive(Clone, Debug)]
pub struct LabelMeta {
    name: String,
    id: KeyId,
}

impl Default for LabelMeta {
    fn default() -> Self {
        Self { name: "INVALID".into(), id: INVALID_META_ID }
    }
}

impl From<(String, KeyId)> for LabelMeta {
    fn from(tuple: (String, KeyId)) -> Self {
        Self { name: tuple.0, id: tuple.1 }
    }
}

impl From<schema_pb::LabelMeta> for LabelMeta {
    fn from(label: schema_pb::LabelMeta) -> Self {
        Self { name: label.name, id: label.id }
    }
}

impl From<LabelMeta> for schema_pb::LabelMeta {
    fn from(label: LabelMeta) -> Self {
        Self { name: label.name, id: label.id }
    }
}

#[derive(Copy, Clone, Debug, Hash, PartialEq, Eq, PartialOrd, Ord)]
pub enum KeyType {
    Entity = 0,
    Relation = 1,
    Column = 2,
}

impl Default for KeyType {
    fn default() -> Self {
        Self::Entity
    }
}

#[derive(Clone, Debug, Default)]
pub struct Schema {
    /// A map from table (Entity or Relation) name to its internally encoded id
    /// In the concept of graph database, this is also known as label
    table_map: BTreeMap<String, (KeyType, KeyId)>,
    /// A map from column name to its store-encoded id
    /// In the concept of graph database, this is also known as property
    column_map: BTreeMap<String, KeyId>,
    /// Record the primary keys of each table
    primary_keys: BTreeMap<String, BTreeSet<String>>,
    /// A reversed map of `id` to `name` mapping
    id_name_rev: BTreeMap<(KeyType, KeyId), String>,
    /// The source and destination labels of a given relation label's id
    relation_labels: BTreeMap<String, Vec<(LabelMeta, LabelMeta)>>,
    /// Is the table name mapped as id
    is_table_id: bool,
    /// Is the column name mapped as id
    is_column_id: bool,
    /// Entities
    entities: Vec<schema_pb::EntityMeta>,
    /// Relations
    relations: Vec<schema_pb::RelationMeta>,
}

impl Schema {
    pub fn get_table_id(&self, name: &str) -> Option<KeyId> {
        self.table_map.get(name).map(|(_, id)| *id)
    }

    pub fn get_column_id(&self, name: &str) -> Option<KeyId> {
        self.column_map.get(name).cloned()
    }

    pub fn get_entity_name(&self, id: KeyId) -> Option<&String> {
        self.id_name_rev.get(&(KeyType::Entity, id))
    }

    pub fn get_relation_name(&self, id: KeyId) -> Option<&String> {
        self.id_name_rev.get(&(KeyType::Relation, id))
    }

    pub fn get_column_name(&self, id: KeyId) -> Option<&String> {
        self.id_name_rev.get(&(KeyType::Column, id))
    }

    pub fn get_relation_labels(&self, relation: &NameOrId) -> Option<&Vec<(LabelMeta, LabelMeta)>> {
        match relation {
            NameOrId::Str(name) => self.relation_labels.get(name),
            NameOrId::Id(id) => self
                .get_relation_name(*id)
                .and_then(|name| self.relation_labels.get(name)),
        }
    }

    pub fn is_column_id(&self) -> bool {
        self.is_column_id
    }

    pub fn is_table_id(&self) -> bool {
        self.is_table_id
    }

    /// Check whether a given table contains a given column as a primary key.
    /// Also return the number of primary keys of the given table.
    pub fn check_primary_key(&self, table: &str, col: &str) -> (bool, usize) {
        if let Some(pks) = self.primary_keys.get(table) {
            (pks.contains(col), pks.len())
        } else {
            (false, 0)
        }
    }
}

impl From<(Vec<(String, KeyId)>, Vec<(String, KeyId)>, Vec<(String, KeyId)>)> for Schema {
    fn from(tuple: (Vec<(String, KeyId)>, Vec<(String, KeyId)>, Vec<(String, KeyId)>)) -> Self {
        let (entities, relations, columns) = tuple;
        let mut schema = Schema::default();
        schema.is_table_id = !entities.is_empty() || !relations.is_empty();
        schema.is_column_id = !columns.is_empty();

        if schema.is_table_id {
            for (name, id) in entities.into_iter() {
                schema
                    .table_map
                    .insert(name.clone(), (KeyType::Entity, id));
                schema
                    .id_name_rev
                    .insert((KeyType::Entity, id), name);
            }
            for (name, id) in relations.into_iter() {
                schema
                    .table_map
                    .insert(name.clone(), (KeyType::Relation, id));
                schema
                    .id_name_rev
                    .insert((KeyType::Relation, id), name);
            }
        }
        if schema.is_column_id {
            for (name, id) in columns.into_iter() {
                schema.column_map.insert(name.clone(), id);
                schema
                    .id_name_rev
                    .insert((KeyType::Column, id), name);
            }
        }

        schema
    }
}

impl From<Schema> for schema_pb::Schema {
    fn from(schema: Schema) -> Self {
        let entities_pb: Vec<schema_pb::EntityMeta> = if !schema.entities.is_empty() {
            schema.entities.clone()
        } else {
            let mut entities = Vec::new();
            for (&(ty, id), name) in &schema.id_name_rev {
                if ty == KeyType::Entity {
                    entities.push(schema_pb::EntityMeta {
                        label: Some(schema_pb::LabelMeta { id, name: name.to_string() }),
                        columns: vec![],
                    })
                }
            }
            entities
        };

<<<<<<< HEAD
        let relations_pb: Vec<schema_pb::RelationMeta> = if !schema.rels.is_empty() {
            schema.rels.clone()
=======
        let relations_pb: Vec<schema_pb::RelationMeta> = if !self.relations.is_empty() {
            self.relations.clone()
>>>>>>> ec11bd16
        } else {
            let mut relations = Vec::new();
            for (&(ty, id), name) in &schema.id_name_rev {
                if ty == KeyType::Relation {
                    let mut relation_meta = schema_pb::RelationMeta {
                        label: Some(schema_pb::LabelMeta { id, name: name.to_string() }),
                        entity_pairs: vec![],
                        columns: vec![],
                    };
                    if let Some(labels) = schema.get_relation_labels(&id.into()) {
                        relation_meta.entity_pairs = labels
                            .iter()
                            .cloned()
                            .map(|(src, dst)| schema_pb::relation_meta::LabelPair {
                                src: Some(src.into()),
                                dst: Some(dst.into()),
                            })
                            .collect();
                    }
                    relations.push(relation_meta);
                }
            }
            relations
        };

        let schema_pb = schema_pb::Schema {
            entities: entities_pb,
            relations: relations_pb,
            is_table_id: schema.is_table_id,
            is_column_id: schema.is_column_id,
        };
        schema_pb
    }
}

impl From<schema_pb::Schema> for Schema {
    fn from(schema_pb: schema_pb::Schema) -> Self {
        let mut schema = Schema::default();
        schema.entities = schema_pb.entities.clone();
        schema.relations = schema_pb.relations.clone();
        schema.is_table_id = schema_pb.is_table_id;
        schema.is_column_id = schema_pb.is_column_id;
        for entity in schema_pb.entities {
            if schema_pb.is_table_id {
                if let Some(label) = &entity.label {
                    if !schema.table_map.contains_key(&label.name) {
                        schema
                            .table_map
                            .insert(label.name.clone(), (KeyType::Entity, label.id));
                        schema
                            .id_name_rev
                            .insert((KeyType::Entity, label.id), label.name.clone());
                    }
                }
            }

            for column in entity.columns {
                if let Some(key) = &column.key {
                    if schema_pb.is_column_id {
                        if !schema.column_map.contains_key(&key.name) {
                            schema
                                .column_map
                                .insert(key.name.clone(), key.id);
                            schema
                                .id_name_rev
                                .insert((KeyType::Column, key.id), key.name.clone());
                        }
                    }
                    if column.is_primary_key {
                        if let Some(label) = &entity.label {
                            schema
                                .primary_keys
                                .entry(label.name.clone())
                                .or_insert_with(BTreeSet::new)
                                .insert(key.name.clone());
                        }
                    }
                }
            }
        }

        for rel in schema_pb.relations {
            if schema_pb.is_table_id {
                if let Some(label) = &rel.label {
                    if !schema.table_map.contains_key(&label.name) {
                        schema
                            .table_map
                            .insert(label.name.clone(), (KeyType::Relation, label.id));
                        schema
                            .id_name_rev
                            .insert((KeyType::Relation, label.id), label.name.clone());
                    }
                }
            }

            for column in rel.columns {
                if let Some(key) = &column.key {
                    if schema_pb.is_column_id {
                        if !schema.column_map.contains_key(&key.name) {
                            schema
                                .column_map
                                .insert(key.name.clone(), key.id);
                            schema
                                .id_name_rev
                                .insert((KeyType::Column, key.id), key.name.clone());
                        }
                    }
                    if column.is_primary_key {
                        if let Some(label) = &rel.label {
                            schema
                                .primary_keys
                                .entry(label.name.clone())
                                .or_insert_with(BTreeSet::new)
                                .insert(key.name.clone());
                        }
                    }
                }
            }
            if let Some(label) = &rel.label {
                let pairs = schema
                    .relation_labels
                    .entry(label.name.clone())
                    .or_default();
                for entity_pair in rel.entity_pairs {
                    if entity_pair.src.is_some() && entity_pair.dst.is_some() {
                        pairs.push((
                            entity_pair.src.clone().unwrap().into(),
                            entity_pair.dst.clone().unwrap().into(),
                        ))
                    }
                }
            }
        }

        schema
    }
}

impl JsonIO for Schema {
    fn into_json<W: io::Write>(self, writer: W) -> io::Result<()> {
        let schema_pb: schema_pb::Schema = self.into();
        serde_json::to_writer_pretty(writer, &schema_pb)?;

        Ok(())
    }

    fn from_json<R: io::Read>(reader: R) -> io::Result<Self>
    where
        Self: Sized,
    {
        let schema_pb = serde_json::from_reader::<_, schema_pb::Schema>(reader)?;
        let schema = schema_pb.into();
        Ok(schema)
    }
}

/// To define the options of required columns by the computing node of the query plan.
#[derive(Debug, Clone, PartialEq, Eq)]
pub enum ColumnsOpt {
    /// Initial state
    Init,
    /// None column is required
    None,
    /// Some columns are required
    Partial(BTreeSet<NameOrId>),
    /// All columns are required, with an integer to indicate the number of columns
    All(usize),
}

impl Default for ColumnsOpt {
    fn default() -> Self {
        Self::Init
    }
}

impl ColumnsOpt {
    pub fn new(cols: BTreeSet<NameOrId>) -> Self {
        Self::Partial(cols)
    }

    pub fn is_init(&self) -> bool {
        match self {
            ColumnsOpt::Init => true,
            _ => false,
        }
    }

    pub fn is_all(&self) -> bool {
        match self {
            ColumnsOpt::All(_) => true,
            _ => false,
        }
    }

    pub fn len(&self) -> usize {
        match self {
            ColumnsOpt::Init => 0,
            ColumnsOpt::None => 0,
            ColumnsOpt::Partial(cols) => cols.len(),
            ColumnsOpt::All(size) => *size,
        }
    }

    pub fn insert(&mut self, col: NameOrId) -> bool {
        if self.is_init() {
            let cols = BTreeSet::new();
            *self = Self::Partial(cols)
        }
        match self {
            ColumnsOpt::Partial(cols) => cols.insert(col),
            _ => false,
        }
    }

    pub fn remove(&mut self, col: &NameOrId) -> bool {
        match self {
            ColumnsOpt::Partial(cols) => cols.remove(col),
            _ => false,
        }
    }

    pub fn contains(&self, col: &NameOrId) -> bool {
        match self {
            ColumnsOpt::Init => false,
            ColumnsOpt::None => false,
            ColumnsOpt::Partial(cols) => cols.contains(col),
            ColumnsOpt::All(_) => true,
        }
    }

    pub fn get(&self) -> Vec<NameOrId> {
        match self {
            ColumnsOpt::Partial(cols) => cols.iter().cloned().collect(),
            _ => vec![],
        }
    }
}

#[derive(Debug, Clone, Default, PartialEq, Eq)]
/// Record the runtime schema of the node in the logical plan, for it being the vertex/edge
pub struct NodeMeta {
    /// The table names (labels)
    tables: BTreeSet<NameOrId>,
    /// The required columns of current node
    columns: ColumnsOpt,
    /// The required columns of the nodes with certain tags. `None` tag means the columns
    /// for the head nodes that current node refers to.
    tag_columns: BTreeMap<Option<TagId>, ColumnsOpt>,
}

impl NodeMeta {
    pub fn insert_table(&mut self, table: NameOrId) {
        self.tables.insert(table);
    }

    pub fn get_tables(&self) -> &BTreeSet<NameOrId> {
        &self.tables
    }
}

#[derive(Clone)]
pub enum OneOrMany<T: Clone> {
    One([T; 1]),
    Many(Vec<T>),
}

impl<T: Clone + Debug> Debug for OneOrMany<T> {
    fn fmt(&self, f: &mut Formatter<'_>) -> std::fmt::Result {
        match self {
            OneOrMany::One(one) => one.get(0).unwrap().fmt(f),
            OneOrMany::Many(many) => many.fmt(f),
        }
    }
}

impl<T: Clone + Default> Default for OneOrMany<T> {
    fn default() -> Self {
        Self::One([T::default()])
    }
}

impl<T: Clone> AsRef<[T]> for OneOrMany<T> {
    fn as_ref(&self) -> &[T] {
        match self {
            OneOrMany::One(one) => &one[..],
            OneOrMany::Many(many) => many.as_slice(),
        }
    }
}

pub type NodeMetaOpt = OneOrMany<Rc<RefCell<NodeMeta>>>;

impl NodeMetaOpt {
    pub fn set_columns_opt(&mut self, columns_opt: ColumnsOpt) {
        match self {
            // The number 256 is given arbitrarily, which however should be determined by the number
            // of actual columns for the given node.
            NodeMetaOpt::One(meta) => {
                meta[0].borrow_mut().columns = columns_opt;
            }
            NodeMetaOpt::Many(metas) => {
                for meta in metas {
                    meta.borrow_mut().columns = columns_opt.clone();
                }
            }
        }
    }

    pub fn insert_column(&mut self, col: NameOrId) {
        match self {
            NodeMetaOpt::One(meta) => {
                meta[0].borrow_mut().columns.insert(col);
            }
            NodeMetaOpt::Many(metas) => {
                for meta in metas {
                    meta.borrow_mut().columns.insert(col.clone());
                }
            }
        }
    }

    pub fn set_tag_columns_opt(&mut self, tag: Option<TagId>, columns_opt: ColumnsOpt) {
        match self {
            NodeMetaOpt::One(meta) => {
                meta[0]
                    .borrow_mut()
                    .tag_columns
                    .insert(tag, columns_opt);
            }
            NodeMetaOpt::Many(metas) => {
                for meta in metas {
                    meta.borrow_mut()
                        .tag_columns
                        .insert(tag, columns_opt.clone());
                }
            }
        }
    }

    pub fn insert_tag_column(&mut self, tag: Option<TagId>, col: NameOrId) {
        match self {
            NodeMetaOpt::One(meta) => {
                meta[0]
                    .borrow_mut()
                    .tag_columns
                    .entry(tag)
                    .or_default()
                    .insert(col);
            }
            NodeMetaOpt::Many(metas) => {
                for meta in metas {
                    meta.borrow_mut()
                        .tag_columns
                        .entry(tag)
                        .or_default()
                        .insert(col.clone());
                }
            }
        }
    }

    pub fn is_all_columns(&self) -> bool {
        match self {
            NodeMetaOpt::One(meta) => meta[0].borrow().columns.is_all(),
            NodeMetaOpt::Many(metas) => {
                for meta in metas {
                    if meta.borrow().columns.is_all() {
                        return true;
                    }
                }
                false
            }
        }
    }

    pub fn get_columns(&self) -> Vec<NameOrId> {
        self.as_ref()[0].borrow().columns.get()
    }

    pub fn get_tag_columns(&self) -> BTreeMap<Option<TagId>, ColumnsOpt> {
        self.as_ref()[0].borrow().tag_columns.clone()
    }
}

/// To record any metadata while processing the logical plan, including:
/// * The tables/columns required by a given node
/// * The tag-node mutual mappings
/// * The tag-id mappings, if preprocessing tag to id
/// * TODO etc.
#[derive(Default, Clone, Debug)]
pub struct PlanMeta {
    /// To record all possible tables/columns of a node, which is typically referred from a tag
    /// while processing projection, selection, groupby, orderby, and etc. For example, when
    /// select the record via an expression "a.name == \"John\"", the tag "a" must refer to
    /// some node in the logical plan, and the node requires the column of \"John\". Such
    /// information is critical in distributed processing, as the computation may not align
    /// with the storage to access the required column. Thus, such information can help
    /// the computation route and fetch columns.
    node_metas: BTreeMap<NodeId, Rc<RefCell<NodeMeta>>>,
    /// Refer a node to the node that points to the head of the plan.
    /// A head of the plan is often determined by an operator that changes the head of the
    /// `Record`. Such operators include Scan, EdgeExpand, PathExpand, GetV, Project, etc.
    referred_nodes: BTreeMap<NodeId, OneOrMany<NodeId>>,
    /// The tag must refer to some valid nodes in the plan.
    tag_nodes: BTreeMap<TagId, Vec<NodeId>>,
    /// To ease the processing, tag may be mapped to an internal id.
    /// This maintains the mappings
    tag_ids: BTreeMap<String, TagId>,
    /// Record the current node that has been processed by the plan
    curr_node: NodeId,
    /// The maximal tag id that has been assigned, for mapping tag ids.
    max_tag_id: TagId,
    /// Whether to partition the task
    is_partition: bool,
}

// Some constructors
impl PlanMeta {
    pub fn new(node_id: NodeId) -> Self {
        let mut plan_meta = PlanMeta::default();
        plan_meta.curr_node = node_id;
        plan_meta.node_metas.entry(node_id).or_default();
        plan_meta
    }

    pub fn with_partition(mut self) -> Self {
        self.is_partition = true;
        self
    }
}

impl PlanMeta {
    pub fn insert_tag_nodes(&mut self, tag: TagId, nodes: Vec<NodeId>) {
        self.tag_nodes
            .entry(tag)
            .or_default()
            .extend(nodes.into_iter());
    }

    pub fn get_tag_nodes(&self, tag: TagId) -> &[NodeId] {
        if let Some(nodes) = self.tag_nodes.get(&tag) {
            nodes.as_slice()
        } else {
            &[]
        }
    }

    pub fn has_tag(&self, tag: TagId) -> bool {
        self.tag_nodes.contains_key(&tag)
    }

    /// Get the id (with a `true` indicator) of the given tag if it already presents,
    /// otherwise, set and return the id as `self.max_tag_id` (with a `false` indicator).
    pub fn get_or_set_tag_id(&mut self, tag: &str) -> (bool, TagId) {
        let entry = self.tag_ids.entry(tag.to_string());
        match entry {
            Entry::Occupied(o) => (true, *o.get()),
            Entry::Vacant(v) => {
                let new_tag_id = self.max_tag_id;
                v.insert(new_tag_id);
                self.max_tag_id += 1;
                (false, new_tag_id)
            }
        }
    }

    pub fn get_tag_id_mappings(&self) -> &BTreeMap<String, TagId> {
        &self.tag_ids
    }

    pub fn get_tag_id(&self, tag: &str) -> Option<TagId> {
        self.tag_ids.get(tag).cloned()
    }

    pub fn set_curr_node(&mut self, node: NodeId) {
        self.curr_node = node;
    }

    pub fn get_curr_node(&self) -> NodeId {
        self.curr_node
    }

    pub fn refer_to_nodes(&mut self, node: NodeId, nodes: Vec<NodeId>) {
        self.referred_nodes.insert(
            node,
            if nodes.len() == 1 { OneOrMany::One([nodes[0]]) } else { OneOrMany::Many(nodes) },
        );
    }

    pub fn get_referred_nodes(&self, nodes: &[NodeId]) -> Vec<NodeId> {
        if nodes.len() == 1 {
            if let Some(referred) = self.referred_nodes.get(&nodes[0]) {
                referred.as_ref().to_vec()
            } else {
                vec![]
            }
        } else {
            let mut results = BTreeSet::new();
            for node in nodes {
                if let Some(referred) = self.referred_nodes.get(node) {
                    results.extend(referred.as_ref().iter().cloned())
                }
            }
            results.into_iter().collect()
        }
    }

    /// Get the referred nodes of current node
    pub fn get_curr_referred_nodes(&self) -> &[NodeId] {
        if let Some(nodes) = self.referred_nodes.get(&self.curr_node) {
            nodes.as_ref()
        } else {
            &[]
        }
    }

    /// Get the metadata of one given node. If the metadata does not exist, return `None`.
    pub fn get_node_meta(&self, node: NodeId) -> Option<NodeMetaOpt> {
        self.node_metas
            .get(&node)
            .map(|meta| NodeMetaOpt::One([meta.clone()]))
    }

    /// Get the metadata of given nodes. If the metadata does not exist, return `None`.
    pub fn get_nodes_meta(&self, nodes: &[NodeId]) -> Option<NodeMetaOpt> {
        if nodes.len() == 1 {
            self.node_metas
                .get(&nodes[0])
                .map(|meta| NodeMetaOpt::One([meta.clone()]))
        } else if nodes.len() > 1 {
            let mut node_metas = vec![];
            for node in nodes {
                if let Some(meta) = self.node_metas.get(node) {
                    node_metas.push(meta.clone());
                } else {
                    return None;
                }
            }
            Some(NodeMetaOpt::Many(node_metas))
        } else {
            // empty cases
            None
        }
    }

    pub fn get_curr_node_meta(&self) -> Option<NodeMetaOpt> {
        self.get_node_meta(self.curr_node)
    }

    /// Get or insert the metadata of given nodes.
    pub fn get_or_insert_nodes_meta(&mut self, nodes: &[NodeId]) -> NodeMetaOpt {
        if nodes.len() == 1 {
            NodeMetaOpt::One([self
                .node_metas
                .entry(nodes[0])
                .or_default()
                .clone()])
        } else {
            let mut node_metas = vec![];
            for &node in nodes {
                node_metas.push(self.node_metas.entry(node).or_default().clone())
            }
            NodeMetaOpt::Many(node_metas)
        }
    }

    /// Get the tag-associated nodes' metadata.
    /// If the tag is `None`, the associated nodes are the referred nodes of current nodes.
    /// If the metadata does not exist, create one and return the newly created.
    /// If there is no node associated with the tag, return `TagNotExist` error.
    pub fn tag_nodes_meta_mut(&mut self, tag_opt: Option<TagId>) -> IrResult<NodeMetaOpt> {
        if let Some(tag) = tag_opt {
            if let Some(nodes) = self.tag_nodes.get(&tag).cloned() {
                Ok(self.get_or_insert_nodes_meta(&nodes))
            } else {
                Err(IrError::TagNotExist((tag as KeyId).into()))
            }
        } else {
            let ref_curr_nodes = self.get_curr_referred_nodes().to_vec();
            if !ref_curr_nodes.is_empty() {
                Ok(self.get_or_insert_nodes_meta(&ref_curr_nodes))
            } else {
                Err(IrError::MissingData("the head of the plan refers to empty nodes".to_string()))
            }
        }
    }

    /// Get curr node's metadata. If the metadata does not exist, create one and return.
    pub fn curr_node_meta_mut(&mut self) -> NodeMetaOpt {
        self.get_or_insert_nodes_meta(&vec![self.curr_node])
    }

    pub fn is_partition(&self) -> bool {
        self.is_partition
    }
}<|MERGE_RESOLUTION|>--- conflicted
+++ resolved
@@ -156,9 +156,7 @@
     pub fn get_relation_labels(&self, relation: &NameOrId) -> Option<&Vec<(LabelMeta, LabelMeta)>> {
         match relation {
             NameOrId::Str(name) => self.relation_labels.get(name),
-            NameOrId::Id(id) => self
-                .get_relation_name(*id)
-                .and_then(|name| self.relation_labels.get(name)),
+            NameOrId::Id(id) => self.get_relation_name(*id).and_then(|name| self.relation_labels.get(name)),
         }
     }
 
@@ -190,28 +188,18 @@
 
         if schema.is_table_id {
             for (name, id) in entities.into_iter() {
-                schema
-                    .table_map
-                    .insert(name.clone(), (KeyType::Entity, id));
-                schema
-                    .id_name_rev
-                    .insert((KeyType::Entity, id), name);
+                schema.table_map.insert(name.clone(), (KeyType::Entity, id));
+                schema.id_name_rev.insert((KeyType::Entity, id), name);
             }
             for (name, id) in relations.into_iter() {
-                schema
-                    .table_map
-                    .insert(name.clone(), (KeyType::Relation, id));
-                schema
-                    .id_name_rev
-                    .insert((KeyType::Relation, id), name);
+                schema.table_map.insert(name.clone(), (KeyType::Relation, id));
+                schema.id_name_rev.insert((KeyType::Relation, id), name);
             }
         }
         if schema.is_column_id {
             for (name, id) in columns.into_iter() {
                 schema.column_map.insert(name.clone(), id);
-                schema
-                    .id_name_rev
-                    .insert((KeyType::Column, id), name);
+                schema.id_name_rev.insert((KeyType::Column, id), name);
             }
         }
 
@@ -219,13 +207,13 @@
     }
 }
 
-impl From<Schema> for schema_pb::Schema {
-    fn from(schema: Schema) -> Self {
-        let entities_pb: Vec<schema_pb::EntityMeta> = if !schema.entities.is_empty() {
-            schema.entities.clone()
+impl JsonIO for Schema {
+    fn into_json<W: io::Write>(self, writer: W) -> io::Result<()> {
+        let entities_pb: Vec<schema_pb::EntityMeta> = if !self.entities.is_empty() {
+            self.entities.clone()
         } else {
             let mut entities = Vec::new();
-            for (&(ty, id), name) in &schema.id_name_rev {
+            for (&(ty, id), name) in &self.id_name_rev {
                 if ty == KeyType::Entity {
                     entities.push(schema_pb::EntityMeta {
                         label: Some(schema_pb::LabelMeta { id, name: name.to_string() }),
@@ -236,23 +224,18 @@
             entities
         };
 
-<<<<<<< HEAD
-        let relations_pb: Vec<schema_pb::RelationMeta> = if !schema.rels.is_empty() {
-            schema.rels.clone()
-=======
         let relations_pb: Vec<schema_pb::RelationMeta> = if !self.relations.is_empty() {
             self.relations.clone()
->>>>>>> ec11bd16
         } else {
             let mut relations = Vec::new();
-            for (&(ty, id), name) in &schema.id_name_rev {
+            for (&(ty, id), name) in &self.id_name_rev {
                 if ty == KeyType::Relation {
                     let mut relation_meta = schema_pb::RelationMeta {
                         label: Some(schema_pb::LabelMeta { id, name: name.to_string() }),
                         entity_pairs: vec![],
                         columns: vec![],
                     };
-                    if let Some(labels) = schema.get_relation_labels(&id.into()) {
+                    if let Some(labels) = self.get_relation_labels(&id.into()) {
                         relation_meta.entity_pairs = labels
                             .iter()
                             .cloned()
@@ -271,15 +254,19 @@
         let schema_pb = schema_pb::Schema {
             entities: entities_pb,
             relations: relations_pb,
-            is_table_id: schema.is_table_id,
-            is_column_id: schema.is_column_id,
+            is_table_id: self.is_table_id,
+            is_column_id: self.is_column_id,
         };
-        schema_pb
-    }
-}
-
-impl From<schema_pb::Schema> for Schema {
-    fn from(schema_pb: schema_pb::Schema) -> Self {
+        serde_json::to_writer_pretty(writer, &schema_pb)?;
+
+        Ok(())
+    }
+
+    fn from_json<R: io::Read>(reader: R) -> io::Result<Self>
+    where
+        Self: Sized,
+    {
+        let schema_pb = serde_json::from_reader::<_, schema_pb::Schema>(reader)?;
         let mut schema = Schema::default();
         schema.entities = schema_pb.entities.clone();
         schema.relations = schema_pb.relations.clone();
@@ -289,12 +276,8 @@
             if schema_pb.is_table_id {
                 if let Some(label) = &entity.label {
                     if !schema.table_map.contains_key(&label.name) {
-                        schema
-                            .table_map
-                            .insert(label.name.clone(), (KeyType::Entity, label.id));
-                        schema
-                            .id_name_rev
-                            .insert((KeyType::Entity, label.id), label.name.clone());
+                        schema.table_map.insert(label.name.clone(), (KeyType::Entity, label.id));
+                        schema.id_name_rev.insert((KeyType::Entity, label.id), label.name.clone());
                     }
                 }
             }
@@ -303,12 +286,8 @@
                 if let Some(key) = &column.key {
                     if schema_pb.is_column_id {
                         if !schema.column_map.contains_key(&key.name) {
-                            schema
-                                .column_map
-                                .insert(key.name.clone(), key.id);
-                            schema
-                                .id_name_rev
-                                .insert((KeyType::Column, key.id), key.name.clone());
+                            schema.column_map.insert(key.name.clone(), key.id);
+                            schema.id_name_rev.insert((KeyType::Column, key.id), key.name.clone());
                         }
                     }
                     if column.is_primary_key {
@@ -328,12 +307,8 @@
             if schema_pb.is_table_id {
                 if let Some(label) = &rel.label {
                     if !schema.table_map.contains_key(&label.name) {
-                        schema
-                            .table_map
-                            .insert(label.name.clone(), (KeyType::Relation, label.id));
-                        schema
-                            .id_name_rev
-                            .insert((KeyType::Relation, label.id), label.name.clone());
+                        schema.table_map.insert(label.name.clone(), (KeyType::Relation, label.id));
+                        schema.id_name_rev.insert((KeyType::Relation, label.id), label.name.clone());
                     }
                 }
             }
@@ -342,12 +317,8 @@
                 if let Some(key) = &column.key {
                     if schema_pb.is_column_id {
                         if !schema.column_map.contains_key(&key.name) {
-                            schema
-                                .column_map
-                                .insert(key.name.clone(), key.id);
-                            schema
-                                .id_name_rev
-                                .insert((KeyType::Column, key.id), key.name.clone());
+                            schema.column_map.insert(key.name.clone(), key.id);
+                            schema.id_name_rev.insert((KeyType::Column, key.id), key.name.clone());
                         }
                     }
                     if column.is_primary_key {
@@ -362,10 +333,7 @@
                 }
             }
             if let Some(label) = &rel.label {
-                let pairs = schema
-                    .relation_labels
-                    .entry(label.name.clone())
-                    .or_default();
+                let pairs = schema.relation_labels.entry(label.name.clone()).or_default();
                 for entity_pair in rel.entity_pairs {
                     if entity_pair.src.is_some() && entity_pair.dst.is_some() {
                         pairs.push((
@@ -377,24 +345,6 @@
             }
         }
 
-        schema
-    }
-}
-
-impl JsonIO for Schema {
-    fn into_json<W: io::Write>(self, writer: W) -> io::Result<()> {
-        let schema_pb: schema_pb::Schema = self.into();
-        serde_json::to_writer_pretty(writer, &schema_pb)?;
-
-        Ok(())
-    }
-
-    fn from_json<R: io::Read>(reader: R) -> io::Result<Self>
-    where
-        Self: Sized,
-    {
-        let schema_pb = serde_json::from_reader::<_, schema_pb::Schema>(reader)?;
-        let schema = schema_pb.into();
         Ok(schema)
     }
 }
@@ -567,16 +517,11 @@
     pub fn set_tag_columns_opt(&mut self, tag: Option<TagId>, columns_opt: ColumnsOpt) {
         match self {
             NodeMetaOpt::One(meta) => {
-                meta[0]
-                    .borrow_mut()
-                    .tag_columns
-                    .insert(tag, columns_opt);
+                meta[0].borrow_mut().tag_columns.insert(tag, columns_opt);
             }
             NodeMetaOpt::Many(metas) => {
                 for meta in metas {
-                    meta.borrow_mut()
-                        .tag_columns
-                        .insert(tag, columns_opt.clone());
+                    meta.borrow_mut().tag_columns.insert(tag, columns_opt.clone());
                 }
             }
         }
@@ -585,20 +530,11 @@
     pub fn insert_tag_column(&mut self, tag: Option<TagId>, col: NameOrId) {
         match self {
             NodeMetaOpt::One(meta) => {
-                meta[0]
-                    .borrow_mut()
-                    .tag_columns
-                    .entry(tag)
-                    .or_default()
-                    .insert(col);
+                meta[0].borrow_mut().tag_columns.entry(tag).or_default().insert(col);
             }
             NodeMetaOpt::Many(metas) => {
                 for meta in metas {
-                    meta.borrow_mut()
-                        .tag_columns
-                        .entry(tag)
-                        .or_default()
-                        .insert(col.clone());
+                    meta.borrow_mut().tag_columns.entry(tag).or_default().insert(col.clone());
                 }
             }
         }
@@ -676,10 +612,7 @@
 
 impl PlanMeta {
     pub fn insert_tag_nodes(&mut self, tag: TagId, nodes: Vec<NodeId>) {
-        self.tag_nodes
-            .entry(tag)
-            .or_default()
-            .extend(nodes.into_iter());
+        self.tag_nodes.entry(tag).or_default().extend(nodes.into_iter());
     }
 
     pub fn get_tag_nodes(&self, tag: TagId) -> &[NodeId] {
@@ -761,17 +694,13 @@
 
     /// Get the metadata of one given node. If the metadata does not exist, return `None`.
     pub fn get_node_meta(&self, node: NodeId) -> Option<NodeMetaOpt> {
-        self.node_metas
-            .get(&node)
-            .map(|meta| NodeMetaOpt::One([meta.clone()]))
+        self.node_metas.get(&node).map(|meta| NodeMetaOpt::One([meta.clone()]))
     }
 
     /// Get the metadata of given nodes. If the metadata does not exist, return `None`.
     pub fn get_nodes_meta(&self, nodes: &[NodeId]) -> Option<NodeMetaOpt> {
         if nodes.len() == 1 {
-            self.node_metas
-                .get(&nodes[0])
-                .map(|meta| NodeMetaOpt::One([meta.clone()]))
+            self.node_metas.get(&nodes[0]).map(|meta| NodeMetaOpt::One([meta.clone()]))
         } else if nodes.len() > 1 {
             let mut node_metas = vec![];
             for node in nodes {
@@ -795,11 +724,7 @@
     /// Get or insert the metadata of given nodes.
     pub fn get_or_insert_nodes_meta(&mut self, nodes: &[NodeId]) -> NodeMetaOpt {
         if nodes.len() == 1 {
-            NodeMetaOpt::One([self
-                .node_metas
-                .entry(nodes[0])
-                .or_default()
-                .clone()])
+            NodeMetaOpt::One([self.node_metas.entry(nodes[0]).or_default().clone()])
         } else {
             let mut node_metas = vec![];
             for &node in nodes {
