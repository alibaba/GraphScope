//
//! Copyright 2020 Alibaba Group Holding Limited.
//!
//! Licensed under the Apache License, Version 2.0 (the "License");
//! you may not use this file except in compliance with the License.
//! You may obtain a copy of the License at
//!
//! http://www.apache.org/licenses/LICENSE-2.0
//!
//! Unless required by applicable law or agreed to in writing, software
//! distributed under the License is distributed on an "AS IS" BASIS,
//! WITHOUT WARRANTIES OR CONDITIONS OF ANY KIND, either express or implied.
//! See the License for the specific language governing permissions and
//! limitations under the License.
//!
//! The physical module will help package a ir logical plan into a pegasus physical plan.
//! Basically, it will wrap each ir operator into a corresponding pegasus operator (map, flatmap, etc)
//! and then represent the udf as a BinarySource (byte array) that is directly encoded from the
//! protobuf structure.
//!

use ir_common::generated::algebra as pb;
use ir_common::generated::algebra::sink::sink_target::Inner;
use ir_common::generated::common as common_pb;
use ir_common::KeyId;
use pegasus_client::builder::{JobBuilder, Plan};
use pegasus_server::job_pb as server_pb;
use prost::Message;

use crate::error::{IrError, IrResult};
use crate::plan::logical::{LogicalPlan, NodeType};
use crate::plan::meta::PlanMeta;

/// A trait for building physical plan (pegasus) from the logical plan
pub trait AsPhysical {
    /// To add pegasus's `JobBuilder`
    fn add_job_builder(&self, builder: &mut JobBuilder, plan_meta: &mut PlanMeta) -> IrResult<()>;

    /// To conduct necessary post processing before transforming into a physical plan.
    fn post_process(&mut self, _builder: &mut JobBuilder, _plan_meta: &mut PlanMeta) -> IrResult<()> {
        Ok(())
    }
}

#[derive(PartialEq)]
enum SimpleOpr {
    Source,
    Map,
    FilterMap,
    Flatmap,
    Filter,
    SortBy,
    Dedup,
    GroupBy,
    Fold,
    Sink,
}

fn simple_add_job_builder<M: Message>(
    builder: &mut JobBuilder, ir_opr: &M, opr: SimpleOpr,
) -> IrResult<()> {
    let bytes = ir_opr.encode_to_vec();
    let _ = match opr {
        SimpleOpr::Source => builder.add_source(bytes),
        SimpleOpr::Map => builder.map(bytes),
        SimpleOpr::FilterMap => builder.filter_map(bytes),
        SimpleOpr::Flatmap => builder.flat_map(bytes),
        SimpleOpr::Filter => builder.filter(bytes),
        SimpleOpr::SortBy => builder.sort_by(bytes),
        SimpleOpr::Dedup => builder.dedup(bytes),
        SimpleOpr::GroupBy => builder.group_by(server_pb::AccumKind::Custom, bytes),
        SimpleOpr::Fold => builder.fold_custom(server_pb::AccumKind::Custom, bytes),
        SimpleOpr::Sink => {
            builder.sink(bytes);
            builder
        }
    };
    Ok(())
}

impl AsPhysical for pb::Project {
    fn add_job_builder(&self, builder: &mut JobBuilder, _plan_meta: &mut PlanMeta) -> IrResult<()> {
        simple_add_job_builder(builder, &pb::logical_plan::Operator::from(self.clone()), SimpleOpr::Map)
    }
}

impl AsPhysical for pb::Select {
    fn add_job_builder(&self, builder: &mut JobBuilder, plan_meta: &mut PlanMeta) -> IrResult<()> {
        let node_meta = plan_meta.get_curr_node_meta().unwrap();
        let tag_columns = node_meta.get_tag_columns();
        if tag_columns.len() == 1 {
            let (tag, columns_opt) = tag_columns.into_iter().next().unwrap();
            if columns_opt.len() > 0 {
                let tag_pb = tag.map(|tag_id| (tag_id as i32).into());
                if plan_meta.is_partition() {
                    let key_pb = common_pb::NameOrIdKey { key: tag_pb.clone() };
                    builder.repartition(key_pb.encode_to_vec());
                }
                let mut params = pb::QueryParams {
                    tables: vec![],
                    columns: vec![],
                    is_all_columns: columns_opt.is_all(),
                    limit: None,
                    predicate: None,
                    extra: Default::default(),
                };
                params.predicate = self.predicate.clone();
                let auxilia = pb::Auxilia { tag: tag_pb.clone(), params: Some(params), alias: tag_pb };
                pb::logical_plan::Operator::from(auxilia).add_job_builder(builder, plan_meta)
            } else {
                Err(IrError::MissingData(format!(
                    "The tag: {:?} refer to empty columns: {:?}",
                    tag, columns_opt
                )))
            }
        } else {
            simple_add_job_builder(
                builder,
                &pb::logical_plan::Operator::from(self.clone()),
                SimpleOpr::Filter,
            )
        }
    }
}

impl AsPhysical for pb::Scan {
    fn add_job_builder(&self, builder: &mut JobBuilder, plan_meta: &mut PlanMeta) -> IrResult<()> {
        let mut scan = self.clone();
        scan.post_process(builder, plan_meta)?;
        simple_add_job_builder(builder, &pb::logical_plan::Operator::from(scan), SimpleOpr::Source)
    }

    fn post_process(&mut self, _builder: &mut JobBuilder, plan_meta: &mut PlanMeta) -> IrResult<()> {
        if let Some(params) = &mut self.params {
            if let Some(node_meta) = plan_meta.get_curr_node_meta() {
                let columns = node_meta.get_columns();
                let is_all_columns = node_meta.is_all_columns();
                if is_all_columns {
                    // is_all_columns yield the settings of columns
                    params.columns = vec![];
                    params.is_all_columns = true;
                } else if !columns.is_empty() {
                    params.columns = columns
                        .into_iter()
                        .map(|tag| tag.into())
                        .collect();
                }
            }
            Ok(())
        } else {
            Err(IrError::MissingData("Scan::params".to_string()))
        }
    }
}

impl AsPhysical for pb::EdgeExpand {
    fn add_job_builder(&self, builder: &mut JobBuilder, plan_meta: &mut PlanMeta) -> IrResult<()> {
        let mut xpd = self.clone();
        xpd.post_process(builder, plan_meta)
    }

    fn post_process(&mut self, builder: &mut JobBuilder, plan_meta: &mut PlanMeta) -> IrResult<()> {
        let mut is_adding_auxilia = false;
        let mut auxilia = pb::Auxilia { tag: None, params: None, alias: None };
        if let Some(params) = self.params.as_mut() {
            if let Some(node_meta) = plan_meta.get_curr_node_meta() {
                let columns = node_meta.get_columns();
                let is_all_columns = node_meta.is_all_columns();
                if !columns.is_empty() || is_all_columns {
                    if !self.is_edge {
                        // Expand to adjacent vertices
                        let new_params = pb::QueryParams {
                            tables: vec![],
                            columns: columns
                                .into_iter()
                                .map(|tag| tag.into())
                                .collect(),
                            is_all_columns,
                            limit: None,
                            predicate: None,
                            extra: Default::default(),
                        };
                        auxilia.params = Some(new_params);
                        auxilia.alias = self.alias.clone();
                        self.alias = None;
                        is_adding_auxilia = true;
                    } else {
                        params.columns = columns
                            .into_iter()
                            .map(|tag| tag.into())
                            .collect();
                        params.is_all_columns = is_all_columns;
                    }
                }
            }
        } else {
            return Err(IrError::MissingData("EdgeExpand::params".to_string()));
        }

        simple_add_job_builder(
            builder,
            &pb::logical_plan::Operator::from(self.clone()),
            SimpleOpr::Flatmap,
        )?;

        if is_adding_auxilia {
            if plan_meta.is_partition() {
                let key_pb = common_pb::NameOrIdKey { key: None };
                builder.repartition(key_pb.encode_to_vec());
            }
            pb::logical_plan::Operator::from(auxilia).add_job_builder(builder, plan_meta)?;
        }

        Ok(())
    }
}

impl AsPhysical for pb::PathExpand {
    fn add_job_builder(&self, builder: &mut JobBuilder, plan_meta: &mut PlanMeta) -> IrResult<()> {
        if let Some(range) = &self.hop_range {
            if range.upper <= range.lower || range.lower <= 0 || range.upper <= 0 {
                Err(IrError::InvalidRange(range.lower, range.upper))
            } else {
                if let Some(base) = &self.base {
                    let path_start = pb::PathStart {
                        start_tag: self.start_tag.clone(),
                        is_whole_path: self.is_whole_path,
                    };
                    simple_add_job_builder(
                        builder,
                        &pb::logical_plan::Operator::from(path_start),
                        SimpleOpr::Map,
                    )?;
                    let is_partition = plan_meta.is_partition();
                    for _ in 0..(range.lower - 1) {
                        if is_partition {
                            let key_pb = common_pb::NameOrIdKey { key: None };
                            builder.repartition(key_pb.encode_to_vec());
                        }
                        pb::logical_plan::Operator::from(base.clone())
                            .add_job_builder(builder, plan_meta)?;
                    }
                    let times = range.upper - range.lower;
                    if times == 1 {
                        if is_partition {
                            let key_pb = common_pb::NameOrIdKey { key: None };
                            builder.repartition(key_pb.encode_to_vec());
                        }
                        pb::logical_plan::Operator::from(base.clone())
                            .add_job_builder(builder, plan_meta)?;
                    } else if times > 1 {
                        builder.iterate_emit(times as u32, move |plan| {
                            if is_partition {
                                let key_pb = common_pb::NameOrIdKey { key: None };
                                plan.repartition(key_pb.encode_to_vec());
                            }
                            plan.flat_map(pb::logical_plan::Operator::from(base.clone()).encode_to_vec());
                        });
                    }
                    let path_end = pb::PathEnd { alias: self.alias.clone() };
                    simple_add_job_builder(
                        builder,
                        &pb::logical_plan::Operator::from(path_end),
                        SimpleOpr::Map,
                    )
                } else {
                    Err(IrError::MissingData("PathExpand::base".to_string()))
                }
            }
        } else {
            Err(IrError::MissingData("PathExpand::hop_range".to_string()))
        }
    }
}

impl AsPhysical for pb::GetV {
    fn add_job_builder(&self, builder: &mut JobBuilder, plan_meta: &mut PlanMeta) -> IrResult<()> {
        let mut getv = self.clone();
        getv.post_process(builder, plan_meta)
        // simple_add_job_builder(builder, &pb::logical_plan::Operator::from(getv), SimpleOpr::Map)
    }

    fn post_process(&mut self, builder: &mut JobBuilder, plan_meta: &mut PlanMeta) -> IrResult<()> {
        let mut is_adding_auxilia = false;
        let mut auxilia = pb::Auxilia { tag: None, params: None, alias: None };
        if let Some(params) = self.params.as_mut() {
            if let Some(node_meta) = plan_meta.get_curr_node_meta() {
                let columns = node_meta.get_columns();
                let is_all_columns = node_meta.is_all_columns();
                if !columns.is_empty() || is_all_columns || params.predicate.is_some() {
                    let mut new_params = params.clone();
                    if is_all_columns {
                        new_params.columns = vec![];
                        new_params.is_all_columns = is_all_columns;
                    } else {
                        new_params.columns = columns
                            .into_iter()
                            .map(|params| params.into())
                            .collect();
                        new_params.is_all_columns = is_all_columns;
                    }

                    auxilia.params = Some(new_params);

                    *params = pb::QueryParams {
                        tables: params.tables.clone(),
                        columns: vec![],
                        is_all_columns: false,
                        limit: None,
                        predicate: None,
                        extra: Default::default(),
                    };

                    auxilia.alias = self.alias.clone();
                    self.alias = None;
                    is_adding_auxilia = true;
                }
            }
        } else {
            return Err(IrError::MissingData("GetV::params".to_string()));
        }
        let opt: pb::get_v::VOpt = unsafe { ::std::mem::transmute(self.opt) };
        match opt {
            pb::get_v::VOpt::Both => {
                simple_add_job_builder(
                    builder,
                    &pb::logical_plan::Operator::from(self.clone()),
                    SimpleOpr::Flatmap,
                )?;
            }
            _ => simple_add_job_builder(
                builder,
                &pb::logical_plan::Operator::from(self.clone()),
                SimpleOpr::Map,
            )?,
        }
        if is_adding_auxilia {
            if plan_meta.is_partition() {
                let key_pb = common_pb::NameOrIdKey { key: None };
                builder.repartition(key_pb.encode_to_vec());
            }
            pb::logical_plan::Operator::from(auxilia).add_job_builder(builder, plan_meta)?;
        }

        Ok(())
    }
}

impl AsPhysical for pb::As {
    fn add_job_builder(&self, builder: &mut JobBuilder, plan_meta: &mut PlanMeta) -> IrResult<()> {
        // Transform to `Auxilia` internally.
        let auxilia = pb::Auxilia { tag: None, params: None, alias: self.alias.clone() };
        auxilia.add_job_builder(builder, plan_meta)
    }
}

impl AsPhysical for pb::Auxilia {
    fn add_job_builder(&self, builder: &mut JobBuilder, _plan_meta: &mut PlanMeta) -> IrResult<()> {
        simple_add_job_builder(
            builder,
            &pb::logical_plan::Operator::from(self.clone()),
            SimpleOpr::FilterMap,
        )
    }
}

impl AsPhysical for pb::Limit {
    fn add_job_builder(&self, builder: &mut JobBuilder, _plan_meta: &mut PlanMeta) -> IrResult<()> {
        if let Some(range) = &self.range {
            if range.upper <= range.lower || range.lower < 0 || range.upper <= 0 {
                Err(IrError::InvalidRange(range.lower, range.upper))
            } else {
                builder.limit((range.upper - 1) as u32);
                Ok(())
            }
        } else {
            Err(IrError::MissingData("Limit::range".to_string()))
        }
    }
}

impl AsPhysical for pb::OrderBy {
    fn add_job_builder(&self, builder: &mut JobBuilder, _plan_meta: &mut PlanMeta) -> IrResult<()> {
        let opr = pb::logical_plan::Operator::from(self.clone());
        if self.limit.is_none() {
            simple_add_job_builder(builder, &opr, SimpleOpr::SortBy)
        } else {
            let range = self.limit.clone().unwrap();
            if range.upper <= range.lower || range.lower < 0 || range.upper <= 0 {
                Err(IrError::InvalidRange(range.lower, range.upper))
            } else {
                let bytes = opr.encode_to_vec();
                builder.sort_limit_by((range.upper - 1) as i64, bytes);
                Ok(())
            }
        }
    }
}

impl AsPhysical for pb::Dedup {
    fn add_job_builder(&self, builder: &mut JobBuilder, _plan_meta: &mut PlanMeta) -> IrResult<()> {
        simple_add_job_builder(builder, &pb::logical_plan::Operator::from(self.clone()), SimpleOpr::Dedup)
    }
}

impl AsPhysical for pb::GroupBy {
    fn add_job_builder(&self, builder: &mut JobBuilder, _plan_meta: &mut PlanMeta) -> IrResult<()> {
        let opr = pb::logical_plan::Operator::from(self.clone());
        if self.mappings.is_empty() {
            simple_add_job_builder(builder, &opr, SimpleOpr::Fold)
        } else {
            simple_add_job_builder(builder, &opr, SimpleOpr::GroupBy)
        }
    }
}

impl AsPhysical for pb::Sink {
    fn add_job_builder(&self, builder: &mut JobBuilder, plan_meta: &mut PlanMeta) -> IrResult<()> {
        let mut sink_opr = self.clone();
<<<<<<< HEAD
        let target = self
            .sink_target
            .as_ref()
            .ok_or(IrError::MissingData("Sink::sink_target".to_string()))?;
        let sink_target = match target
            .inner
            .as_ref()
            .ok_or(IrError::MissingData("Sink::sink_target::Inner".to_string()))?
        {
            pb::sink::sink_target::Inner::SinkDefault(_) => {
                let tag_id_mapping = plan_meta
                    .get_tag_ids()
                    .into_iter()
                    .map(|(tag, id)| pb::sink_default::IdNameMapping {
                        id: id as i32,
                        name: match tag {
                            NameOrId::Str(name) => name,
                            NameOrId::Id(id) => id.to_string(),
                        },
                        meta_type: 3,
                    })
                    .collect();
                pb::sink::SinkTarget {
                    inner: Some(pb::sink::sink_target::Inner::SinkDefault(pb::SinkDefault {
                        id_name_mappings: tag_id_mapping,
                    })),
                }
            }
            Inner::SinkVineyard(sink_vineyard) => {
                use crate::plan::meta::STORE_META;
                let graph_name = sink_vineyard.graph_name.clone();
                if let Ok(meta) = STORE_META.read() {
                    pb::sink::SinkTarget {
                        inner: Some(pb::sink::sink_target::Inner::SinkVineyard(pb::SinkVineyard {
                            graph_name,
                            graph_schema: meta.schema.clone().map(|schema| schema.into()),
                        })),
                    }
                } else {
                    Err(IrError::Others("read meta in STORE_META failed".to_string()))?
                }
            }
        };
        sink_opr.sink_target = Some(sink_target);
=======
        let tag_id_mapping = plan_meta
            .get_tag_id_mappings()
            .iter()
            .map(|(tag, id)| pb::sink::IdNameMapping { id: *id as KeyId, name: tag.clone(), meta_type: 3 })
            .collect();
        sink_opr.id_name_mappings = tag_id_mapping;
>>>>>>> ec11bd16
        simple_add_job_builder(builder, &pb::logical_plan::Operator::from(sink_opr), SimpleOpr::Sink)
    }
}

impl AsPhysical for pb::logical_plan::Operator {
    fn add_job_builder(&self, builder: &mut JobBuilder, plan_meta: &mut PlanMeta) -> IrResult<()> {
        use pb::logical_plan::operator::Opr::*;
        if let Some(opr) = &self.opr {
            match opr {
                Project(project) => project.add_job_builder(builder, plan_meta),
                Select(select) => select.add_job_builder(builder, plan_meta),
                Vertex(getv) => getv.add_job_builder(builder, plan_meta),
                Edge(edgexpd) => edgexpd.add_job_builder(builder, plan_meta),
                Path(pathxpd) => pathxpd.add_job_builder(builder, plan_meta),
                Scan(scan) => scan.add_job_builder(builder, plan_meta),
                Limit(limit) => limit.add_job_builder(builder, plan_meta),
                OrderBy(orderby) => orderby.add_job_builder(builder, plan_meta),
                Auxilia(auxilia) => auxilia.add_job_builder(builder, plan_meta),
                As(as_opr) => as_opr.add_job_builder(builder, plan_meta),
                Dedup(dedup) => dedup.add_job_builder(builder, plan_meta),
                GroupBy(groupby) => groupby.add_job_builder(builder, plan_meta),
                Sink(sink) => sink.add_job_builder(builder, plan_meta),
                Union(_) => Ok(()),
                _ => Err(IrError::Unsupported(format!("the operator {:?}", self))),
            }
        } else {
            Err(IrError::MissingData("logical_plan::Operator::opr".to_string()))
        }
    }
}

impl AsPhysical for NodeType {
    fn add_job_builder(&self, builder: &mut JobBuilder, plan_meta: &mut PlanMeta) -> IrResult<()> {
        plan_meta.set_curr_node(self.borrow().id);
        self.borrow()
            .opr
            .add_job_builder(builder, plan_meta)
    }
}

impl AsPhysical for LogicalPlan {
    fn add_job_builder(&self, builder: &mut JobBuilder, plan_meta: &mut PlanMeta) -> IrResult<()> {
        use pb::join::JoinKind;
        use pb::logical_plan::operator::Opr::*;
        let mut _prev_node_opt: Option<NodeType> = None;
        let mut curr_node_opt = self.root();
        debug!("plan: {:#?}", self);
        debug!("is_partition: {:?}", self.meta.is_partition());
        while curr_node_opt.is_some() {
            let curr_node = curr_node_opt.as_ref().unwrap();
            if let Some(Apply(apply_opr)) = curr_node.borrow().opr.opr.as_ref() {
                let mut sub_bldr = JobBuilder::default();
                if let Some(subplan) = self.extract_subplan(curr_node.clone()) {
                    subplan.add_job_builder(&mut sub_bldr, plan_meta)?;
                    let plan = sub_bldr.take_plan();
                    builder.apply_join(
                        move |p| *p = plan.clone(),
                        pb::logical_plan::Operator::from(apply_opr.clone()).encode_to_vec(),
                    );
                } else {
                    return Err(IrError::MissingData("Apply::subplan".to_string()));
                }
            } else {
                if let Some(Edge(edgexpd)) = curr_node.borrow().opr.opr.as_ref() {
                    let key_pb = common_pb::NameOrIdKey { key: edgexpd.v_tag.clone() };
                    if plan_meta.is_partition() {
                        builder.repartition(key_pb.encode_to_vec());
                    }
                }
                curr_node.add_job_builder(builder, plan_meta)?;
            }

            _prev_node_opt = curr_node_opt.clone();

            if curr_node.borrow().children.is_empty() {
                break;
            } else if curr_node.borrow().children.len() == 1 {
                let next_node_id = curr_node.borrow().get_first_child().unwrap();
                curr_node_opt = self.get_node(next_node_id);
            } else if curr_node.borrow().children.len() >= 2 {
                let (merge_node_opt, subplans) = self.get_branch_plans(curr_node.clone());
                let mut plans: Vec<Plan> = vec![];
                for subplan in subplans {
                    let mut sub_bldr = JobBuilder::new(builder.conf.clone());
                    subplan.add_job_builder(&mut sub_bldr, plan_meta)?;
                    plans.push(sub_bldr.take_plan());
                }

                if let Some(merge_node) = merge_node_opt.clone() {
                    match &merge_node.borrow().opr.opr {
                        Some(Union(_)) => {
                            builder.merge(plans);
                        }
                        Some(Join(join_opr)) => {
                            if curr_node.borrow().children.len() > 2 {
                                // For now we only support joining two branches
                                return Err(IrError::Unsupported(
                                    "joining more than two branches".to_string(),
                                ));
                            }
                            assert_eq!(plans.len(), 2);
                            let left_plan = plans.get(0).unwrap().clone();
                            let right_plan = plans.get(1).unwrap().clone();

                            let join_kind =
                                unsafe { std::mem::transmute::<i32, pb::join::JoinKind>(join_opr.kind) };
                            let pegasus_join_kind = match join_kind {
                                JoinKind::Inner => server_pb::join::JoinKind::Inner,
                                JoinKind::LeftOuter => server_pb::join::JoinKind::LeftOuter,
                                JoinKind::RightOuter => server_pb::join::JoinKind::RightOuter,
                                JoinKind::FullOuter => server_pb::join::JoinKind::FullOuter,
                                JoinKind::Semi => server_pb::join::JoinKind::Semi,
                                JoinKind::Anti => server_pb::join::JoinKind::Anti,
                                JoinKind::Times => server_pb::join::JoinKind::Times,
                            };
                            let mut join_bytes = vec![];
                            pb::logical_plan::Operator::from(join_opr.clone()).encode(&mut join_bytes)?;

                            builder.join(pegasus_join_kind, left_plan, right_plan, join_bytes);
                        }
                        None => return Err(IrError::MissingData("Union/Join::merge_node".to_string())),
                        _ => {
                            return Err(IrError::Unsupported(
                                "operators other than `Union` and `Join`".to_string(),
                            ))
                        }
                    }
                }
                curr_node_opt = merge_node_opt;

                if let Some(curr_node_clone) = curr_node_opt.clone() {
                    if curr_node_clone.borrow().children.len() <= 1 {
                        let next_id_opt = curr_node_clone.borrow().get_first_child();
                        _prev_node_opt = curr_node_opt.clone();
                        // the current node has been processed in this round, should skip to the next node
                        curr_node_opt = next_id_opt.and_then(|id| self.get_node(id));
                    }
                }
            }
        }

        Ok(())
    }
}

#[cfg(test)]
mod test {
    use std::collections::HashMap;

    use ir_common::expr_parse::str_to_expr_pb;
    use ir_common::generated::algebra as pb;
    use ir_common::generated::algebra::project::ExprAlias;
    use ir_common::generated::common as common_pb;

    use super::*;
    use crate::plan::logical::Node;

    #[allow(dead_code)]
    fn query_params(
        tables: Vec<common_pb::NameOrId>, columns: Vec<common_pb::NameOrId>,
    ) -> pb::QueryParams {
        pb::QueryParams {
            tables,
            columns,
            is_all_columns: false,
            limit: None,
            predicate: None,
            extra: HashMap::new(),
        }
    }

    #[allow(dead_code)]
    fn build_scan(columns: Vec<common_pb::NameOrId>) -> pb::Scan {
        pb::Scan {
            scan_opt: 0,
            alias: None,
            params: Some(query_params(vec![], columns)),
            idx_predicate: None,
        }
    }

    #[allow(dead_code)]
    fn build_edgexpd(
        is_edge: bool, columns: Vec<common_pb::NameOrId>, alias: Option<common_pb::NameOrId>,
    ) -> pb::EdgeExpand {
        pb::EdgeExpand {
            v_tag: None,
            direction: 0,
            params: Some(query_params(vec![], columns)),
            is_edge,
            alias,
        }
    }

    #[allow(dead_code)]
    fn build_getv(alias: Option<common_pb::NameOrId>) -> pb::GetV {
        pb::GetV { tag: None, opt: 1, params: Some(query_params(vec![], vec![])), alias }
    }

    #[allow(dead_code)]
    fn build_select(expr: &str) -> pb::Select {
        pb::Select { predicate: str_to_expr_pb(expr.to_string()).ok() }
    }

    #[allow(dead_code)]
    fn build_auxilia(expr: &str) -> pb::Auxilia {
        pb::Auxilia {
            tag: None,
            params: Some(pb::QueryParams {
                tables: vec![],
                columns: vec![],
                is_all_columns: false,
                limit: None,
                predicate: str_to_expr_pb(expr.to_string()).ok(),
                extra: Default::default(),
            }),
            alias: None,
        }
    }

    #[allow(dead_code)]
    fn build_project(expr: &str) -> pb::Project {
        pb::Project {
            mappings: vec![pb::project::ExprAlias {
                expr: str_to_expr_pb(expr.to_string()).ok(),
                alias: None,
            }],
            is_append: false,
        }
    }

    #[test]
    fn post_process_edgexpd() {
        // g.V().outE()
        let mut plan = LogicalPlan::default();
        plan.append_operator_as_node(build_scan(vec![]).into(), vec![])
            .unwrap();
        plan.append_operator_as_node(build_edgexpd(true, vec![], None).into(), vec![0])
            .unwrap();
        let mut job_builder = JobBuilder::default();
        let mut plan_meta = plan.meta.clone();
        plan.add_job_builder(&mut job_builder, &mut plan_meta)
            .unwrap();

        let mut expected_builder = JobBuilder::default();
        expected_builder.add_source(pb::logical_plan::Operator::from(build_scan(vec![])).encode_to_vec());
        expected_builder
            .flat_map(pb::logical_plan::Operator::from(build_edgexpd(true, vec![], None)).encode_to_vec());
        expected_builder.sink(vec![]);

        assert_eq!(job_builder, expected_builder);

        let mut job_builder = JobBuilder::default();
        let mut plan_meta = plan.meta.clone();
        plan_meta = plan_meta.with_partition();
        plan.add_job_builder(&mut job_builder, &mut plan_meta)
            .unwrap();

        let mut expected_builder = JobBuilder::default();
        expected_builder.add_source(pb::logical_plan::Operator::from(build_scan(vec![])).encode_to_vec());
        expected_builder.repartition(vec![]);
        expected_builder
            .flat_map(pb::logical_plan::Operator::from(build_edgexpd(true, vec![], None)).encode_to_vec());
        expected_builder.sink(vec![]);

        assert_eq!(job_builder, expected_builder);
    }

    #[test]
    fn post_process_edgexpd_property_filter_as_auxilia() {
        // g.V().out().has("birthday", 20220101)
        // In this case, the Select will be translated into an Auxilia, to fetch and filter the
        // results in one single `FilterMap` pegasus operator.
        let mut plan = LogicalPlan::default();
        plan.append_operator_as_node(build_scan(vec![]).into(), vec![])
            .unwrap();
        plan.append_operator_as_node(build_edgexpd(false, vec![], None).into(), vec![0])
            .unwrap();
        plan.append_operator_as_node(build_select("@.birthday == 20220101").into(), vec![1])
            .unwrap();
        let mut job_builder = JobBuilder::default();
        let mut plan_meta = plan.meta.clone();
        plan.add_job_builder(&mut job_builder, &mut plan_meta)
            .unwrap();

        let mut expected_builder = JobBuilder::default();
        expected_builder.add_source(pb::logical_plan::Operator::from(build_scan(vec![])).encode_to_vec());
        expected_builder
            .flat_map(pb::logical_plan::Operator::from(build_edgexpd(false, vec![], None)).encode_to_vec());
        expected_builder.filter_map(
            pb::logical_plan::Operator::from(build_auxilia("@.birthday == 20220101")).encode_to_vec(),
        );
        expected_builder.sink(vec![]);

        assert_eq!(job_builder, expected_builder);

        let mut job_builder = JobBuilder::default();
        let mut plan_meta = plan.meta.clone();
        plan_meta = plan_meta.with_partition();
        plan.add_job_builder(&mut job_builder, &mut plan_meta)
            .unwrap();

        let mut expected_builder = JobBuilder::default();
        expected_builder.add_source(pb::logical_plan::Operator::from(build_scan(vec![])).encode_to_vec());
        expected_builder.repartition(vec![]);
        expected_builder
            .flat_map(pb::logical_plan::Operator::from(build_edgexpd(false, vec![], None)).encode_to_vec());
        expected_builder.repartition(vec![]);
        expected_builder.filter_map(
            pb::logical_plan::Operator::from(build_auxilia("@.birthday == 20220101")).encode_to_vec(),
        );
        expected_builder.sink(vec![]);

        assert_eq!(job_builder, expected_builder);
    }

    #[test]
    fn post_process_edgexpd_label_filter() {
        // g.V().out().filter(@.~label == "person")
        let mut plan = LogicalPlan::default();
        plan.append_operator_as_node(build_scan(vec![]).into(), vec![])
            .unwrap();
        plan.append_operator_as_node(build_edgexpd(false, vec![], None).into(), vec![0])
            .unwrap();
        plan.append_operator_as_node(build_select("@.~label == \"person\"").into(), vec![1])
            .unwrap();
        let mut job_builder = JobBuilder::default();
        let mut plan_meta = plan.meta.clone();
        plan.add_job_builder(&mut job_builder, &mut plan_meta)
            .unwrap();

        let mut expected_builder = JobBuilder::default();
        expected_builder.add_source(pb::logical_plan::Operator::from(build_scan(vec![])).encode_to_vec());
        expected_builder
            .flat_map(pb::logical_plan::Operator::from(build_edgexpd(false, vec![], None)).encode_to_vec());
        expected_builder.filter(
            pb::logical_plan::Operator::from(build_select("@.~label == \"person\"")).encode_to_vec(),
        );
        expected_builder.sink(vec![]);

        assert_eq!(job_builder, expected_builder);
    }

    #[test]
    fn post_process_edgexpd_multi_tag_property_filter() {
        // g.V().out().as(0).out().as(1).filter(0.age > 1.age)
        // In this case, the Select cannot be translated into an Auxilia, as it contains
        // fetching the properties from two different nodes. In this case, we need to fetch
        // the properties using `Auxilia` right after the first and second `out()`, and can
        // finally execute the selection of "0.age > 1.age".
        let mut plan = LogicalPlan::default();
        plan.append_operator_as_node(build_scan(vec![]).into(), vec![])
            .unwrap();
        plan.append_operator_as_node(build_edgexpd(false, vec![], Some(0.into())).into(), vec![0])
            .unwrap();
        plan.append_operator_as_node(build_edgexpd(false, vec![], Some(1.into())).into(), vec![1])
            .unwrap();
        plan.append_operator_as_node(build_select("@0.age > @1.age").into(), vec![2])
            .unwrap();
        let mut job_builder = JobBuilder::default();
        let mut plan_meta = plan.meta.clone();
        plan.add_job_builder(&mut job_builder, &mut plan_meta)
            .unwrap();

        let mut expected_builder = JobBuilder::default();
        expected_builder.add_source(pb::logical_plan::Operator::from(build_scan(vec![])).encode_to_vec());
        expected_builder
            .flat_map(pb::logical_plan::Operator::from(build_edgexpd(false, vec![], None)).encode_to_vec());
        expected_builder.filter_map(
            pb::logical_plan::Operator::from(pb::Auxilia {
                tag: None,
                params: Some(query_params(vec![], vec!["age".into()])),
                alias: Some(0.into()),
            })
            .encode_to_vec(),
        );
        expected_builder
            .flat_map(pb::logical_plan::Operator::from(build_edgexpd(false, vec![], None)).encode_to_vec());
        expected_builder.filter_map(
            pb::logical_plan::Operator::from(pb::Auxilia {
                tag: None,
                params: Some(query_params(vec![], vec!["age".into()])),
                alias: Some(1.into()),
            })
            .encode_to_vec(),
        );
        expected_builder
            .filter(pb::logical_plan::Operator::from(build_select("@0.age > @1.age")).encode_to_vec());
        expected_builder.sink(vec![]);

        assert_eq!(job_builder, expected_builder);

        let mut job_builder = JobBuilder::default();
        let mut plan_meta = plan.meta.clone();
        plan_meta = plan_meta.with_partition();
        plan.add_job_builder(&mut job_builder, &mut plan_meta)
            .unwrap();

        let mut expected_builder = JobBuilder::default();
        expected_builder.add_source(pb::logical_plan::Operator::from(build_scan(vec![])).encode_to_vec());
        expected_builder.repartition(vec![]);
        expected_builder
            .flat_map(pb::logical_plan::Operator::from(build_edgexpd(false, vec![], None)).encode_to_vec());
        expected_builder.repartition(vec![]);
        expected_builder.filter_map(
            pb::logical_plan::Operator::from(pb::Auxilia {
                tag: None,
                params: Some(query_params(vec![], vec!["age".into()])),
                alias: Some(0.into()),
            })
            .encode_to_vec(),
        );
        expected_builder.repartition(vec![]);
        expected_builder
            .flat_map(pb::logical_plan::Operator::from(build_edgexpd(false, vec![], None)).encode_to_vec());
        expected_builder.repartition(vec![]);
        expected_builder.filter_map(
            pb::logical_plan::Operator::from(pb::Auxilia {
                tag: None,
                params: Some(query_params(vec![], vec!["age".into()])),
                alias: Some(1.into()),
            })
            .encode_to_vec(),
        );
        expected_builder
            .filter(pb::logical_plan::Operator::from(build_select("@0.age > @1.age")).encode_to_vec());
        expected_builder.sink(vec![]);

        assert_eq!(job_builder, expected_builder);
    }

    #[test]
    fn post_process_edgexpd_project_auxilia() {
        // g.V().out().as(0).select(0).by(valueMap("name", "id", "age")
        let mut plan = LogicalPlan::default();
        plan.append_operator_as_node(build_scan(vec![]).into(), vec![])
            .unwrap();
        plan.append_operator_as_node(build_edgexpd(false, vec![], Some(0.into())).into(), vec![0])
            .unwrap();
        plan.append_operator_as_node(build_project("{@0.name, @0.id, @0.age}").into(), vec![1])
            .unwrap();
        let mut job_builder = JobBuilder::default();
        let mut plan_meta = plan.meta.clone();
        plan.add_job_builder(&mut job_builder, &mut plan_meta)
            .unwrap();

        let mut expected_builder = JobBuilder::default();
        expected_builder.add_source(pb::logical_plan::Operator::from(build_scan(vec![])).encode_to_vec());
        expected_builder
            .flat_map(pb::logical_plan::Operator::from(build_edgexpd(false, vec![], None)).encode_to_vec());
        expected_builder.filter_map(
            pb::logical_plan::Operator::from(pb::Auxilia {
                tag: None,
                params: Some(query_params(vec![], vec!["age".into(), "id".into(), "name".into()])),
                alias: Some(0.into()),
            })
            .encode_to_vec(),
        );
        expected_builder.map(
            pb::logical_plan::Operator::from(build_project("{@0.name, @0.id, @0.age}")).encode_to_vec(),
        );
        expected_builder.sink(vec![]);

        assert_eq!(job_builder, expected_builder);

        let mut job_builder = JobBuilder::default();
        let mut plan_meta = plan.meta.clone();
        plan_meta = plan_meta.with_partition();
        plan.add_job_builder(&mut job_builder, &mut plan_meta)
            .unwrap();

        let mut expected_builder = JobBuilder::default();
        expected_builder.add_source(pb::logical_plan::Operator::from(build_scan(vec![])).encode_to_vec());
        expected_builder.repartition(vec![]);
        expected_builder
            .flat_map(pb::logical_plan::Operator::from(build_edgexpd(false, vec![], None)).encode_to_vec());
        expected_builder.repartition(vec![]);
        expected_builder.filter_map(
            pb::logical_plan::Operator::from(pb::Auxilia {
                tag: None,
                params: Some(query_params(vec![], vec!["age".into(), "id".into(), "name".into()])),
                alias: Some(0.into()),
            })
            .encode_to_vec(),
        );
        expected_builder.map(
            pb::logical_plan::Operator::from(build_project("{@0.name, @0.id, @0.age}")).encode_to_vec(),
        );
        expected_builder.sink(vec![]);

        assert_eq!(job_builder, expected_builder);
    }

    #[test]
    fn post_process_edgexpd_tag_no_auxilia() {
        // g.V().out().as('a').select('a')
        let mut plan = LogicalPlan::default();
        plan.append_operator_as_node(build_scan(vec![]).into(), vec![])
            .unwrap();
        plan.append_operator_as_node(build_edgexpd(false, vec![], Some(0.into())).into(), vec![0])
            .unwrap();
        plan.append_operator_as_node(build_project("@0").into(), vec![1])
            .unwrap();
        let mut job_builder = JobBuilder::default();
        let mut plan_meta = plan.meta.clone();
        plan_meta = plan_meta.with_partition();
        plan.add_job_builder(&mut job_builder, &mut plan_meta)
            .unwrap();

        let mut expected_builder = JobBuilder::default();
        expected_builder.add_source(pb::logical_plan::Operator::from(build_scan(vec![])).encode_to_vec());
        expected_builder.repartition(vec![]);
        expected_builder.flat_map(
            pb::logical_plan::Operator::from(build_edgexpd(false, vec![], Some(0.into()))).encode_to_vec(),
        );
        expected_builder.map(pb::logical_plan::Operator::from(build_project("@0")).encode_to_vec());
        expected_builder.sink(vec![]);

        assert_eq!(job_builder, expected_builder);
    }

    #[test]
    fn post_process_scan() {
        let mut plan = LogicalPlan::default();
        // g.V().hasLabel("person").has("age", 27).valueMap("age", "name", "id")
        plan.append_operator_as_node(build_scan(vec![]).into(), vec![])
            .unwrap();
        // .hasLabel("person")
        plan.append_operator_as_node(build_select("@.~label == \"person\"").into(), vec![0])
            .unwrap();
        // .has("age", 27)
        plan.append_operator_as_node(build_select("@.age == 27").into(), vec![1])
            .unwrap();

        // .valueMap("age", "name", "id")
        plan.append_operator_as_node(build_project("{@.name, @.id}").into(), vec![2])
            .unwrap();

        let mut job_builder = JobBuilder::default();
        let mut plan_meta = plan.meta.clone();
        plan.add_job_builder(&mut job_builder, &mut plan_meta)
            .unwrap();

        let mut expected_builder = JobBuilder::default();
        expected_builder.add_source(
            pb::logical_plan::Operator::from(build_scan(vec!["id".into(), "name".into()])).encode_to_vec(),
        );

        expected_builder.filter(
            pb::logical_plan::Operator::from(build_select("@.~label == \"person\"")).encode_to_vec(),
        );
        expected_builder
            .filter_map(pb::logical_plan::Operator::from(build_auxilia("@.age == 27")).encode_to_vec());
        expected_builder
            .map(pb::logical_plan::Operator::from(build_project("{@.name, @.id}")).encode_to_vec());
        expected_builder.sink(vec![]);

        assert_eq!(job_builder, expected_builder);
    }

    #[test]
    fn post_process_getv_auxilia_projection() {
        // g.V().outE().inV().as('a').select('a').by(valueMap("name", "id", "age")
        let mut plan = LogicalPlan::default();
        plan.append_operator_as_node(build_scan(vec![]).into(), vec![])
            .unwrap();
        plan.append_operator_as_node(build_edgexpd(true, vec![], None).into(), vec![0])
            .unwrap();
        plan.append_operator_as_node(build_getv(Some(0.into())).into(), vec![1])
            .unwrap();
        plan.append_operator_as_node(build_project("{@0.name, @0.id, @0.age}").into(), vec![2])
            .unwrap();
        let mut job_builder = JobBuilder::default();
        let mut plan_meta = plan.meta.clone();
        plan.add_job_builder(&mut job_builder, &mut plan_meta)
            .unwrap();

        let mut expected_builder = JobBuilder::default();
        expected_builder.add_source(pb::logical_plan::Operator::from(build_scan(vec![])).encode_to_vec());
        expected_builder
            .flat_map(pb::logical_plan::Operator::from(build_edgexpd(true, vec![], None)).encode_to_vec());
        expected_builder.map(pb::logical_plan::Operator::from(build_getv(None)).encode_to_vec());
        expected_builder.filter_map(
            pb::logical_plan::Operator::from(pb::Auxilia {
                tag: None,
                params: Some(query_params(vec![], vec!["age".into(), "id".into(), "name".into()])),
                alias: Some(0.into()),
            })
            .encode_to_vec(),
        );
        expected_builder.map(
            pb::logical_plan::Operator::from(build_project("{@0.name, @0.id, @0.age}")).encode_to_vec(),
        );
        expected_builder.sink(vec![]);

        assert_eq!(job_builder, expected_builder);

        let mut job_builder = JobBuilder::default();
        let mut plan_meta = plan.meta.clone();
        plan_meta = plan_meta.with_partition();
        plan.add_job_builder(&mut job_builder, &mut plan_meta)
            .unwrap();

        let mut expected_builder = JobBuilder::default();
        expected_builder.add_source(pb::logical_plan::Operator::from(build_scan(vec![])).encode_to_vec());
        expected_builder.repartition(vec![]);
        expected_builder
            .flat_map(pb::logical_plan::Operator::from(build_edgexpd(true, vec![], None)).encode_to_vec());
        expected_builder.map(pb::logical_plan::Operator::from(build_getv(None)).encode_to_vec());
        expected_builder.repartition(vec![]);
        expected_builder.filter_map(
            pb::logical_plan::Operator::from(pb::Auxilia {
                tag: None,
                params: Some(query_params(vec![], vec!["age".into(), "id".into(), "name".into()])),
                alias: Some(0.into()),
            })
            .encode_to_vec(),
        );
        expected_builder.map(
            pb::logical_plan::Operator::from(build_project("{@0.name, @0.id, @0.age}")).encode_to_vec(),
        );
        expected_builder.sink(vec![]);

        assert_eq!(job_builder, expected_builder);
    }

    #[test]
    fn post_process_getv_auxilia_filter() {
        // g.V().outE().inV().filter('age > 10')
        let mut plan = LogicalPlan::default();
        plan.append_operator_as_node(build_scan(vec![]).into(), vec![])
            .unwrap();
        plan.append_operator_as_node(build_edgexpd(true, vec![], None).into(), vec![0])
            .unwrap();
        plan.append_operator_as_node(
            pb::GetV {
                tag: None,
                opt: 1,
                params: Some(pb::QueryParams {
                    tables: vec![],
                    columns: vec![],
                    is_all_columns: false,
                    limit: None,
                    predicate: str_to_expr_pb("@.age > 10".to_string()).ok(),
                    extra: Default::default(),
                }),
                alias: None,
            }
            .into(),
            vec![1],
        )
        .unwrap();

        let mut job_builder = JobBuilder::default();
        let mut plan_meta = plan.meta.clone();
        plan.add_job_builder(&mut job_builder, &mut plan_meta)
            .unwrap();

        let mut expected_builder = JobBuilder::default();
        expected_builder.add_source(pb::logical_plan::Operator::from(build_scan(vec![])).encode_to_vec());
        expected_builder
            .flat_map(pb::logical_plan::Operator::from(build_edgexpd(true, vec![], None)).encode_to_vec());
        expected_builder.map(pb::logical_plan::Operator::from(build_getv(None)).encode_to_vec());
        expected_builder.filter_map(
            pb::logical_plan::Operator::from(pb::Auxilia {
                tag: None,
                params: Some(pb::QueryParams {
                    tables: vec![],
                    columns: vec![],
                    is_all_columns: false,
                    limit: None,
                    predicate: str_to_expr_pb("@.age > 10".to_string()).ok(),
                    extra: Default::default(),
                }),
                alias: None,
            })
            .encode_to_vec(),
        );
        expected_builder.sink(vec![]);
        assert_eq!(job_builder, expected_builder);
    }

    #[test]
    fn poc_plan_as_physical() {
        // g.V().hasLabel("person").has("id", 10).out("knows").limit(10)
        let source_opr = pb::logical_plan::Operator::from(pb::Scan {
            scan_opt: 0,
            alias: None,
            params: Some(query_params(vec!["person".into()], vec![])),
            idx_predicate: None,
        });
        let select_opr = pb::logical_plan::Operator::from(pb::Select {
            predicate: str_to_expr_pb("@.id == 10".to_string()).ok(),
        });
        let expand_opr = pb::logical_plan::Operator::from(pb::EdgeExpand {
            v_tag: None,
            direction: 0,
            params: Some(query_params(vec!["knows".into()], vec![])),
            is_edge: false,
            alias: None,
        });
        let limit_opr =
            pb::logical_plan::Operator::from(pb::Limit { range: Some(pb::Range { lower: 10, upper: 11 }) });
        let source_opr_bytes = source_opr.encode_to_vec();
        let expand_opr_bytes = expand_opr.encode_to_vec();

        let mut logical_plan = LogicalPlan::default();

        logical_plan
            .append_operator_as_node(source_opr.clone(), vec![])
            .unwrap(); // node 0
        logical_plan
            .append_operator_as_node(select_opr.clone(), vec![0])
            .unwrap(); // node 1
        logical_plan
            .append_operator_as_node(expand_opr.clone(), vec![1])
            .unwrap(); // node 2
        logical_plan
            .append_operator_as_node(limit_opr.clone(), vec![2])
            .unwrap(); // node 3
        let mut builder = JobBuilder::default();
        let mut plan_meta = logical_plan.meta.clone();
        let _ = logical_plan.add_job_builder(&mut builder, &mut plan_meta);

        let auxilia: pb::logical_plan::Operator = build_auxilia("@.id == 10").into();

        let mut expected_builder = JobBuilder::default();
        expected_builder.add_source(source_opr_bytes);
        expected_builder.filter_map(auxilia.encode_to_vec());
        expected_builder.flat_map(expand_opr_bytes);
        expected_builder.limit(10);
        expected_builder.sink(vec![]);

        assert_eq!(builder, expected_builder);
    }

    #[test]
    fn project_as_physical() {
        let source_opr = pb::logical_plan::Operator::from(pb::Scan {
            scan_opt: 0,
            alias: None,
            params: Some(query_params(vec!["person".into()], vec![])),
            idx_predicate: None,
        });

        let project_opr = pb::logical_plan::Operator::from(pb::Project {
            mappings: vec![
                ExprAlias {
                    expr: Some(str_to_expr_pb("10 * (@.class - 10)".to_string()).unwrap()),
                    alias: None,
                },
                ExprAlias { expr: Some(str_to_expr_pb("@.age - 1".to_string()).unwrap()), alias: None },
            ],
            is_append: false,
        });

        let mut logical_plan = LogicalPlan::with_root(Node::new(0, source_opr.clone()));
        logical_plan
            .append_operator_as_node(project_opr.clone(), vec![0])
            .unwrap(); // node 1
        let mut builder = JobBuilder::default();
        let mut plan_meta = PlanMeta::default();
        logical_plan
            .add_job_builder(&mut builder, &mut plan_meta)
            .unwrap();

        let mut expected_builder = JobBuilder::default();
        expected_builder.add_source(source_opr.encode_to_vec());
        expected_builder.map(project_opr.encode_to_vec());
        assert_eq!(builder, expected_builder);
    }

    #[test]
    fn path_expand_as_physical() {
        let source_opr = pb::logical_plan::Operator::from(pb::Scan {
            scan_opt: 0,
            alias: None,
            params: Some(query_params(vec!["person".into()], vec![])),
            idx_predicate: None,
        });

        let edge_expand = pb::EdgeExpand {
            v_tag: None,
            direction: 0,
            params: Some(query_params(vec!["knows".into()], vec![])),
            is_edge: false,
            alias: None,
        };

        let expand_opr = pb::logical_plan::Operator::from(edge_expand.clone());
        let path_start_opr =
            pb::logical_plan::Operator::from(pb::PathStart { start_tag: None, is_whole_path: false });
        let path_opr = pb::logical_plan::Operator::from(pb::PathExpand {
            base: Some(edge_expand.clone()),
            start_tag: None,
            is_whole_path: false,
            alias: None,
            hop_range: Some(pb::Range { lower: 1, upper: 4 }),
        });
        let path_end_opr = pb::logical_plan::Operator::from(pb::PathEnd { alias: None });

        let mut logical_plan = LogicalPlan::with_root(Node::new(0, source_opr.clone()));
        logical_plan
            .append_operator_as_node(path_opr.clone(), vec![0])
            .unwrap(); // node 1

        // Case without partition
        let mut builder = JobBuilder::default();
        let mut plan_meta = PlanMeta::default();
        logical_plan
            .add_job_builder(&mut builder, &mut plan_meta)
            .unwrap();

        let mut expected_builder = JobBuilder::default();
        expected_builder.add_source(source_opr.encode_to_vec());
        expected_builder.map(path_start_opr.encode_to_vec());
        expected_builder.iterate_emit(3, |plan| {
            plan.flat_map(expand_opr.clone().encode_to_vec());
        });
        expected_builder.map(path_end_opr.encode_to_vec());

        assert_eq!(builder, expected_builder);

        // Case with partition
        let mut builder = JobBuilder::default();
        let mut plan_meta = PlanMeta::default();
        plan_meta = plan_meta.with_partition();
        logical_plan
            .add_job_builder(&mut builder, &mut plan_meta)
            .unwrap();

        let mut expected_builder = JobBuilder::default();
        expected_builder.add_source(source_opr.encode_to_vec());
        expected_builder.map(path_start_opr.encode_to_vec());
        expected_builder.iterate_emit(3, |plan| {
            plan.repartition(vec![])
                .flat_map(expand_opr.clone().encode_to_vec());
        });
        expected_builder.map(path_end_opr.encode_to_vec());

        assert_eq!(builder, expected_builder);
    }

    #[test]
    fn path_expand_exactly_as_physical() {
        let source_opr = pb::logical_plan::Operator::from(pb::Scan {
            scan_opt: 0,
            alias: None,
            params: Some(query_params(vec!["person".into()], vec![])),
            idx_predicate: None,
        });

        let edge_expand = pb::EdgeExpand {
            v_tag: None,
            direction: 0,
            params: Some(query_params(vec!["knows".into()], vec![])),
            is_edge: false,
            alias: None,
        };

        let expand_opr = pb::logical_plan::Operator::from(edge_expand.clone());
        let path_start_opr =
            pb::logical_plan::Operator::from(pb::PathStart { start_tag: None, is_whole_path: false });
        let path_opr = pb::logical_plan::Operator::from(pb::PathExpand {
            base: Some(edge_expand.clone()),
            start_tag: None,
            is_whole_path: false,
            alias: None,
            hop_range: Some(pb::Range { lower: 3, upper: 4 }),
        });
        let path_end_opr = pb::logical_plan::Operator::from(pb::PathEnd { alias: None });

        let mut logical_plan = LogicalPlan::with_root(Node::new(0, source_opr.clone()));
        logical_plan
            .append_operator_as_node(path_opr.clone(), vec![0])
            .unwrap(); // node 1
                       // Case with partition
        let mut builder = JobBuilder::default();
        let mut plan_meta = PlanMeta::default().with_partition();
        logical_plan
            .add_job_builder(&mut builder, &mut plan_meta)
            .unwrap();

        let mut expected_builder = JobBuilder::default();
        expected_builder.add_source(source_opr.encode_to_vec());
        expected_builder.map(path_start_opr.encode_to_vec());
        expected_builder.repartition(vec![]);
        expected_builder.flat_map(expand_opr.clone().encode_to_vec());
        expected_builder.repartition(vec![]);
        expected_builder.flat_map(expand_opr.clone().encode_to_vec());
        expected_builder.repartition(vec![]);
        expected_builder.flat_map(expand_opr.clone().encode_to_vec());
        expected_builder.map(path_end_opr.encode_to_vec());

        assert_eq!(builder, expected_builder);
    }

    #[test]
    fn orderby_as_physical() {
        let source_opr = pb::logical_plan::Operator::from(pb::Scan {
            scan_opt: 0,
            alias: None,
            params: Some(query_params(vec![], vec![])),
            idx_predicate: None,
        });

        let orderby_opr = pb::logical_plan::Operator::from(pb::OrderBy { pairs: vec![], limit: None });

        let topby_opr = pb::logical_plan::Operator::from(pb::OrderBy {
            pairs: vec![],
            limit: Some(pb::Range { lower: 10, upper: 11 }),
        });

        let source_opr_bytes = source_opr.encode_to_vec();
        let orderby_opr_bytes = orderby_opr.encode_to_vec();
        let topby_opr_bytes = topby_opr.encode_to_vec();

        let mut logical_plan = LogicalPlan::with_root(Node::new(0, source_opr));
        logical_plan
            .append_operator_as_node(orderby_opr.clone(), vec![0])
            .unwrap(); // node 1
        logical_plan
            .append_operator_as_node(topby_opr.clone(), vec![1])
            .unwrap(); // node 2
        let mut builder = JobBuilder::default();
        let mut plan_meta = PlanMeta::default();
        let _ = logical_plan.add_job_builder(&mut builder, &mut plan_meta);

        let mut expected_builder = JobBuilder::default();
        expected_builder.add_source(source_opr_bytes);
        expected_builder.sort_by(orderby_opr_bytes);
        expected_builder.sort_limit_by(10, topby_opr_bytes);

        assert_eq!(builder, expected_builder);
    }

    #[test]
    fn apply_as_physical_case1() {
        let mut plan = LogicalPlan::default();
        // g.V().as("0").where(out().as("1").has("lang", "java")).select("0").values("name")
        plan.meta = plan.meta.with_partition();

        // g.V("person")
        let scan: pb::logical_plan::Operator = pb::Scan {
            scan_opt: 0,
            alias: Some(0.into()),
            params: Some(query_params(vec![], vec!["name".into()])),
            idx_predicate: None,
        }
        .into();

        let opr_id = plan
            .append_operator_as_node(scan.clone(), vec![])
            .unwrap();

        // .out().as("1")
        let expand = pb::EdgeExpand {
            v_tag: None,
            direction: 0,
            params: Some(query_params(vec![], vec![])),
            is_edge: false,
            alias: Some(1.into()),
        };

        let root_id = plan
            .append_operator_as_node(expand.clone().into(), vec![])
            .unwrap();

        // .has("lang", "Java")
        let select: pb::logical_plan::Operator =
            pb::Select { predicate: str_to_expr_pb("@.lang == \"Java\"".to_string()).ok() }.into();
        plan.append_operator_as_node(select.clone(), vec![root_id])
            .unwrap();

        let apply: pb::logical_plan::Operator =
            pb::Apply { join_kind: 4, tags: vec![], subtask: root_id as i32, alias: None }.into();
        let opr_id = plan
            .append_operator_as_node(apply.clone(), vec![opr_id])
            .unwrap();

        let project: pb::logical_plan::Operator = pb::Project {
            mappings: vec![pb::project::ExprAlias {
                expr: str_to_expr_pb("@0.name".to_string()).ok(),
                alias: None,
            }],
            is_append: true,
        }
        .into();
        plan.append_operator_as_node(project.clone(), vec![opr_id])
            .unwrap();

        let mut builder = JobBuilder::default();
        let mut meta = plan.meta.clone();
        plan.add_job_builder(&mut builder, &mut meta)
            .unwrap();

        let mut expected_builder = JobBuilder::default();
        expected_builder.add_source(scan.encode_to_vec());
        let auxilia = pb::Auxilia {
            tag: None,
            params: Some(pb::QueryParams {
                tables: vec![],
                columns: vec![],
                is_all_columns: false,
                limit: None,
                predicate: str_to_expr_pb("@.lang == \"Java\"".to_string()).ok(),
                extra: Default::default(),
            }),
            alias: None,
        };

        expected_builder.apply_join(
            |plan| {
                plan.repartition(vec![])
                    .flat_map(pb::logical_plan::Operator::from(expand.clone()).encode_to_vec())
                    .repartition(vec![])
                    .filter_map(pb::logical_plan::Operator::from(auxilia.clone()).encode_to_vec());
            },
            apply.encode_to_vec(),
        );
        expected_builder.map(project.encode_to_vec());
        expected_builder.sink(vec![]);

        assert_eq!(expected_builder, builder);
    }

    #[test]
    fn join_plan_as_physical() {
        let source_opr = pb::logical_plan::Operator::from(pb::Scan {
            scan_opt: 0,
            alias: None,
            params: Some(query_params(vec![], vec![])),
            idx_predicate: None,
        });
        let expand_opr = pb::logical_plan::Operator::from(pb::EdgeExpand {
            v_tag: None,
            direction: 0,
            params: Some(query_params(vec![], vec![])),
            is_edge: false,
            alias: None,
        });
        let join_opr =
            pb::logical_plan::Operator::from(pb::Join { left_keys: vec![], right_keys: vec![], kind: 0 });
        let limit_opr =
            pb::logical_plan::Operator::from(pb::Limit { range: Some(pb::Range { lower: 10, upper: 11 }) });

        let source_opr_bytes = source_opr.encode_to_vec();
        let expand_opr_bytes = expand_opr.encode_to_vec();
        let join_opr_bytes = join_opr.encode_to_vec();

        let mut logical_plan = LogicalPlan::with_root(Node::new(0, source_opr));
        logical_plan
            .append_operator_as_node(expand_opr.clone(), vec![0])
            .unwrap(); // node 1
        logical_plan
            .append_operator_as_node(expand_opr.clone(), vec![0])
            .unwrap(); // node 2
        logical_plan
            .append_operator_as_node(expand_opr.clone(), vec![2])
            .unwrap(); // node 3
        logical_plan
            .append_operator_as_node(join_opr.clone(), vec![1, 3])
            .unwrap(); // node 4
        logical_plan
            .append_operator_as_node(pb::logical_plan::Operator::from(limit_opr.clone()), vec![4])
            .unwrap(); // node 5
        let mut builder = JobBuilder::default();
        let mut plan_meta = PlanMeta::default();
        let _ = logical_plan.add_job_builder(&mut builder, &mut plan_meta);

        let mut expected_builder = JobBuilder::default();
        expected_builder.add_source(source_opr_bytes);
        let mut left_plan = Plan::default();
        let mut right_plan = Plan::default();
        left_plan.flat_map(expand_opr_bytes.clone());
        right_plan.flat_map(expand_opr_bytes.clone());
        right_plan.flat_map(expand_opr_bytes);
        expected_builder.join(server_pb::join::JoinKind::Inner, left_plan, right_plan, join_opr_bytes);
        expected_builder.limit(10);

        assert_eq!(builder, expected_builder);
    }
}<|MERGE_RESOLUTION|>--- conflicted
+++ resolved
@@ -20,7 +20,6 @@
 //!
 
 use ir_common::generated::algebra as pb;
-use ir_common::generated::algebra::sink::sink_target::Inner;
 use ir_common::generated::common as common_pb;
 use ir_common::KeyId;
 use pegasus_client::builder::{JobBuilder, Plan};
@@ -140,10 +139,7 @@
                     params.columns = vec![];
                     params.is_all_columns = true;
                 } else if !columns.is_empty() {
-                    params.columns = columns
-                        .into_iter()
-                        .map(|tag| tag.into())
-                        .collect();
+                    params.columns = columns.into_iter().map(|tag| tag.into()).collect();
                 }
             }
             Ok(())
@@ -171,10 +167,7 @@
                         // Expand to adjacent vertices
                         let new_params = pb::QueryParams {
                             tables: vec![],
-                            columns: columns
-                                .into_iter()
-                                .map(|tag| tag.into())
-                                .collect(),
+                            columns: columns.into_iter().map(|tag| tag.into()).collect(),
                             is_all_columns,
                             limit: None,
                             predicate: None,
@@ -185,10 +178,7 @@
                         self.alias = None;
                         is_adding_auxilia = true;
                     } else {
-                        params.columns = columns
-                            .into_iter()
-                            .map(|tag| tag.into())
-                            .collect();
+                        params.columns = columns.into_iter().map(|tag| tag.into()).collect();
                         params.is_all_columns = is_all_columns;
                     }
                 }
@@ -293,10 +283,7 @@
                         new_params.columns = vec![];
                         new_params.is_all_columns = is_all_columns;
                     } else {
-                        new_params.columns = columns
-                            .into_iter()
-                            .map(|params| params.into())
-                            .collect();
+                        new_params.columns = columns.into_iter().map(|params| params.into()).collect();
                         new_params.is_all_columns = is_all_columns;
                     }
 
@@ -417,59 +404,12 @@
 impl AsPhysical for pb::Sink {
     fn add_job_builder(&self, builder: &mut JobBuilder, plan_meta: &mut PlanMeta) -> IrResult<()> {
         let mut sink_opr = self.clone();
-<<<<<<< HEAD
-        let target = self
-            .sink_target
-            .as_ref()
-            .ok_or(IrError::MissingData("Sink::sink_target".to_string()))?;
-        let sink_target = match target
-            .inner
-            .as_ref()
-            .ok_or(IrError::MissingData("Sink::sink_target::Inner".to_string()))?
-        {
-            pb::sink::sink_target::Inner::SinkDefault(_) => {
-                let tag_id_mapping = plan_meta
-                    .get_tag_ids()
-                    .into_iter()
-                    .map(|(tag, id)| pb::sink_default::IdNameMapping {
-                        id: id as i32,
-                        name: match tag {
-                            NameOrId::Str(name) => name,
-                            NameOrId::Id(id) => id.to_string(),
-                        },
-                        meta_type: 3,
-                    })
-                    .collect();
-                pb::sink::SinkTarget {
-                    inner: Some(pb::sink::sink_target::Inner::SinkDefault(pb::SinkDefault {
-                        id_name_mappings: tag_id_mapping,
-                    })),
-                }
-            }
-            Inner::SinkVineyard(sink_vineyard) => {
-                use crate::plan::meta::STORE_META;
-                let graph_name = sink_vineyard.graph_name.clone();
-                if let Ok(meta) = STORE_META.read() {
-                    pb::sink::SinkTarget {
-                        inner: Some(pb::sink::sink_target::Inner::SinkVineyard(pb::SinkVineyard {
-                            graph_name,
-                            graph_schema: meta.schema.clone().map(|schema| schema.into()),
-                        })),
-                    }
-                } else {
-                    Err(IrError::Others("read meta in STORE_META failed".to_string()))?
-                }
-            }
-        };
-        sink_opr.sink_target = Some(sink_target);
-=======
         let tag_id_mapping = plan_meta
             .get_tag_id_mappings()
             .iter()
             .map(|(tag, id)| pb::sink::IdNameMapping { id: *id as KeyId, name: tag.clone(), meta_type: 3 })
             .collect();
         sink_opr.id_name_mappings = tag_id_mapping;
->>>>>>> ec11bd16
         simple_add_job_builder(builder, &pb::logical_plan::Operator::from(sink_opr), SimpleOpr::Sink)
     }
 }
@@ -504,9 +444,7 @@
 impl AsPhysical for NodeType {
     fn add_job_builder(&self, builder: &mut JobBuilder, plan_meta: &mut PlanMeta) -> IrResult<()> {
         plan_meta.set_curr_node(self.borrow().id);
-        self.borrow()
-            .opr
-            .add_job_builder(builder, plan_meta)
+        self.borrow().opr.add_job_builder(builder, plan_meta)
     }
 }
 
@@ -705,14 +643,11 @@
     fn post_process_edgexpd() {
         // g.V().outE()
         let mut plan = LogicalPlan::default();
-        plan.append_operator_as_node(build_scan(vec![]).into(), vec![])
-            .unwrap();
-        plan.append_operator_as_node(build_edgexpd(true, vec![], None).into(), vec![0])
-            .unwrap();
+        plan.append_operator_as_node(build_scan(vec![]).into(), vec![]).unwrap();
+        plan.append_operator_as_node(build_edgexpd(true, vec![], None).into(), vec![0]).unwrap();
         let mut job_builder = JobBuilder::default();
         let mut plan_meta = plan.meta.clone();
-        plan.add_job_builder(&mut job_builder, &mut plan_meta)
-            .unwrap();
+        plan.add_job_builder(&mut job_builder, &mut plan_meta).unwrap();
 
         let mut expected_builder = JobBuilder::default();
         expected_builder.add_source(pb::logical_plan::Operator::from(build_scan(vec![])).encode_to_vec());
@@ -725,8 +660,7 @@
         let mut job_builder = JobBuilder::default();
         let mut plan_meta = plan.meta.clone();
         plan_meta = plan_meta.with_partition();
-        plan.add_job_builder(&mut job_builder, &mut plan_meta)
-            .unwrap();
+        plan.add_job_builder(&mut job_builder, &mut plan_meta).unwrap();
 
         let mut expected_builder = JobBuilder::default();
         expected_builder.add_source(pb::logical_plan::Operator::from(build_scan(vec![])).encode_to_vec());
@@ -744,16 +678,12 @@
         // In this case, the Select will be translated into an Auxilia, to fetch and filter the
         // results in one single `FilterMap` pegasus operator.
         let mut plan = LogicalPlan::default();
-        plan.append_operator_as_node(build_scan(vec![]).into(), vec![])
-            .unwrap();
-        plan.append_operator_as_node(build_edgexpd(false, vec![], None).into(), vec![0])
-            .unwrap();
-        plan.append_operator_as_node(build_select("@.birthday == 20220101").into(), vec![1])
-            .unwrap();
+        plan.append_operator_as_node(build_scan(vec![]).into(), vec![]).unwrap();
+        plan.append_operator_as_node(build_edgexpd(false, vec![], None).into(), vec![0]).unwrap();
+        plan.append_operator_as_node(build_select("@.birthday == 20220101").into(), vec![1]).unwrap();
         let mut job_builder = JobBuilder::default();
         let mut plan_meta = plan.meta.clone();
-        plan.add_job_builder(&mut job_builder, &mut plan_meta)
-            .unwrap();
+        plan.add_job_builder(&mut job_builder, &mut plan_meta).unwrap();
 
         let mut expected_builder = JobBuilder::default();
         expected_builder.add_source(pb::logical_plan::Operator::from(build_scan(vec![])).encode_to_vec());
@@ -769,8 +699,7 @@
         let mut job_builder = JobBuilder::default();
         let mut plan_meta = plan.meta.clone();
         plan_meta = plan_meta.with_partition();
-        plan.add_job_builder(&mut job_builder, &mut plan_meta)
-            .unwrap();
+        plan.add_job_builder(&mut job_builder, &mut plan_meta).unwrap();
 
         let mut expected_builder = JobBuilder::default();
         expected_builder.add_source(pb::logical_plan::Operator::from(build_scan(vec![])).encode_to_vec());
@@ -790,16 +719,12 @@
     fn post_process_edgexpd_label_filter() {
         // g.V().out().filter(@.~label == "person")
         let mut plan = LogicalPlan::default();
-        plan.append_operator_as_node(build_scan(vec![]).into(), vec![])
-            .unwrap();
-        plan.append_operator_as_node(build_edgexpd(false, vec![], None).into(), vec![0])
-            .unwrap();
-        plan.append_operator_as_node(build_select("@.~label == \"person\"").into(), vec![1])
-            .unwrap();
+        plan.append_operator_as_node(build_scan(vec![]).into(), vec![]).unwrap();
+        plan.append_operator_as_node(build_edgexpd(false, vec![], None).into(), vec![0]).unwrap();
+        plan.append_operator_as_node(build_select("@.~label == \"person\"").into(), vec![1]).unwrap();
         let mut job_builder = JobBuilder::default();
         let mut plan_meta = plan.meta.clone();
-        plan.add_job_builder(&mut job_builder, &mut plan_meta)
-            .unwrap();
+        plan.add_job_builder(&mut job_builder, &mut plan_meta).unwrap();
 
         let mut expected_builder = JobBuilder::default();
         expected_builder.add_source(pb::logical_plan::Operator::from(build_scan(vec![])).encode_to_vec());
@@ -821,18 +746,13 @@
         // the properties using `Auxilia` right after the first and second `out()`, and can
         // finally execute the selection of "0.age > 1.age".
         let mut plan = LogicalPlan::default();
-        plan.append_operator_as_node(build_scan(vec![]).into(), vec![])
-            .unwrap();
-        plan.append_operator_as_node(build_edgexpd(false, vec![], Some(0.into())).into(), vec![0])
-            .unwrap();
-        plan.append_operator_as_node(build_edgexpd(false, vec![], Some(1.into())).into(), vec![1])
-            .unwrap();
-        plan.append_operator_as_node(build_select("@0.age > @1.age").into(), vec![2])
-            .unwrap();
+        plan.append_operator_as_node(build_scan(vec![]).into(), vec![]).unwrap();
+        plan.append_operator_as_node(build_edgexpd(false, vec![], Some(0.into())).into(), vec![0]).unwrap();
+        plan.append_operator_as_node(build_edgexpd(false, vec![], Some(1.into())).into(), vec![1]).unwrap();
+        plan.append_operator_as_node(build_select("@0.age > @1.age").into(), vec![2]).unwrap();
         let mut job_builder = JobBuilder::default();
         let mut plan_meta = plan.meta.clone();
-        plan.add_job_builder(&mut job_builder, &mut plan_meta)
-            .unwrap();
+        plan.add_job_builder(&mut job_builder, &mut plan_meta).unwrap();
 
         let mut expected_builder = JobBuilder::default();
         expected_builder.add_source(pb::logical_plan::Operator::from(build_scan(vec![])).encode_to_vec());
@@ -865,8 +785,7 @@
         let mut job_builder = JobBuilder::default();
         let mut plan_meta = plan.meta.clone();
         plan_meta = plan_meta.with_partition();
-        plan.add_job_builder(&mut job_builder, &mut plan_meta)
-            .unwrap();
+        plan.add_job_builder(&mut job_builder, &mut plan_meta).unwrap();
 
         let mut expected_builder = JobBuilder::default();
         expected_builder.add_source(pb::logical_plan::Operator::from(build_scan(vec![])).encode_to_vec());
@@ -905,16 +824,12 @@
     fn post_process_edgexpd_project_auxilia() {
         // g.V().out().as(0).select(0).by(valueMap("name", "id", "age")
         let mut plan = LogicalPlan::default();
-        plan.append_operator_as_node(build_scan(vec![]).into(), vec![])
-            .unwrap();
-        plan.append_operator_as_node(build_edgexpd(false, vec![], Some(0.into())).into(), vec![0])
-            .unwrap();
-        plan.append_operator_as_node(build_project("{@0.name, @0.id, @0.age}").into(), vec![1])
-            .unwrap();
+        plan.append_operator_as_node(build_scan(vec![]).into(), vec![]).unwrap();
+        plan.append_operator_as_node(build_edgexpd(false, vec![], Some(0.into())).into(), vec![0]).unwrap();
+        plan.append_operator_as_node(build_project("{@0.name, @0.id, @0.age}").into(), vec![1]).unwrap();
         let mut job_builder = JobBuilder::default();
         let mut plan_meta = plan.meta.clone();
-        plan.add_job_builder(&mut job_builder, &mut plan_meta)
-            .unwrap();
+        plan.add_job_builder(&mut job_builder, &mut plan_meta).unwrap();
 
         let mut expected_builder = JobBuilder::default();
         expected_builder.add_source(pb::logical_plan::Operator::from(build_scan(vec![])).encode_to_vec());
@@ -938,8 +853,7 @@
         let mut job_builder = JobBuilder::default();
         let mut plan_meta = plan.meta.clone();
         plan_meta = plan_meta.with_partition();
-        plan.add_job_builder(&mut job_builder, &mut plan_meta)
-            .unwrap();
+        plan.add_job_builder(&mut job_builder, &mut plan_meta).unwrap();
 
         let mut expected_builder = JobBuilder::default();
         expected_builder.add_source(pb::logical_plan::Operator::from(build_scan(vec![])).encode_to_vec());
@@ -967,17 +881,13 @@
     fn post_process_edgexpd_tag_no_auxilia() {
         // g.V().out().as('a').select('a')
         let mut plan = LogicalPlan::default();
-        plan.append_operator_as_node(build_scan(vec![]).into(), vec![])
-            .unwrap();
-        plan.append_operator_as_node(build_edgexpd(false, vec![], Some(0.into())).into(), vec![0])
-            .unwrap();
-        plan.append_operator_as_node(build_project("@0").into(), vec![1])
-            .unwrap();
+        plan.append_operator_as_node(build_scan(vec![]).into(), vec![]).unwrap();
+        plan.append_operator_as_node(build_edgexpd(false, vec![], Some(0.into())).into(), vec![0]).unwrap();
+        plan.append_operator_as_node(build_project("@0").into(), vec![1]).unwrap();
         let mut job_builder = JobBuilder::default();
         let mut plan_meta = plan.meta.clone();
         plan_meta = plan_meta.with_partition();
-        plan.add_job_builder(&mut job_builder, &mut plan_meta)
-            .unwrap();
+        plan.add_job_builder(&mut job_builder, &mut plan_meta).unwrap();
 
         let mut expected_builder = JobBuilder::default();
         expected_builder.add_source(pb::logical_plan::Operator::from(build_scan(vec![])).encode_to_vec());
@@ -995,23 +905,18 @@
     fn post_process_scan() {
         let mut plan = LogicalPlan::default();
         // g.V().hasLabel("person").has("age", 27).valueMap("age", "name", "id")
-        plan.append_operator_as_node(build_scan(vec![]).into(), vec![])
-            .unwrap();
+        plan.append_operator_as_node(build_scan(vec![]).into(), vec![]).unwrap();
         // .hasLabel("person")
-        plan.append_operator_as_node(build_select("@.~label == \"person\"").into(), vec![0])
-            .unwrap();
+        plan.append_operator_as_node(build_select("@.~label == \"person\"").into(), vec![0]).unwrap();
         // .has("age", 27)
-        plan.append_operator_as_node(build_select("@.age == 27").into(), vec![1])
-            .unwrap();
+        plan.append_operator_as_node(build_select("@.age == 27").into(), vec![1]).unwrap();
 
         // .valueMap("age", "name", "id")
-        plan.append_operator_as_node(build_project("{@.name, @.id}").into(), vec![2])
-            .unwrap();
+        plan.append_operator_as_node(build_project("{@.name, @.id}").into(), vec![2]).unwrap();
 
         let mut job_builder = JobBuilder::default();
         let mut plan_meta = plan.meta.clone();
-        plan.add_job_builder(&mut job_builder, &mut plan_meta)
-            .unwrap();
+        plan.add_job_builder(&mut job_builder, &mut plan_meta).unwrap();
 
         let mut expected_builder = JobBuilder::default();
         expected_builder.add_source(
@@ -1034,18 +939,13 @@
     fn post_process_getv_auxilia_projection() {
         // g.V().outE().inV().as('a').select('a').by(valueMap("name", "id", "age")
         let mut plan = LogicalPlan::default();
-        plan.append_operator_as_node(build_scan(vec![]).into(), vec![])
-            .unwrap();
-        plan.append_operator_as_node(build_edgexpd(true, vec![], None).into(), vec![0])
-            .unwrap();
-        plan.append_operator_as_node(build_getv(Some(0.into())).into(), vec![1])
-            .unwrap();
-        plan.append_operator_as_node(build_project("{@0.name, @0.id, @0.age}").into(), vec![2])
-            .unwrap();
+        plan.append_operator_as_node(build_scan(vec![]).into(), vec![]).unwrap();
+        plan.append_operator_as_node(build_edgexpd(true, vec![], None).into(), vec![0]).unwrap();
+        plan.append_operator_as_node(build_getv(Some(0.into())).into(), vec![1]).unwrap();
+        plan.append_operator_as_node(build_project("{@0.name, @0.id, @0.age}").into(), vec![2]).unwrap();
         let mut job_builder = JobBuilder::default();
         let mut plan_meta = plan.meta.clone();
-        plan.add_job_builder(&mut job_builder, &mut plan_meta)
-            .unwrap();
+        plan.add_job_builder(&mut job_builder, &mut plan_meta).unwrap();
 
         let mut expected_builder = JobBuilder::default();
         expected_builder.add_source(pb::logical_plan::Operator::from(build_scan(vec![])).encode_to_vec());
@@ -1070,8 +970,7 @@
         let mut job_builder = JobBuilder::default();
         let mut plan_meta = plan.meta.clone();
         plan_meta = plan_meta.with_partition();
-        plan.add_job_builder(&mut job_builder, &mut plan_meta)
-            .unwrap();
+        plan.add_job_builder(&mut job_builder, &mut plan_meta).unwrap();
 
         let mut expected_builder = JobBuilder::default();
         expected_builder.add_source(pb::logical_plan::Operator::from(build_scan(vec![])).encode_to_vec());
@@ -1100,10 +999,8 @@
     fn post_process_getv_auxilia_filter() {
         // g.V().outE().inV().filter('age > 10')
         let mut plan = LogicalPlan::default();
-        plan.append_operator_as_node(build_scan(vec![]).into(), vec![])
-            .unwrap();
-        plan.append_operator_as_node(build_edgexpd(true, vec![], None).into(), vec![0])
-            .unwrap();
+        plan.append_operator_as_node(build_scan(vec![]).into(), vec![]).unwrap();
+        plan.append_operator_as_node(build_edgexpd(true, vec![], None).into(), vec![0]).unwrap();
         plan.append_operator_as_node(
             pb::GetV {
                 tag: None,
@@ -1125,8 +1022,7 @@
 
         let mut job_builder = JobBuilder::default();
         let mut plan_meta = plan.meta.clone();
-        plan.add_job_builder(&mut job_builder, &mut plan_meta)
-            .unwrap();
+        plan.add_job_builder(&mut job_builder, &mut plan_meta).unwrap();
 
         let mut expected_builder = JobBuilder::default();
         expected_builder.add_source(pb::logical_plan::Operator::from(build_scan(vec![])).encode_to_vec());
@@ -1178,18 +1074,10 @@
 
         let mut logical_plan = LogicalPlan::default();
 
-        logical_plan
-            .append_operator_as_node(source_opr.clone(), vec![])
-            .unwrap(); // node 0
-        logical_plan
-            .append_operator_as_node(select_opr.clone(), vec![0])
-            .unwrap(); // node 1
-        logical_plan
-            .append_operator_as_node(expand_opr.clone(), vec![1])
-            .unwrap(); // node 2
-        logical_plan
-            .append_operator_as_node(limit_opr.clone(), vec![2])
-            .unwrap(); // node 3
+        logical_plan.append_operator_as_node(source_opr.clone(), vec![]).unwrap(); // node 0
+        logical_plan.append_operator_as_node(select_opr.clone(), vec![0]).unwrap(); // node 1
+        logical_plan.append_operator_as_node(expand_opr.clone(), vec![1]).unwrap(); // node 2
+        logical_plan.append_operator_as_node(limit_opr.clone(), vec![2]).unwrap(); // node 3
         let mut builder = JobBuilder::default();
         let mut plan_meta = logical_plan.meta.clone();
         let _ = logical_plan.add_job_builder(&mut builder, &mut plan_meta);
@@ -1227,14 +1115,10 @@
         });
 
         let mut logical_plan = LogicalPlan::with_root(Node::new(0, source_opr.clone()));
-        logical_plan
-            .append_operator_as_node(project_opr.clone(), vec![0])
-            .unwrap(); // node 1
+        logical_plan.append_operator_as_node(project_opr.clone(), vec![0]).unwrap(); // node 1
         let mut builder = JobBuilder::default();
         let mut plan_meta = PlanMeta::default();
-        logical_plan
-            .add_job_builder(&mut builder, &mut plan_meta)
-            .unwrap();
+        logical_plan.add_job_builder(&mut builder, &mut plan_meta).unwrap();
 
         let mut expected_builder = JobBuilder::default();
         expected_builder.add_source(source_opr.encode_to_vec());
@@ -1272,16 +1156,12 @@
         let path_end_opr = pb::logical_plan::Operator::from(pb::PathEnd { alias: None });
 
         let mut logical_plan = LogicalPlan::with_root(Node::new(0, source_opr.clone()));
-        logical_plan
-            .append_operator_as_node(path_opr.clone(), vec![0])
-            .unwrap(); // node 1
+        logical_plan.append_operator_as_node(path_opr.clone(), vec![0]).unwrap(); // node 1
 
         // Case without partition
         let mut builder = JobBuilder::default();
         let mut plan_meta = PlanMeta::default();
-        logical_plan
-            .add_job_builder(&mut builder, &mut plan_meta)
-            .unwrap();
+        logical_plan.add_job_builder(&mut builder, &mut plan_meta).unwrap();
 
         let mut expected_builder = JobBuilder::default();
         expected_builder.add_source(source_opr.encode_to_vec());
@@ -1297,16 +1177,13 @@
         let mut builder = JobBuilder::default();
         let mut plan_meta = PlanMeta::default();
         plan_meta = plan_meta.with_partition();
-        logical_plan
-            .add_job_builder(&mut builder, &mut plan_meta)
-            .unwrap();
+        logical_plan.add_job_builder(&mut builder, &mut plan_meta).unwrap();
 
         let mut expected_builder = JobBuilder::default();
         expected_builder.add_source(source_opr.encode_to_vec());
         expected_builder.map(path_start_opr.encode_to_vec());
         expected_builder.iterate_emit(3, |plan| {
-            plan.repartition(vec![])
-                .flat_map(expand_opr.clone().encode_to_vec());
+            plan.repartition(vec![]).flat_map(expand_opr.clone().encode_to_vec());
         });
         expected_builder.map(path_end_opr.encode_to_vec());
 
@@ -1343,15 +1220,11 @@
         let path_end_opr = pb::logical_plan::Operator::from(pb::PathEnd { alias: None });
 
         let mut logical_plan = LogicalPlan::with_root(Node::new(0, source_opr.clone()));
-        logical_plan
-            .append_operator_as_node(path_opr.clone(), vec![0])
-            .unwrap(); // node 1
-                       // Case with partition
+        logical_plan.append_operator_as_node(path_opr.clone(), vec![0]).unwrap(); // node 1
+                                                                                  // Case with partition
         let mut builder = JobBuilder::default();
         let mut plan_meta = PlanMeta::default().with_partition();
-        logical_plan
-            .add_job_builder(&mut builder, &mut plan_meta)
-            .unwrap();
+        logical_plan.add_job_builder(&mut builder, &mut plan_meta).unwrap();
 
         let mut expected_builder = JobBuilder::default();
         expected_builder.add_source(source_opr.encode_to_vec());
@@ -1388,12 +1261,8 @@
         let topby_opr_bytes = topby_opr.encode_to_vec();
 
         let mut logical_plan = LogicalPlan::with_root(Node::new(0, source_opr));
-        logical_plan
-            .append_operator_as_node(orderby_opr.clone(), vec![0])
-            .unwrap(); // node 1
-        logical_plan
-            .append_operator_as_node(topby_opr.clone(), vec![1])
-            .unwrap(); // node 2
+        logical_plan.append_operator_as_node(orderby_opr.clone(), vec![0]).unwrap(); // node 1
+        logical_plan.append_operator_as_node(topby_opr.clone(), vec![1]).unwrap(); // node 2
         let mut builder = JobBuilder::default();
         let mut plan_meta = PlanMeta::default();
         let _ = logical_plan.add_job_builder(&mut builder, &mut plan_meta);
@@ -1421,9 +1290,7 @@
         }
         .into();
 
-        let opr_id = plan
-            .append_operator_as_node(scan.clone(), vec![])
-            .unwrap();
+        let opr_id = plan.append_operator_as_node(scan.clone(), vec![]).unwrap();
 
         // .out().as("1")
         let expand = pb::EdgeExpand {
@@ -1434,21 +1301,16 @@
             alias: Some(1.into()),
         };
 
-        let root_id = plan
-            .append_operator_as_node(expand.clone().into(), vec![])
-            .unwrap();
+        let root_id = plan.append_operator_as_node(expand.clone().into(), vec![]).unwrap();
 
         // .has("lang", "Java")
         let select: pb::logical_plan::Operator =
             pb::Select { predicate: str_to_expr_pb("@.lang == \"Java\"".to_string()).ok() }.into();
-        plan.append_operator_as_node(select.clone(), vec![root_id])
-            .unwrap();
+        plan.append_operator_as_node(select.clone(), vec![root_id]).unwrap();
 
         let apply: pb::logical_plan::Operator =
             pb::Apply { join_kind: 4, tags: vec![], subtask: root_id as i32, alias: None }.into();
-        let opr_id = plan
-            .append_operator_as_node(apply.clone(), vec![opr_id])
-            .unwrap();
+        let opr_id = plan.append_operator_as_node(apply.clone(), vec![opr_id]).unwrap();
 
         let project: pb::logical_plan::Operator = pb::Project {
             mappings: vec![pb::project::ExprAlias {
@@ -1458,13 +1320,11 @@
             is_append: true,
         }
         .into();
-        plan.append_operator_as_node(project.clone(), vec![opr_id])
-            .unwrap();
+        plan.append_operator_as_node(project.clone(), vec![opr_id]).unwrap();
 
         let mut builder = JobBuilder::default();
         let mut meta = plan.meta.clone();
-        plan.add_job_builder(&mut builder, &mut meta)
-            .unwrap();
+        plan.add_job_builder(&mut builder, &mut meta).unwrap();
 
         let mut expected_builder = JobBuilder::default();
         expected_builder.add_source(scan.encode_to_vec());
@@ -1521,18 +1381,10 @@
         let join_opr_bytes = join_opr.encode_to_vec();
 
         let mut logical_plan = LogicalPlan::with_root(Node::new(0, source_opr));
-        logical_plan
-            .append_operator_as_node(expand_opr.clone(), vec![0])
-            .unwrap(); // node 1
-        logical_plan
-            .append_operator_as_node(expand_opr.clone(), vec![0])
-            .unwrap(); // node 2
-        logical_plan
-            .append_operator_as_node(expand_opr.clone(), vec![2])
-            .unwrap(); // node 3
-        logical_plan
-            .append_operator_as_node(join_opr.clone(), vec![1, 3])
-            .unwrap(); // node 4
+        logical_plan.append_operator_as_node(expand_opr.clone(), vec![0]).unwrap(); // node 1
+        logical_plan.append_operator_as_node(expand_opr.clone(), vec![0]).unwrap(); // node 2
+        logical_plan.append_operator_as_node(expand_opr.clone(), vec![2]).unwrap(); // node 3
+        logical_plan.append_operator_as_node(join_opr.clone(), vec![1, 3]).unwrap(); // node 4
         logical_plan
             .append_operator_as_node(pb::logical_plan::Operator::from(limit_opr.clone()), vec![4])
             .unwrap(); // node 5
