/*
 * Licensed to the Apache Software Foundation (ASF) under one
 * or more contributor license agreements.  See the NOTICE file
 * distributed with this work for additional information
 * regarding copyright ownership.  The ASF licenses this file
 * to you under the Apache License, Version 2.0 (the
 * "License"); you may not use this file except in compliance
 * with the License.  You may obtain a copy of the License at
 *
 * http://www.apache.org/licenses/LICENSE-2.0
 *
 * Unless required by applicable law or agreed to in writing,
 * software distributed under the License is distributed on an
 * "AS IS" BASIS, WITHOUT WARRANTIES OR CONDITIONS OF ANY
 * KIND, either express or implied.  See the License for the
 * specific language governing permissions and limitations
 * under the License.
 */

grammar GremlinGS;

// g or g.rootTraversal()
query
    : rootTraversal
    ;

// g
traversalSource
    : TRAVERSAL_ROOT
    ;

// g.rootTraversal()
rootTraversal
    : traversalSource DOT traversalSourceSpawnMethod
    | traversalSource DOT traversalSourceSpawnMethod DOT chainedTraversal
    ;

// A recursive definition of chained traversal, where
// it is either a traversal method itself, e.g. V(), has(), out()
// or it is <chainedTraversal>.<traversalMethod>
chainedTraversal
    : traversalMethod
    | chainedTraversal DOT traversalMethod
    ;

traversalSourceSpawnMethod
    : traversalSourceSpawnMethod_V  // V()
    | traversalSourceSpawnMethod_E  // E()
    ;

// Defining supported traversal methods
traversalMethod
	: traversalMethod_as  // as()
    | traversalMethod_hasLabel  // hasLabel()
    | traversalMethod_hasId  // hasId()
    | traversalMethod_has   // has()
    | traversalMethod_out   // out()
    | traversalMethod_in  // in()
    | traversalMethod_both  // in()
    | traversalMethod_outE  // outE()[.inV()]
    | traversalMethod_inE  // inE()[.outV()]
    | traversalMethod_bothE  // bothE()[.otherV()]
    | traversalMethod_limit    // limit()
    | traversalMethod_valueMap  // valueMap()
    | traversalMethod_order  // order()
    | traversalMethod_select  // select()
    | traversalMethod_dedup   // dedup()
    | traversalMethod_group   // group()
    | traversalMethod_groupCount // groupCount()
    | traversalMethod_values    // values()
    | traversalMethod_is    // is()
    | traversalMethod_where // where()
    | traversalMethod_inV   // inV()
    | traversalMethod_outV  // outV()
    | traversalMethod_endV  // endV()
    | traversalMethod_otherV  // otherV()
    | traversalMethod_not  // not()
    | traversalMethod_union // union()
    | traversalMethod_match // match()
    | traversalMethod_subgraph // subgraph()
    | traversalMethod_bothV // bothV()
    | traversalMethod_aggregate_func
<<<<<<< HEAD
=======
    | traversalMethod_hasNot // hasNot()
>>>>>>> 7087915d
    ;

traversalSourceSpawnMethod_V
	: 'V' LPAREN integerLiteralList RPAREN
	;

traversalSourceSpawnMethod_E
    : 'E' LPAREN integerLiteralList RPAREN
    ;

traversalMethod_as
    : 'as' LPAREN stringLiteral RPAREN
    ;

// hasLabel('')
traversalMethod_hasLabel
    : 'hasLabel' LPAREN stringLiteral (COMMA stringLiteralList)?  RPAREN
    ;

// hasId(1, 2, 3)
traversalMethod_hasId
    : 'hasId' LPAREN integerLiteral (COMMA integerLiteralList)? RPAREN
    ;

// has("str", y), has("str", eq/neq/gt/gte/lt/lte(y))
// has("person", "name", "marko")
// has("person", "name", P.eq("marko"))
// has("name")
traversalMethod_has
    : 'has' LPAREN stringLiteral COMMA genericLiteral RPAREN  // indicate eq
    | 'has' LPAREN stringLiteral COMMA traversalPredicate RPAREN
    | 'has' LPAREN stringLiteral COMMA stringLiteral COMMA genericLiteral RPAREN
    | 'has' LPAREN stringLiteral COMMA stringLiteral COMMA traversalPredicate RPAREN
    | 'has' LPAREN stringLiteral RPAREN
    ;

// hasNot("age")
traversalMethod_hasNot
    : 'hasNot' LPAREN stringLiteral RPAREN
    ;

// out('str1', ...)
// out('1..5', 'str1')
traversalMethod_out
	: 'out' LPAREN stringLiteralList RPAREN
	;

// in('str1', ...)
// in('1..5', 'str1')
traversalMethod_in
	: 'in' LPAREN stringLiteralList RPAREN
	;

// both('str1', ...)
// both('1..5', 'str1', ...)
traversalMethod_both
	: 'both' LPAREN stringLiteralList RPAREN
	;

// outE('str1', ...), outE().inV()
traversalMethod_outE
	: 'outE' LPAREN stringLiteralList RPAREN (DOT traversalMethod_inV)?
	;

// inE('str1', ...), inE().outV()
traversalMethod_inE
	: 'inE' LPAREN stringLiteralList RPAREN (DOT traversalMethod_outV)?
	;

// bothE('str1', ...), bothE().otherV()
traversalMethod_bothE
	: 'bothE' LPAREN stringLiteralList RPAREN (DOT traversalMethod_otherV)?
	;

// outV()
traversalMethod_outV
	: 'outV' LPAREN RPAREN
	;

// inV()
traversalMethod_inV
	: 'inV' LPAREN RPAREN
	;

// otherV()
traversalMethod_otherV
	: 'otherV' LPAREN RPAREN
	;

// endV()
traversalMethod_endV
	: 'endV' LPAREN RPAREN
	;

// limit(n)
traversalMethod_limit
	: 'limit' LPAREN integerLiteral RPAREN
	;

// valueMap()
// valueMap('s1', ...)
traversalMethod_valueMap
    : 'valueMap' LPAREN stringLiteralList RPAREN
    ;

// order()
// order().by
traversalMethod_order
    : 'order' LPAREN RPAREN (DOT traversalMethod_orderby_list)?
    ;

// by()
// by('asc' | 'desc')
// by('a', 'asc' | 'desc')
// by(values(..), 'asc' | 'desc')
// by(select("a"), 'asc' | 'desc')
// by(select("a").by("name"), 'asc' | 'desc')
// by(select("a").by(values("name")), 'asc' | 'desc')
// by(out().count()), by(out().count(), desc)
traversalMethod_orderby
    : 'by' LPAREN RPAREN
    | 'by' LPAREN traversalOrder RPAREN
    | 'by' LPAREN stringLiteral (COMMA traversalOrder)? RPAREN
    | 'by' LPAREN (ANON_TRAVERSAL_ROOT DOT)? traversalMethod_values (COMMA traversalOrder)? RPAREN
    | 'by' LPAREN (ANON_TRAVERSAL_ROOT DOT)? traversalMethod_select (COMMA traversalOrder)? RPAREN
    | 'by' LPAREN nestedTraversal (COMMA traversalOrder)? RPAREN
    ;

traversalMethod_orderby_list
    : traversalMethod_orderby (DOT traversalMethod_orderby)*
    ;

// select('s', ...)
// select('s', ...).by(...).by(...)
// select(expr('@.age'))
traversalMethod_select
    : 'select' LPAREN stringLiteral (COMMA stringLiteralList)? RPAREN (DOT traversalMethod_selectby_list)?
    | 'select' LPAREN traversalColumn RPAREN
    | 'select' LPAREN (ANON_TRAVERSAL_ROOT DOT)? traversalMethod_expr RPAREN
    ;

// by()
// by("name")
// by(valueMap())
// by(out().count())
// by(T.label/T.id)
traversalMethod_selectby
    : 'by' LPAREN RPAREN
    | 'by' LPAREN stringLiteral RPAREN
    | 'by' LPAREN (ANON_TRAVERSAL_ROOT DOT)? traversalMethod_valueMap RPAREN
    | 'by' LPAREN nestedTraversal RPAREN
    | 'by' LPAREN traversalToken RPAREN
    ;

traversalMethod_selectby_list
    : traversalMethod_selectby (DOT traversalMethod_selectby)*
    ;

// dedup in global scope
// dedup()
// dedup().by('name')
// dedup().by(T.label/T.id)
// dedup('a')
// dedup('a').by('name')
// dedup('a', 'b')
// dedup('a', 'b').by('name')
// multiple by traversals is unsupported in standard gremlin, i.e. dedup().by(..).by(..)
traversalMethod_dedup
	: 'dedup' LPAREN stringLiteralList RPAREN (DOT traversalMethod_dedupby)?
	;

// by('name')
// by(values('name')), by(out().count())
// by(T.label/T.id)
traversalMethod_dedupby
    : 'by' LPAREN stringLiteral RPAREN
    | 'by' LPAREN nestedTraversal RPAREN
    | 'by' LPAREN traversalToken RPAREN
    ;

traversalToken
    : 'id' | 'T.id'
    | 'label' | 'T.label'
    ;

traversalMethod_group
	: 'group' LPAREN RPAREN (DOT traversalMethod_group_keyby)?
	| 'group' LPAREN RPAREN DOT traversalMethod_group_keyby DOT traversalMethod_group_valueby
	;

traversalMethod_groupCount
	: 'groupCount' LPAREN RPAREN (DOT traversalMethod_group_keyby)?
	;

// group().by()
// group().by('name')
// group().by(values('name'))
// group().by(values('name').as('key'))
// group().by(out().count())
traversalMethod_group_keyby
    : 'by' LPAREN RPAREN
    | 'by' LPAREN stringLiteral RPAREN
    | 'by' LPAREN (ANON_TRAVERSAL_ROOT DOT)? traversalMethod_values (DOT traversalMethod_as)? RPAREN
    | 'by' LPAREN nestedTraversal RPAREN
    ;

// group().by(...).by()
// group().by(...).by(fold().as("value"))
// group().by(...).by(count())
// group().by(...).by(count().as("value"))
// group().by(...).by("name") = group().by(...).by(values("name").fold())
// group().by(...).by(sum()/min()/max()/mean()/fold())
// group().by(...).by(select("a").count()/sum()/min()/max()/mean()/fold())
// group().by(...).by(select("a").by("name").count()/sum()/min()/max()/mean()/fold())
// group().by(...).by(select("a").values("name").count()/sum()/min()/max()/mean()/fold())
// group().by(...).by(dedup().count()) = countDistinct
// group().by(...).by(dedup().fold()) = toSet
traversalMethod_group_valueby
    : 'by' LPAREN RPAREN
    | 'by' LPAREN stringLiteral RPAREN
    | 'by' LPAREN (ANON_TRAVERSAL_ROOT DOT)? (traversalMethod_select DOT)? (traversalMethod_values DOT)? traversalMethod_aggregate_func (DOT traversalMethod_as)? RPAREN
    | 'by' LPAREN (ANON_TRAVERSAL_ROOT DOT)? traversalMethod_dedup DOT traversalMethod_count (DOT traversalMethod_as)? RPAREN
    | 'by' LPAREN (ANON_TRAVERSAL_ROOT DOT)? traversalMethod_dedup DOT traversalMethod_fold (DOT traversalMethod_as)? RPAREN
    ;

traversalMethod_aggregate_func
    : traversalMethod_count
    | traversalMethod_fold
    | traversalMethod_sum
    | traversalMethod_min
    | traversalMethod_max
    | traversalMethod_mean
    ;

// count in global scope
traversalMethod_count
	: 'count' LPAREN RPAREN
	;

// only one argument is permitted
// values("name")
traversalMethod_values
    : 'values' LPAREN stringLiteral RPAREN
    ;

// fold()
traversalMethod_fold
	: 'fold' LPAREN RPAREN
	;

// sum in global scope
traversalMethod_sum
	: 'sum' LPAREN RPAREN
	;

// min in global scope
traversalMethod_min
	: 'min' LPAREN RPAREN
	;

// max in global scope
traversalMethod_max
	: 'max' LPAREN RPAREN
	;

// mean in global scope
traversalMethod_mean
	: 'mean' LPAREN RPAREN
	;

// is(27)
// is(P.eq(27))
traversalMethod_is
	: 'is' LPAREN genericLiteral RPAREN
	| 'is' LPAREN traversalPredicate RPAREN
	;

// where(P.eq("a"))
// where("c", P.eq("a"))
// where(P.eq("a")).by("age")
// where("c", P.eq("a")).by("id").by("age")
// where(out().out()...)
// where(__.as("a")...as("b"))
// where(__.not(__.out)) equal to not(__.out)
// where(expr("@.age && @.age > 20"))
traversalMethod_where
	: 'where' LPAREN traversalPredicate RPAREN (DOT traversalMethod_whereby_list)?
	| 'where' LPAREN stringLiteral COMMA traversalPredicate RPAREN (DOT traversalMethod_whereby_list)?
    | 'where' LPAREN (ANON_TRAVERSAL_ROOT DOT)? traversalMethod_not RPAREN // match not(__.out) as traversalMethod_not instead of nestedTraversal
    | 'where' LPAREN (ANON_TRAVERSAL_ROOT DOT)? traversalMethod_expr RPAREN
	| 'where' LPAREN nestedTraversal RPAREN
	;

// where().by()
// where().by('name')
// where().by(values('name'))
traversalMethod_whereby
    : 'by' LPAREN RPAREN
    | 'by' LPAREN stringLiteral RPAREN
    | 'by' LPAREN (ANON_TRAVERSAL_ROOT DOT)? traversalMethod_values RPAREN
    | 'by' LPAREN nestedTraversal RPAREN
    ;

traversalMethod_whereby_list
    : traversalMethod_whereby (DOT traversalMethod_whereby)*
    ;

traversalMethod_not
    : 'not' LPAREN nestedTraversal RPAREN
    ;

// union(__.out(), __.out().out())
traversalMethod_union
    : 'union' LPAREN nestedTraversalExpr RPAREN
    ;

nestedTraversalExpr
    : nestedTraversal (COMMA nestedTraversal)*
    ;

traversalMethod_match
	: 'match' LPAREN nestedTraversalExpr RPAREN
	;

traversalMethod_expr
    : 'expr' LPAREN stringLiteral RPAREN
    ;

// i.e. g.E().subgraph("graph_name")
traversalMethod_subgraph
	: 'subgraph' LPAREN stringLiteral RPAREN
	;

traversalMethod_bothV
	: 'bothV' LPAREN RPAREN
	;

// only permit non empty, \'\' or \"\" or \'null\' is meaningless as a parameter
stringLiteral
    : NonEmptyStringLiteral
    ;

stringLiteralList
    : stringLiteralExpr?
    | LBRACK stringLiteralExpr? RBRACK
    ;

stringLiteralExpr
    : stringLiteral (COMMA stringLiteral)*
    ;

genericLiteral
	: integerLiteral
	| floatLiteral
	| booleanLiteral
	| stringLiteral
	;

genericLiteralList
    : genericLiteralExpr?
    | LBRACK genericLiteralExpr? RBRACK
    ;

genericLiteralExpr
    : genericLiteral (COMMA genericLiteral)*
    ;

integerLiteral
    : IntegerLiteral
    ;

integerLiteralList
    : integerLiteralExpr?
    | LBRACK integerLiteralExpr? RBRACK
    ;

integerLiteralExpr
    : integerLiteral (COMMA integerLiteral)*
    ;

floatLiteral
    : FloatingPointLiteral
    ;

booleanLiteral
    : BooleanLiteral
    ;

nullLiteral
    : NullLiteral
    ;

// Traversal predicate
traversalPredicate
    : traversalPredicate_eq
    | traversalPredicate_neq
    | traversalPredicate_lt
    | traversalPredicate_lte
    | traversalPredicate_gt
    | traversalPredicate_gte
    | traversalPredicate_within
    | traversalPredicate_without
    | traversalPredicate DOT 'and' LPAREN traversalPredicate RPAREN
    | traversalPredicate DOT 'or' LPAREN traversalPredicate RPAREN
    | traversalPredicate_containing // TextP.containing
    | traversalPredicate_notContaining //  TextP.notContaining
    ;

nestedTraversal
    : chainedTraversal
    | ANON_TRAVERSAL_ROOT DOT chainedTraversal
    ;

traversalPredicate_eq
    : ('P.eq' | 'eq') LPAREN genericLiteral RPAREN
    ;

traversalPredicate_neq
    : ('P.neq' | 'neq') LPAREN genericLiteral RPAREN
    ;

traversalPredicate_lt
    : ('P.lt' | 'lt') LPAREN genericLiteral RPAREN
    ;

traversalPredicate_lte
    : ('P.lte' | 'lte') LPAREN genericLiteral RPAREN
    ;

traversalPredicate_gt
    : ('P.gt' | 'gt') LPAREN genericLiteral RPAREN
    ;

traversalPredicate_gte
    : ('P.gte' | 'gte') LPAREN genericLiteral RPAREN
    ;

traversalPredicate_within
    : ('P.within' | 'within') LPAREN genericLiteralList RPAREN
    ;

traversalPredicate_without
    : ('P.without' | 'without') LPAREN genericLiteralList RPAREN
    ;

traversalPredicate_containing
    : ('TextP.containing' | 'containing') LPAREN stringLiteral RPAREN
    ;

traversalPredicate_notContaining
    : ('TextP.notContaining' | 'notContaining') LPAREN stringLiteral RPAREN
    ;

// incr and decr is unsupported in 3.5.1
traversalOrder
    : 'asc'  | 'Order.asc'
    | 'desc' | 'Order.desc'
    | 'shuffle' | 'Order.shuffle'
    ;

traversalColumn
    : 'keys' | 'Column.keys'
    | 'values' | 'Column.values'
    ;

// Integer Literals

IntegerLiteral
	:	Sign? DecimalIntegerLiteral
	;

fragment
DecimalIntegerLiteral
	:	DecimalNumeral IntegerTypeSuffix?
	;

fragment
IntegerTypeSuffix
	:	[lL]
	;

fragment
DecimalNumeral
	:	'0'
	|	NonZeroDigit (Digits? | Underscores Digits)
	;

fragment
Digits
	:	Digit (DigitsAndUnderscores? Digit)?
	;

fragment
Digit
	:	'0'
	|	NonZeroDigit
	;

fragment
NonZeroDigit
	:	[1-9]
	;

fragment
DigitsAndUnderscores
	:	DigitOrUnderscore+
	;

fragment
DigitOrUnderscore
	:	Digit
	|	'_'
	;

fragment
Underscores
	:	'_'+
	;

// Floating-Point Literals

FloatingPointLiteral
	:	Sign? DecimalFloatingPointLiteral
	;

fragment
DecimalFloatingPointLiteral
    :   Digits ('.' Digits ExponentPart? | ExponentPart) FloatTypeSuffix?
	|	Digits FloatTypeSuffix
	;

fragment
ExponentPart
	:	ExponentIndicator SignedInteger
	;

fragment
ExponentIndicator
	:	[eE]
	;

fragment
SignedInteger
	:	Sign? Digits
	;

fragment
Sign
	:	[+-]
	;

fragment
FloatTypeSuffix
	:	[fFdD]
	;

// Boolean Literals

BooleanLiteral
	:	'true'
	|	'false'
	;

// Null Literal

NullLiteral
	:	'null'
	;


fragment
DoubleQuotedStringCharacters
	:	DoubleQuotedStringCharacter+
	;

EmptyStringLiteral
	:   '""'
	|   '\'\''
	;

NonEmptyStringLiteral
	:   '"' DoubleQuotedStringCharacters '"'
	|   '\'' SingleQuotedStringCharacters '\''
	;

fragment
DoubleQuotedStringCharacter
	:	~('"' | '\\')
	|   JoinLineEscape
	|	EscapeSequence
	;

fragment
SingleQuotedStringCharacters
	:	SingleQuotedStringCharacter+
	;

fragment
SingleQuotedStringCharacter
	:	~('\'' | '\\')
	|   JoinLineEscape
	|	EscapeSequence
	;

// Escape Sequences for Character and String Literals
fragment JoinLineEscape
    : '\\' '\r'? '\n'
    ;

fragment
EscapeSequence
	:	'\\' [btnfr"'\\]
	;

// Separators

LPAREN : '(';
RPAREN : ')';
LBRACE : '{';
RBRACE : '}';
LBRACK : '[';
RBRACK : ']';
SEMI : ';';
COMMA : ',';
DOT : '.';
COLON : ':';

TRAVERSAL_ROOT:     'g';
ANON_TRAVERSAL_ROOT:     '__';

// Trim whitespace and comments if present

WS  :  [ \t\r\n\u000C]+ -> skip
    ;

LINE_COMMENT
    :   '//' ~[\r\n]* -> skip
    ;<|MERGE_RESOLUTION|>--- conflicted
+++ resolved
@@ -80,10 +80,7 @@
     | traversalMethod_subgraph // subgraph()
     | traversalMethod_bothV // bothV()
     | traversalMethod_aggregate_func
-<<<<<<< HEAD
-=======
     | traversalMethod_hasNot // hasNot()
->>>>>>> 7087915d
     ;
 
 traversalSourceSpawnMethod_V
