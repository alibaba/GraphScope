--- conflicted
+++ resolved
@@ -79,11 +79,8 @@
     | traversalMethod_match // match()
     | traversalMethod_subgraph // subgraph()
     | traversalMethod_bothV // bothV()
-<<<<<<< HEAD
     | traversalMethod_aggregate_func
-=======
     | traversalMethod_hasNot // hasNot()
->>>>>>> 6616ee08
     ;
 
 traversalSourceSpawnMethod_V
