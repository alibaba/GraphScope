/*
 * Copyright 2020 Alibaba Group Holding Limited.
 *
 * Licensed under the Apache License, Version 2.0 (the "License");
 * you may not use this file except in compliance with the License.
 * You may obtain a copy of the License at
 *
 * http://www.apache.org/licenses/LICENSE-2.0
 *
 * Unless required by applicable law or agreed to in writing, software
 * distributed under the License is distributed on an "AS IS" BASIS,
 * WITHOUT WARRANTIES OR CONDITIONS OF ANY KIND, either express or implied.
 * See the License for the specific language governing permissions and
 * limitations under the License.
 */

package com.alibaba.graphscope.common.intermediate;

import com.alibaba.graphscope.common.jna.type.FfiAggOpt;
import com.alibaba.graphscope.common.jna.type.FfiAlias;
import com.alibaba.graphscope.common.jna.type.FfiVariable;
import com.google.common.base.Objects;

// represent AggFn of Group Value, as a variable of GroupOp
public class ArgAggFn {
    private FfiVariable.ByValue var;
    private FfiAggOpt aggregate;
    private FfiAlias.ByValue alias;

    public ArgAggFn(FfiAggOpt aggregate, FfiAlias.ByValue alias, FfiVariable.ByValue var) {
        this.aggregate = aggregate;
        this.alias = alias;
        this.var = var;
    }

    public ArgAggFn(FfiAggOpt aggregate, FfiAlias.ByValue alias) {
        this.aggregate = aggregate;
        this.alias = alias;
        // set to none by default
        this.var = ArgUtils.asFfiNoneVar();
    }

<<<<<<< HEAD
    // empty list means by head
    public List<FfiVariable.ByValue> getVars() {
        return vars;
=======
    public FfiVariable.ByValue getVar() {
        return var;
>>>>>>> 959f6ff0
    }

    public FfiAggOpt getAggregate() {
        return aggregate;
    }

    public FfiAlias.ByValue getAlias() {
        return alias;
    }

    @Override
    public boolean equals(Object o) {
        if (this == o) return true;
        if (o == null || getClass() != o.getClass()) return false;
        ArgAggFn argAggFn = (ArgAggFn) o;
        return Objects.equal(var, argAggFn.var)
                && aggregate == argAggFn.aggregate
                && Objects.equal(alias, argAggFn.alias);
    }

    @Override
    public int hashCode() {
        return Objects.hashCode(var, aggregate, alias);
    }
}<|MERGE_RESOLUTION|>--- conflicted
+++ resolved
@@ -40,14 +40,8 @@
         this.var = ArgUtils.asFfiNoneVar();
     }
 
-<<<<<<< HEAD
-    // empty list means by head
-    public List<FfiVariable.ByValue> getVars() {
-        return vars;
-=======
     public FfiVariable.ByValue getVar() {
         return var;
->>>>>>> 959f6ff0
     }
 
     public FfiAggOpt getAggregate() {
@@ -56,6 +50,14 @@
 
     public FfiAlias.ByValue getAlias() {
         return alias;
+    }
+
+    public void setVar(FfiVariable.ByValue var) {
+        this.var = var;
+    }
+
+    public void setAggregate(FfiAggOpt aggregate) {
+        this.aggregate = aggregate;
     }
 
     @Override
