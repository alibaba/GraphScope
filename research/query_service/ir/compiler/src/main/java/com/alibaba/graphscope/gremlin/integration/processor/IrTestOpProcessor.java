--- conflicted
+++ resolved
@@ -59,16 +59,11 @@
             Configs configs,
             IrMetaFetcher irMetaFetcher,
             RpcChannelFetcher fetcher,
-<<<<<<< HEAD
             IrMetaQueryCallback metaQueryCallback,
-            GraphProperties testGraph) {
-        super(configs, irMetaFetcher, fetcher, metaQueryCallback);
-=======
             Graph graph,
             GraphTraversalSource g,
             GraphProperties testGraph) {
-        super(configs, irMetaFetcher, fetcher, graph, g);
->>>>>>> b5fff868
+        super(configs, irMetaFetcher, fetcher, metaQueryCallback, graph, g);
         this.context = new SimpleScriptContext();
         Bindings globalBindings = new SimpleBindings();
         globalBindings.put("g", g);
