/*
 * This file is referred and derived from project apache/tinkerpop
 *
 * https://github.com/apache/tinkerpop/blob/master/gremlin-server/src/main/java/org/apache/tinkerpop/gremlin/server/op/AbstractEvalOpProcessor.java
 *
 * which has the following license:
 *
 * Licensed to the Apache Software Foundation (ASF) under one
 * or more contributor license agreements. See the NOTICE file
 * distributed with this work for additional information
 * regarding copyright ownership. The ASF licenses this file
 * to you under the Apache License, Version 2.0 (the
 * "License"); you may not use this file except in compliance
 * with the License. You may obtain a copy of the License at
 *
 * http://www.apache.org/licenses/LICENSE-2.0
 *
 * Unless required by applicable law or agreed to in writing,
 * software distributed under the License is distributed on an
 * "AS IS" BASIS, WITHOUT WARRANTIES OR CONDITIONS OF ANY
 * KIND, either express or implied. See the License for the
 * specific language governing permissions and limitations
 * under the License.
 */

package com.alibaba.graphscope.gremlin.plugin.processor;

import com.alibaba.graphscope.common.IrPlan;
import com.alibaba.graphscope.common.client.*;
import com.alibaba.graphscope.common.config.Configs;
import com.alibaba.graphscope.common.config.PegasusConfig;
import com.alibaba.graphscope.common.intermediate.InterOpCollection;
import com.alibaba.graphscope.common.manager.IrMetaQueryCallback;
import com.alibaba.graphscope.common.store.IrMeta;
import com.alibaba.graphscope.common.store.IrMetaFetcher;
import com.alibaba.graphscope.gremlin.InterOpCollectionBuilder;
import com.alibaba.graphscope.gremlin.Utils;
import com.alibaba.graphscope.gremlin.plugin.script.AntlrToJavaScriptEngineFactory;
import com.alibaba.graphscope.gremlin.plugin.strategy.RemoveUselessStepStrategy;
import com.alibaba.graphscope.gremlin.plugin.strategy.ScanFusionStepStrategy;
import com.alibaba.graphscope.gremlin.result.GremlinResultAnalyzer;
import com.alibaba.graphscope.gremlin.result.GremlinResultProcessor;
import com.alibaba.pegasus.intf.ResultProcessor;
import com.alibaba.pegasus.service.protocol.PegasusClient;
import com.google.protobuf.InvalidProtocolBufferException;

import org.apache.tinkerpop.gremlin.driver.message.RequestMessage;
import org.apache.tinkerpop.gremlin.driver.message.ResponseMessage;
import org.apache.tinkerpop.gremlin.driver.message.ResponseStatusCode;
import org.apache.tinkerpop.gremlin.groovy.engine.GremlinExecutor;
import org.apache.tinkerpop.gremlin.groovy.jsr223.TimedInterruptTimeoutException;
import org.apache.tinkerpop.gremlin.process.traversal.Traversal;
import org.apache.tinkerpop.gremlin.process.traversal.TraversalStrategies;
import org.apache.tinkerpop.gremlin.process.traversal.TraversalStrategy;
import org.apache.tinkerpop.gremlin.process.traversal.dsl.graph.GraphTraversalSource;
import org.apache.tinkerpop.gremlin.process.traversal.strategy.optimization.InlineFilterStrategy;
import org.apache.tinkerpop.gremlin.process.traversal.util.DefaultTraversalStrategies;
import org.apache.tinkerpop.gremlin.server.Context;
import org.apache.tinkerpop.gremlin.server.Settings;
import org.apache.tinkerpop.gremlin.server.op.AbstractEvalOpProcessor;
import org.apache.tinkerpop.gremlin.server.op.OpProcessorException;
import org.apache.tinkerpop.gremlin.server.op.standard.StandardOpProcessor;
import org.apache.tinkerpop.gremlin.structure.Graph;
import org.codehaus.groovy.control.MultipleCompilationErrorsException;
import org.slf4j.Logger;
import org.slf4j.LoggerFactory;

import java.io.IOException;
import java.util.*;
import java.util.concurrent.CompletableFuture;
import java.util.concurrent.RejectedExecutionException;
import java.util.concurrent.TimeoutException;
import java.util.concurrent.atomic.AtomicLong;
import java.util.function.Supplier;

import javax.script.Bindings;
import javax.script.SimpleBindings;

public class IrStandardOpProcessor extends StandardOpProcessor {
    private static Logger logger = LoggerFactory.getLogger(IrStandardOpProcessor.class);
    protected static final AtomicLong JOB_ID_COUNTER = new AtomicLong(0L);
    protected Graph graph;
    protected GraphTraversalSource g;
    protected Configs configs;
    protected RpcBroadcastProcessor broadcastProcessor;
    protected IrMetaFetcher irMetaFetcher;
    protected IrMetaQueryCallback metaQueryCallback;

    public IrStandardOpProcessor(
            Configs configs,
            IrMetaFetcher irMetaFetcher,
            RpcChannelFetcher fetcher,
            IrMetaQueryCallback metaQueryCallback,
            Graph graph,
            GraphTraversalSource g) {
        this.graph = graph;
        this.g = g;
        this.configs = configs;
        this.irMetaFetcher = irMetaFetcher;
        this.broadcastProcessor = new RpcBroadcastProcessor(fetcher);
        this.metaQueryCallback = metaQueryCallback;
    }

    @Override
    protected void evalOpInternal(
            final Context ctx,
            final Supplier<GremlinExecutor> gremlinExecutorSupplier,
            final AbstractEvalOpProcessor.BindingSupplier bindingsSupplier) {
        com.codahale.metrics.Timer.Context timerContext = evalOpTimer.time();
        RequestMessage msg = ctx.getRequestMessage();
        GremlinExecutor gremlinExecutor = gremlinExecutorSupplier.get();
        Map<String, Object> args = msg.getArgs();
        String script = (String) args.get("gremlin");
        // replace with antlr parser
        String language = AntlrToJavaScriptEngineFactory.ENGINE_NAME;
        Bindings bindings = new SimpleBindings();

        GremlinExecutor.LifeCycle lifeCycle =
                createLifeCycle(ctx, gremlinExecutorSupplier, bindingsSupplier, script);

        try {
            CompletableFuture<Object> evalFuture =
                    gremlinExecutor.eval(script, language, bindings, lifeCycle);
            evalFuture.handle(
                    (v, t) -> {
                        long elapsed = timerContext.stop();
                        logger.info(
                                "query \"{}\" total execution time is {} ms",
                                script,
                                elapsed / 1000000.0f);
                        if (t != null) {
                            Optional<Throwable> possibleTemporaryException =
                                    determineIfTemporaryException(t);
                            if (possibleTemporaryException.isPresent()) {
                                ctx.writeAndFlush(
                                        ResponseMessage.build(msg)
                                                .code(ResponseStatusCode.SERVER_ERROR_TEMPORARY)
                                                .statusMessage(
                                                        ((Throwable)
                                                                        possibleTemporaryException
                                                                                .get())
                                                                .getMessage())
                                                .statusAttributeException(
                                                        (Throwable)
                                                                possibleTemporaryException.get())
                                                .create());
                            } else if (t instanceof OpProcessorException) {
                                ctx.writeAndFlush(((OpProcessorException) t).getResponseMessage());
                            } else {
                                String errorMessage;
                                if (t instanceof TimedInterruptTimeoutException) {
                                    errorMessage =
                                            String.format(
                                                    "A timeout occurred within the script during"
                                                            + " evaluation of [%s] - consider"
                                                            + " increasing the limit given to"
                                                            + " TimedInterruptCustomizerProvider",
                                                    msg);
                                    logger.warn(errorMessage);
                                    ctx.writeAndFlush(
                                            ResponseMessage.build(msg)
                                                    .code(ResponseStatusCode.SERVER_ERROR_TIMEOUT)
                                                    .statusMessage(
                                                            "Timeout during script evaluation"
                                                                + " triggered by"
                                                                + " TimedInterruptCustomizerProvider")
                                                    .statusAttributeException(t)
                                                    .create());
                                } else if (t instanceof TimeoutException) {
                                    errorMessage =
                                            String.format(
                                                    "Script evaluation exceeded the configured"
                                                            + " threshold for request [%s]",
                                                    msg);
                                    logger.warn(errorMessage, t);
                                    ctx.writeAndFlush(
                                            ResponseMessage.build(msg)
                                                    .code(ResponseStatusCode.SERVER_ERROR_TIMEOUT)
                                                    .statusMessage(t.getMessage())
                                                    .statusAttributeException(t)
                                                    .create());
                                } else if (t instanceof MultipleCompilationErrorsException
                                        && t.getMessage().contains("Method too large")
                                        && ((MultipleCompilationErrorsException) t)
                                                        .getErrorCollector()
                                                        .getErrorCount()
                                                == 1) {
                                    errorMessage =
                                            String.format(
                                                    "The Gremlin statement that was submitted"
                                                        + " exceeds the maximum compilation size"
                                                        + " allowed by the JVM, please split it"
                                                        + " into multiple smaller statements - %s",
                                                    msg);
                                    logger.warn(errorMessage);
                                    ctx.writeAndFlush(
                                            ResponseMessage.build(msg)
                                                    .code(
                                                            ResponseStatusCode
                                                                    .SERVER_ERROR_EVALUATION)
                                                    .statusMessage(errorMessage)
                                                    .statusAttributeException(t)
                                                    .create());
                                } else {
                                    errorMessage =
                                            t.getMessage() == null ? t.toString() : t.getMessage();
                                    logger.warn(
                                            String.format(
                                                    "Exception processing a script on request"
                                                            + " [%s].",
                                                    msg),
                                            t);
                                    ctx.writeAndFlush(
                                            ResponseMessage.build(msg)
                                                    .code(
                                                            ResponseStatusCode
                                                                    .SERVER_ERROR_EVALUATION)
                                                    .statusMessage(errorMessage)
                                                    .statusAttributeException(t)
                                                    .create());
                                }
                            }
                        }
                        return null;
                    });
        } catch (RejectedExecutionException var17) {
            ctx.writeAndFlush(
                    ResponseMessage.build(msg)
                            .code(ResponseStatusCode.TOO_MANY_REQUESTS)
                            .statusMessage("Rate limiting")
                            .create());
        }
    }

    protected GremlinExecutor.LifeCycle createLifeCycle(
            Context ctx,
            Supplier<GremlinExecutor> gremlinExecutorSupplier,
            BindingSupplier bindingsSupplier,
            String script) {
        final RequestMessage msg = ctx.getRequestMessage();
        final Settings settings = ctx.getSettings();
        final Map<String, Object> args = msg.getArgs();
        long seto =
                args.containsKey("evaluationTimeout")
                        ? ((Number) args.get("evaluationTimeout")).longValue()
                        : settings.getEvaluationTimeout();

        return GremlinExecutor.LifeCycle.build()
                .evaluationTimeoutOverride(seto)
                .beforeEval(
                        b -> {
                            try {
                                b.putAll(bindingsSupplier.get());
                                b.put("graph", graph);
                                b.put("g", g);
                            } catch (OpProcessorException ope) {
                                throw new RuntimeException(ope);
                            }
                        })
                .transformResult(
                        o -> {
                            if (o != null && o instanceof Traversal) {
                                applyStrategies((Traversal) o);
                            }
                            return o;
                        })
                .withResult(
                        o -> {
                            try {
                                if (o != null && o instanceof Traversal) {
                                    Traversal traversal = (Traversal) o;
                                    processTraversal(
                                            traversal,
                                            new GremlinResultProcessor(
                                                    ctx, GremlinResultAnalyzer.analyze(traversal)),
                                            script);
                                }
                            } catch (InvalidProtocolBufferException e) {
                                throw new RuntimeException(e);
                            } catch (IOException e) {
                                throw new RuntimeException(e);
                            }
                        })
                .create();
    }

    // add script argument to print with ir plan
    protected void processTraversal(
            Traversal traversal, ResultProcessor resultProcessor, String script)
            throws InvalidProtocolBufferException, IOException, RuntimeException {
        IrMeta irMeta = metaQueryCallback.beforeExec();

        InterOpCollection opCollection = (new InterOpCollectionBuilder(traversal)).build();
        // fuse order with limit to topK
        InterOpCollection.applyStrategies(opCollection);
        // add sink operator
        InterOpCollection.process(opCollection);

        long jobId = JOB_ID_COUNTER.incrementAndGet();
        String jobName = "ir_plan_" + jobId;

<<<<<<< HEAD
        IrPlan irPlan = new IrPlan(irMeta, opCollection);
        // print script and jobName with ir plan
        logger.info(
                "gremlin query \"{}\", job conf name \"{}\", ir plan {}",
                script,
                jobName,
                irPlan.getPlanAsJson());
=======
        IrPlan irPlan = new IrPlan(irMeta, opCollection, jobName);
        logger.info("{}", irPlan.getPlanAsJson());
>>>>>>> ec11bd16

        byte[] physicalPlanBytes = irPlan.toPhysicalBytes(configs);
        irPlan.close();

        PegasusClient.JobRequest request = PegasusClient.JobRequest.parseFrom(physicalPlanBytes);
        PegasusClient.JobConfig jobConfig =
                PegasusClient.JobConfig.newBuilder()
                        .setJobId(jobId)
                        .setJobName(jobName)
                        .setWorkers(PegasusConfig.PEGASUS_WORKER_NUM.get(configs))
                        .setBatchSize(PegasusConfig.PEGASUS_BATCH_SIZE.get(configs))
                        .setMemoryLimit(PegasusConfig.PEGASUS_MEMORY_LIMIT.get(configs))
                        .setBatchCapacity(PegasusConfig.PEGASUS_OUTPUT_CAPACITY.get(configs))
                        .setTimeLimit(PegasusConfig.PEGASUS_TIMEOUT.get(configs))
                        .setAll(PegasusClient.Empty.newBuilder().build())
                        .build();
        request = request.toBuilder().setConf(jobConfig).build();
        broadcastProcessor.broadcast(request, resultProcessor);

        metaQueryCallback.afterExec(irMeta);
    }

    public static void applyStrategies(Traversal traversal) {
        TraversalStrategies traversalStrategies = traversal.asAdmin().getStrategies();
        Set<TraversalStrategy<?>> strategies =
                Utils.getFieldValue(
                        DefaultTraversalStrategies.class,
                        traversalStrategies,
                        "traversalStrategies");
        strategies.clear();
        strategies.add(ScanFusionStepStrategy.instance());
        strategies.add(RemoveUselessStepStrategy.instance());
        // fuse outE() + hasLabel(..)
        strategies.add(InlineFilterStrategy.instance());
        traversal.asAdmin().applyStrategies();
    }
}<|MERGE_RESOLUTION|>--- conflicted
+++ resolved
@@ -116,7 +116,7 @@
         Bindings bindings = new SimpleBindings();
 
         GremlinExecutor.LifeCycle lifeCycle =
-                createLifeCycle(ctx, gremlinExecutorSupplier, bindingsSupplier, script);
+                createLifeCycle(ctx, gremlinExecutorSupplier, bindingsSupplier);
 
         try {
             CompletableFuture<Object> evalFuture =
@@ -235,8 +235,7 @@
     protected GremlinExecutor.LifeCycle createLifeCycle(
             Context ctx,
             Supplier<GremlinExecutor> gremlinExecutorSupplier,
-            BindingSupplier bindingsSupplier,
-            String script) {
+            BindingSupplier bindingsSupplier) {
         final RequestMessage msg = ctx.getRequestMessage();
         final Settings settings = ctx.getSettings();
         final Map<String, Object> args = msg.getArgs();
@@ -272,8 +271,7 @@
                                     processTraversal(
                                             traversal,
                                             new GremlinResultProcessor(
-                                                    ctx, GremlinResultAnalyzer.analyze(traversal)),
-                                            script);
+                                                    ctx, GremlinResultAnalyzer.analyze(traversal)));
                                 }
                             } catch (InvalidProtocolBufferException e) {
                                 throw new RuntimeException(e);
@@ -284,9 +282,7 @@
                 .create();
     }
 
-    // add script argument to print with ir plan
-    protected void processTraversal(
-            Traversal traversal, ResultProcessor resultProcessor, String script)
+    protected void processTraversal(Traversal traversal, ResultProcessor resultProcessor)
             throws InvalidProtocolBufferException, IOException, RuntimeException {
         IrMeta irMeta = metaQueryCallback.beforeExec();
 
@@ -299,18 +295,8 @@
         long jobId = JOB_ID_COUNTER.incrementAndGet();
         String jobName = "ir_plan_" + jobId;
 
-<<<<<<< HEAD
-        IrPlan irPlan = new IrPlan(irMeta, opCollection);
-        // print script and jobName with ir plan
-        logger.info(
-                "gremlin query \"{}\", job conf name \"{}\", ir plan {}",
-                script,
-                jobName,
-                irPlan.getPlanAsJson());
-=======
         IrPlan irPlan = new IrPlan(irMeta, opCollection, jobName);
         logger.info("{}", irPlan.getPlanAsJson());
->>>>>>> ec11bd16
 
         byte[] physicalPlanBytes = irPlan.toPhysicalBytes(configs);
         irPlan.close();
