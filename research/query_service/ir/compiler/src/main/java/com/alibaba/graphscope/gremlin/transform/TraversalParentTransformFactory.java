--- conflicted
+++ resolved
@@ -280,40 +280,26 @@
 
         public List<ArgAggFn> getGroupValueAsAggFn(TraversalParent parent) {
             Traversal.Admin admin = getValueTraversal(parent);
-<<<<<<< HEAD
-            int stepIdx =
-                    TraversalHelper.stepIndex(parent.asStep(), parent.asStep().getTraversal());
-
-            FfiAggOpt aggOpt;
-            FfiAlias.ByValue alias;
-            List<FfiVariable.ByValue> aggVars = new ArrayList<>();
-
-=======
             ArgAggFn aggFn;
             int stepIdx =
                     TraversalHelper.stepIndex(parent.asStep(), parent.asStep().getTraversal());
             String notice =
                     "supported pattern is [group().by(..).by(count())] or"
                             + " [group().by(..).by(fold())]";
->>>>>>> 959f6ff0
             if (admin == null
                     || admin instanceof IdentityTraversal
                     || admin.getSteps().size() == 2
                             && isMapIdentity(admin.getStartStep())
                             && admin.getEndStep()
                                     instanceof FoldStep) { // group, // group().by(..).by()
-<<<<<<< HEAD
-                aggOpt = FfiAggOpt.ToList;
-                alias =
+                FfiAlias.ByValue defaultAlias =
                         AliasManager.getFfiAlias(
                                 new AliasArg(AliasPrefixType.GROUP_VALUES, stepIdx));
-            } else {
+                FfiVariable.ByValue defaultVar = ArgUtils.asFfiNoneVar();
+                aggFn = new ArgAggFn(FfiAggOpt.ToList, defaultAlias, defaultVar);
+            } else if (admin.getSteps().size() == 1) {
                 Step endStep = admin.getEndStep();
-
-                Pair<FfiAggOpt, FfiAlias.ByValue> aggFnWithAlias =
-                        getAggFnWithAlias(admin.getEndStep(), stepIdx);
-                aggOpt = aggFnWithAlias.getValue0();
-                alias = aggFnWithAlias.getValue1();
+                aggFn = getAggFn(endStep, stepIdx);
                 // handle with CountDistinct and ToSet
                 // specifically, variables from dedup will be treated as variables of aggregate
                 // functions
@@ -321,11 +307,12 @@
                 // , CountDistinct }
                 if (endStep instanceof CountGlobalStep
                         && endStep.getPreviousStep() instanceof DedupGlobalStep) {
-                    aggOpt = FfiAggOpt.CountDistinct; // group().by(..).by(dedup().count())
+                    aggFn.setAggregate(
+                            FfiAggOpt.CountDistinct); // group().by(..).by(dedup().count())
 
                 } else if (endStep instanceof FoldStep
                         && endStep.getPreviousStep() instanceof DedupGlobalStep) {
-                    aggOpt = FfiAggOpt.ToSet; // group().by(dedup().fold())
+                    aggFn.setAggregate(FfiAggOpt.ToSet); // group().by(dedup().fold())
                 }
 
                 if (admin.getSteps().size() > 1) {
@@ -336,29 +323,23 @@
                     if (exprRes
                             .isExprPattern()) { // group().by(..).by(select("a").by("name").count())
                         // or group().by(dedup("a").by("name").count())
-                        exprRes.getExprs().forEach(expr -> aggVars.add(getExpressionAsVar(expr)));
+                        Optional<String> singleExpr = exprRes.getSingleExpr();
+                        if (!singleExpr.isPresent()) {
+                            throw new OpArgIllegalException(
+                                    OpArgIllegalException.Cause.INVALID_TYPE,
+                                    "aggregate value should exist");
+                        }
+                        aggFn.setVar(getExpressionAsVar(singleExpr.get()));
                     } else { // group().by(..).by(out().count())
                         throw new OpArgIllegalException(
                                 OpArgIllegalException.Cause.UNSUPPORTED_TYPE,
                                 "segment apply is unsupported");
                     }
                 }
-            }
-            ArgAggFn aggFn = new ArgAggFn(aggOpt, alias);
-            aggVars.forEach(var -> aggFn.addVar(var));
-=======
-                FfiAlias.ByValue defaultAlias =
-                        AliasManager.getFfiAlias(
-                                new AliasArg(AliasPrefixType.GROUP_VALUES, stepIdx));
-                FfiVariable.ByValue defaultVar = ArgUtils.asFfiNoneVar();
-                aggFn = new ArgAggFn(FfiAggOpt.ToList, defaultAlias, defaultVar);
-            } else if (admin.getSteps().size() == 1) {
-                aggFn = getAggFn(admin.getEndStep(), stepIdx);
             } else {
                 throw new OpArgIllegalException(
                         OpArgIllegalException.Cause.UNSUPPORTED_TYPE, notice);
             }
->>>>>>> 959f6ff0
             return Collections.singletonList(aggFn);
         }
 
