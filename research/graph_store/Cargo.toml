--- conflicted
+++ resolved
@@ -19,13 +19,8 @@
 indexmap = { version = "1.3", features = ["serde-1"] }
 itertools = "0.9"
 jemallocator = { version = "0.3.0", optional = true }
-<<<<<<< HEAD
-dyn_type = { path = "../gaia-x/ir/dyn_type" }
-pegasus_common = { path = "../gaia-x/pegasus/common" }
-=======
 dyn_type = { path = "../dyn_type" }
 pegasus_common = { path = "../engine/pegasus/common" }
->>>>>>> 38a4d7b9
 petgraph = { version = "0.5.0", features = ["serde-1"] }
 rand = "0.5.5"
 serde = { version = "1.0", features = ["derive"] }
