//
//! Copyright 2020 Alibaba Group Holding Limited.
//!
//! Licensed under the Apache License, Version 2.0 (the "License");
//! you may not use this file except in compliance with the License.
//! You may obtain a copy of the License at
//!
//! http://www.apache.org/licenses/LICENSE-2.0
//!
//! Unless required by applicable law or agreed to in writing, software
//! distributed under the License is distributed on an "AS IS" BASIS,
//! WITHOUT WARRANTIES OR CONDITIONS OF ANY KIND, either express or implied.
//! See the License for the specific language governing permissions and
//! limitations under the License.

use crate::generated::gremlin as pb;
use crate::generated::gremlin::EntityType;
use crate::process::traversal::step::util::StepSymbol;
use crate::process::traversal::step::Step;
use crate::process::traversal::traverser::{Requirement, Traverser};
use crate::structure::codec::pb_chain_to_filter;
use crate::structure::{Edge, Label, LabelId, QueryParams, Vertex, ID};
use crate::{FromPb, Partitioner};
use bit_set::BitSet;
use pegasus::BuildJobError;
use pegasus_common::downcast::*;
use prost::alloc::str::FromStr;
use std::collections::HashMap;
use std::sync::Arc;

/// V(), E()
pub struct GraphVertexStep {
    pub symbol: StepSymbol,
    pub v_params: QueryParams<Vertex>,
    pub e_params: QueryParams<Edge>,
    src: Option<HashMap<u64, Vec<ID>>>,
    as_tags: BitSet,
    requirement: Requirement,
    return_type: EntityType,
    // workers per server, for gen_source
    workers: usize,
}

impl_as_any!(GraphVertexStep);

impl GraphVertexStep {
    pub fn new(return_type: EntityType, req: Requirement) -> Self {
        let symbol = if return_type == EntityType::Vertex { StepSymbol::V } else { StepSymbol::E };
        GraphVertexStep {
            symbol,
            src: None,
            as_tags: BitSet::new(),
            requirement: req,
            v_params: QueryParams::new(),
            e_params: QueryParams::new(),
            return_type,
            workers: 1,
        }
    }

    pub fn set_return_type(&mut self, return_type: EntityType) {
        self.return_type = return_type;
    }

    pub fn set_num_workers(&mut self, workers: usize) {
        self.workers = workers;
    }

    pub fn set_src(&mut self, ids: Vec<ID>, partitioner: Arc<dyn Partitioner>) {
        let mut partitions = HashMap::new();
        for id in ids {
            let wid = partitioner.get_partition(&id, self.workers);
<<<<<<< HEAD
            let partition = partitions.entry(wid).or_insert(vec![]);
            (*partition).push(id);
=======
            partitions.entry(wid).or_insert_with(Vec::new).push(id);
>>>>>>> 3d423379
        }

        self.src = Some(partitions);
    }

    pub fn set_requirement(&mut self, requirement: Requirement) {
        self.requirement = requirement;
    }
    pub fn set_tags(&mut self, tags: BitSet) {
        self.as_tags = tags;
    }
}

impl Step for GraphVertexStep {
    fn get_symbol(&self) -> StepSymbol {
        self.symbol
    }
}

impl GraphVertexStep {
    pub fn gen_source(self, worker_index: usize) -> Box<dyn Iterator<Item = Traverser> + Send> {
        let graph = crate::get_graph().unwrap();
        let mut v_source = Box::new(std::iter::empty()) as Box<dyn Iterator<Item = Vertex> + Send>;
        let mut e_source = Box::new(std::iter::empty()) as Box<dyn Iterator<Item = Edge> + Send>;

        if self.return_type == EntityType::Vertex {
            if let Some(ref seeds) = self.src {
                if let Some(src) = seeds.get(&(worker_index as u64)) {
                    if !src.is_empty() {
                        v_source = graph
                            .get_vertex(src, &self.v_params)
                            .unwrap_or(Box::new(std::iter::empty()));
                    }
                }
            } else {
                // worker 0 is going to scan
                if worker_index % self.workers == 0 {
                    v_source =
                        graph.scan_vertex(&self.v_params).unwrap_or(Box::new(std::iter::empty()))
                }
            };
        } else {
            if let Some(ref seeds) = self.src {
                if let Some(src) = seeds.get(&(worker_index as u64)) {
                    if !src.is_empty() {
                        e_source = graph
                            .get_edge(src, &self.e_params)
                            .unwrap_or(Box::new(std::iter::empty()));
                    }
                }
            } else {
                // worker 0 is going to scan
                if worker_index % self.workers == 0 {
                    e_source =
                        graph.scan_edge(&self.e_params).unwrap_or(Box::new(std::iter::empty()));
                }
            }
        }

        if self.requirement.contains(Requirement::PATH)
            || self.requirement.contains(Requirement::LABELED_PATH)
        {
            let tags = self.as_tags;
            let requirement = self.requirement.clone();
            if self.return_type == EntityType::Vertex {
                Box::new(v_source.map(move |v| Traverser::with_path(v, &tags, requirement)))
            } else {
                Box::new(e_source.map(move |e| Traverser::with_path(e, &tags, requirement)))
            }
        } else {
            if self.return_type == EntityType::Vertex {
                Box::new(v_source.map(|v| Traverser::new(v)))
            } else {
                Box::new(e_source.map(|e| Traverser::new(e)))
            }
        }
    }
}

pub fn graph_step_from(
    gremlin_step: &mut pb::GremlinStep, partitioner: Arc<dyn Partitioner>,
) -> Result<GraphVertexStep, BuildJobError> {
    if let Some(option) = gremlin_step.step.take() {
        match option {
            pb::gremlin_step::Step::GraphStep(mut opt) => {
                let requirements_pb = unsafe { std::mem::transmute(opt.traverser_requirements) };
                let requirements = Requirement::from_pb(requirements_pb)?;
                let return_type = unsafe { std::mem::transmute(opt.return_type) };
                let mut step = GraphVertexStep::new(return_type, requirements);
                step.set_tags(gremlin_step.get_tags());
                let mut ids = vec![];
                for id in opt.ids {
                    let id = ID::from_str(&id).unwrap();
                    ids.push(id);
                }
                if !ids.is_empty() {
                    step.set_src(ids, partitioner);
                }
                let labels = std::mem::replace(&mut opt.labels, vec![]);
                if let Some(ref test) = opt.predicates {
                    if return_type == EntityType::Vertex {
                        step.v_params.labels =
                            labels.into_iter().map(|id| Label::Id(id as LabelId)).collect();
                        if let Some(filter) = pb_chain_to_filter(test)? {
                            step.v_params.set_filter(filter);
                        }
                    } else {
                        step.e_params.labels =
                            labels.into_iter().map(|id| Label::Id(id as LabelId)).collect();
                        if let Some(filter) = pb_chain_to_filter(test)? {
                            step.e_params.set_filter(filter);
                        }
                    }
                }
                return Ok(step);
            }
            _ => (),
        }
    }
    Err("Unsupported source step in pb_request")?
}<|MERGE_RESOLUTION|>--- conflicted
+++ resolved
@@ -70,12 +70,7 @@
         let mut partitions = HashMap::new();
         for id in ids {
             let wid = partitioner.get_partition(&id, self.workers);
-<<<<<<< HEAD
-            let partition = partitions.entry(wid).or_insert(vec![]);
-            (*partition).push(id);
-=======
             partitions.entry(wid).or_insert_with(Vec::new).push(id);
->>>>>>> 3d423379
         }
 
         self.src = Some(partitions);
