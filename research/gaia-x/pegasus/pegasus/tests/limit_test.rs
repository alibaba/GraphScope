--- conflicted
+++ resolved
@@ -1,8 +1,6 @@
-<<<<<<< HEAD
-use pegasus::api::{Collect, CorrelatedSubTask, Iteration, Limit, Map, OrderLimit, OrderLimitBy, Sink};
-=======
-use pegasus::api::{Collect, CorrelatedSubTask, Iteration, Limit, Map, Merge, Sink};
->>>>>>> 5956b474
+use pegasus::api::{
+    Collect, CorrelatedSubTask, Iteration, Limit, Map, Merge, OrderLimit, OrderLimitBy, Sink,
+};
 use pegasus::JobConf;
 
 // the most common case with early-stop
@@ -73,11 +71,7 @@
         |input, output| {
             input
                 .input_from(1..1_000_000u32)?
-                .iterate(2, |start| {
-                    start
-                        .repartition(|x: &u32| Ok(*x as u64))
-                        .flat_map(|i| Ok(0..i))
-                })?
+                .iterate(2, |start| start.repartition(|x: &u32| Ok(*x as u64)).flat_map(|i| Ok(0..i)))?
                 .limit(10)?
                 .sink_into(output)
         }
@@ -104,10 +98,7 @@
             input
                 .input_from(1..1000u32)?
                 .iterate(2, |start| {
-                    start
-                        .repartition(|x: &u32| Ok(*x as u64))
-                        .flat_map(|i| Ok(0..i * 1000))?
-                        .limit(10)
+                    start.repartition(|x: &u32| Ok(*x as u64)).flat_map(|i| Ok(0..i * 1000))?.limit(10)
                 })?
                 .sink_into(output)
         }
@@ -306,9 +297,7 @@
         let index = pegasus::get_current_worker().index;
         move |input, output| {
             let src = if index == 0 { input.input_from(1..100u32) } else { input.input_from(vec![]) }?;
-            src.repartition(|x: &u32| Ok(*x as u64))
-                .sort_limit(10)?
-                .sink_into(output)
+            src.repartition(|x: &u32| Ok(*x as u64)).sort_limit(10)?.sink_into(output)
         }
     })
     .expect("build job failure");
