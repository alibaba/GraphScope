--- conflicted
+++ resolved
@@ -200,11 +200,7 @@
         schema_path = config[types_pb2.SCHEMA_PATH].s.decode()
         # engine params format:
         #   k1:v1;k2:v2;k3:v3
-<<<<<<< HEAD
-        engine_params = {}
-=======
         engine_params = {"gaia.engine.port": self._get_free_port("localhost")}
->>>>>>> 684522a4
         if types_pb2.GIE_GREMLIN_ENGINE_PARAMS in config:
             engine_params = json.loads(
                 config[types_pb2.GIE_GREMLIN_ENGINE_PARAMS].s.decode()
@@ -222,17 +218,10 @@
             "1",  # server id
             self.vineyard_socket,
             str(self.zookeeper_port),
-<<<<<<< HEAD
-            "'{}'".format(";".join(engine_params)),
-            str(enable_gaia),
-        ]
-        logger.info("Create GIE instance with command: {0}".format(" ".join(cmd)))
-=======
             "{}".format(";".join(engine_params)),
             str(enable_gaia),
         ]
         logger.info("Create GIE instance with command: %s", " ".join(cmd))
->>>>>>> 684522a4
         process = subprocess.Popen(
             cmd,
             start_new_session=True,
@@ -254,11 +243,7 @@
             self._session_workspace,
             str(object_id),
         ]
-<<<<<<< HEAD
-        logger.info("Close GIE instance with command: {0}".format(" ".join(cmd)))
-=======
         logger.info("Close GIE instance with command: %s", " ".join(cmd))
->>>>>>> 684522a4
         process = subprocess.Popen(
             cmd,
             start_new_session=True,
@@ -365,11 +350,8 @@
         self._start_analytical_engine()
         # create zetcd
         self._launch_zetcd()
-<<<<<<< HEAD
-=======
         if self.poll() is not None and self.poll() != 0:
             raise RuntimeError("Initializing analytical engine failed.")
->>>>>>> 684522a4
 
     def _start_analytical_engine(self):
         rmcp = ResolveMPICmdPrefix()
