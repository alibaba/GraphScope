app:
  - algo: pagerank
    type: cpp_pie
    class_name: grape::PageRankAuto
    src: pagerank/pagerank_auto.h
    compatible_graph:
      - grape::ImmutableEdgecutFragment
      - gs::ArrowProjectedFragment
      - gs::DynamicProjectedFragment
  - algo: sssp
    type: cpp_pie
    class_name: grape::SSSP
    src: sssp/sssp.h
    compatible_graph:
      - grape::ImmutableEdgecutFragment
      - gs::ArrowProjectedFragment
      - gs::DynamicProjectedFragment
  - algo: bfs
    type: cpp_pie
    class_name: grape::BFSAuto
    src: bfs/bfs_auto.h
    compatible_graph:
      - grape::ImmutableEdgecutFragment
      - gs::ArrowProjectedFragment
      - gs::DynamicProjectedFragment
  - algo: wcc
    type: cpp_pie
    class_name: grape::WCCAuto
    src: wcc/wcc_auto.h
    compatible_graph:
      - grape::ImmutableEdgecutFragment
      - gs::ArrowProjectedFragment
  - algo: wcc_projected
    type: cpp_pie
    class_name: gs::WCCProjected
    src: apps/projected/wcc_projected.h
    compatible_graph:
      - grape::ImmutableEdgecutFragment
      - gs::ArrowProjectedFragment
      - gs::DynamicProjectedFragment
  - algo: cdlp
    type: cpp_pie
    class_name: grape::CDLP
    src: cdlp/cdlp.h
    compatible_graph:
      - grape::ImmutableEdgecutFragment
      - gs::ArrowProjectedFragment
      - gs::DynamicProjectedFragment
  - algo: sssp_path
    type: cpp_pie
    class_name: gs::SSSPPath
    src: apps/sssp/sssp_path.h
    compatible_graph:
      - grape::ImmutableEdgecutFragment
      - gs::ArrowProjectedFragment
      - gs::DynamicProjectedFragment
  - algo: sssp_has_path
    type: cpp_pie
    class_name: gs::SSSPHasPath
    src: apps/sssp/sssp_has_path.h
    compatible_graph:
      - gs::DynamicFragment
  - algo: sssp_average_length
    type: cpp_pie
    class_name: gs::SSSPAverageLength
    src: apps/sssp/sssp_average_length.h
    compatible_graph:
      - gs::DynamicFragment
  - algo: property_sssp
    type: cpp_pie
    class_name: gs::PropertySSSP
    src: apps/property/property_sssp.h
    compatible_graph:
      - vineyard::ArrowFragment
      - gs::DynamicFragment
  - algo: hits
    type: cpp_pie
    class_name: gs::HITS
    src: apps/hits/hits.h
    compatible_graph:
      - grape::ImmutableEdgecutFragment
      - gs::ArrowProjectedFragment
      - gs::DynamicProjectedFragment
  - algo: degree_centrality
    type: cpp_pie
    class_name: gs::DegreeCentrality
    src: apps/centrality/degree/degree_centrality.h
    compatible_graph:
      - gs::DynamicFragment
  - algo: eigenvector_centrality
    type: cpp_pie
    class_name: gs::EigenvectorCentrality
    src: apps/centrality/eigenvector/eigenvector_centrality.h
    compatible_graph:
      - gs::DynamicFragment
  - algo: katz_centrality
    type: cpp_pie
    class_name: gs::KatzCentrality
    src: apps/centrality/katz/katz_centrality.h
    compatible_graph:
      - gs::DynamicFragment
  - algo: bfs_generic
    type: cpp_pie
    class_name: gs::BFSGeneric
    src: apps/bfs/bfs_generic.h
    compatible_graph:
      - gs::DynamicFragment
  - algo: kcore
    type: cpp_pie
    class_name: gs::KCore
    src: apps/kcore/kcore.h
    compatible_graph:
      - gs::DynamicFragment
  - algo: kshell
    type: cpp_pie
    class_name: gs::KShell
    src: apps/kshell/kshell.h
    compatible_graph:
      - gs::DynamicFragment
  - algo: clustering
    type: cpp_pie
    class_name: gs::Clustering
    src: apps/clustering/clustering.h
    compatible_graph:
      - gs::DynamicFragment
  - algo: triangles
    type: cpp_pie
    class_name: gs::Triangles
    src: apps/clustering/triangles.h
    compatible_graph:
      - gs::DynamicFragment
  - algo: transitivity
    type: cpp_pie
    class_name: gs::Transitivity
    src: apps/clustering/transitivity.h
    compatible_graph:
      - gs::DynamicFragment
  - algo: avg_clustering
    type: cpp_pie
    class_name: gs::AvgClustering
    src: apps/clustering/avg_clustering.h
    compatible_graph:
      - gs::DynamicFragment
  - algo: lpau2i
    type: cpp_pie
    class_name: gs::LPAU2I
    src: apps/lpa/lpa_u2i.h
    compatible_graph:
      - vineyard::ArrowFragment
  - algo: sssp_projected
    type: cpp_pie
    class_name: gs::SSSPProjected
    src: apps/projected/sssp_projected.h
    compatible_graph:
      - grape::ImmutableEdgecutFragment
      - gs::ArrowProjectedFragment
      - gs::DynamicProjectedFragment
  - algo: property_bfs
    type: cpp_pie
    class_name: gs::benchmarks::PropertyBFS
    src: benchmarks/apps/bfs/property_bfs.h
    compatible_graph:
      - vineyard::ArrowFragment
  - algo: louvain
    type: cpp_pie
    class_name: gs::LouvainAppBase
    src: apps/pregel/louvain/louvain_app_base.h
    compatible_graph:
      - grape::ImmutableEdgecutFragment
      - gs::ArrowProjectedFragment
      - gs::DynamicProjectedFragment
  - algo: closeness_centrality
    type: cpp_pie
    class_name: gs::ClosenessCentrality
    src: apps/centrality/closeness/closeness_centrality.h
    compatible_graph:
      - gs::DynamicProjectedFragment
  - algo: all_pairs_shortest_path_length
    type: cpp_pie
    class_name: gs::AllPairsShortestPathLength
    src: apps/apsp/all_pairs_shortest_path_length.h
    compatible_graph:
      - gs::DynamicProjectedFragment
  - algo: pagerank_nx
    type: cpp_pie
    class_name: gs::PageRankNetworkX
    src: apps/pagerank/pagerank_networkx.h
    compatible_graph:
      - grape::ImmutableEdgecutFragment
      - gs::ArrowProjectedFragment
      - gs::DynamicProjectedFragment
  - algo: degree_assortativity_coefficient
    type: cpp_pie
    class_name: gs::DegreeAssortativity
    src: apps/assortativity/degree/degree_assortativity_coefficient.h
    compatible_graph:
      - grape::ImmutableEdgecutFragment
      - gs::ArrowProjectedFragment
      - gs::DynamicProjectedFragment
  - algo: node_boundary
    type: cpp_pie
    class_name: gs::NodeBoundary
    src: apps/boundary/node_boundary.h
    compatible_graph:
      - gs::DynamicProjectedFragment
  - algo: edge_boundary
    type: cpp_pie
    class_name: gs::EdgeBoundary
    src: apps/boundary/edge_boundary.h
    compatible_graph:
      - gs::DynamicProjectedFragment
  - algo: attribute_assortativity_coefficient
    type: cpp_pie
    class_name: gs::AttributeAssortativity
    src: apps/assortativity/attribute/attribute_assortativity.h
    compatible_graph:
      - grape::ImmutableEdgecutFragment
      - gs::ArrowProjectedFragment
      - gs::DynamicProjectedFragment
  - algo: is_simple_path
    type: cpp_pie
    class_name: gs::IsSimplePath
    src: apps/simple_path/is_simple_path.h
    compatible_graph:
      - grape::ImmutableEdgecutFragment
      - gs::ArrowProjectedFragment
<<<<<<< HEAD
      - gs::DynamicProjectedFragment
  - algo: all_simple_paths
    type: cpp_pie
    class_name: gs::AllSimplePaths
    src: apps/simple_path/all_simple_paths.h
    compatible_graph:
      - grape::ImmutableEdgecutFragment
      - gs::ArrowProjectedFragment
      - gs::DynamicProjectedFragment
      
=======
      - gs::DynamicProjectedFragment
>>>>>>> d6616cd2
<|MERGE_RESOLUTION|>--- conflicted
+++ resolved
@@ -224,7 +224,6 @@
     compatible_graph:
       - grape::ImmutableEdgecutFragment
       - gs::ArrowProjectedFragment
-<<<<<<< HEAD
       - gs::DynamicProjectedFragment
   - algo: all_simple_paths
     type: cpp_pie
@@ -233,8 +232,4 @@
     compatible_graph:
       - grape::ImmutableEdgecutFragment
       - gs::ArrowProjectedFragment
-      - gs::DynamicProjectedFragment
-      
-=======
-      - gs::DynamicProjectedFragment
->>>>>>> d6616cd2
+      - gs::DynamicProjectedFragment