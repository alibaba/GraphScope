--- conflicted
+++ resolved
@@ -201,7 +201,6 @@
     src: apps/boundary/edge_boundary.h
     compatible_graph:
       - gs::DynamicProjectedFragment
-<<<<<<< HEAD
   - algo: average_degree_connectivity
     type: cpp_pie
     class_name: gs::AverageDegreeConnectivity
@@ -210,7 +209,6 @@
       - grape::ImmutableEdgecutFragment
       - gs::ArrowProjectedFragment
       - gs::DynamicProjectedFragment
-=======
   - algo: is_simple_path
     type: cpp_pie
     class_name: gs::IsSimplePath
@@ -218,6 +216,4 @@
     compatible_graph:
       - grape::ImmutableEdgecutFragment
       - gs::ArrowProjectedFragment
-      - gs::DynamicProjectedFragment
-      
->>>>>>> 3ec9bdb5
+      - gs::DynamicProjectedFragment