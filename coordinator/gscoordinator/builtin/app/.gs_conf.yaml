--- conflicted
+++ resolved
@@ -201,22 +201,22 @@
     src: apps/boundary/edge_boundary.h
     compatible_graph:
       - gs::DynamicProjectedFragment
-<<<<<<< HEAD
   - algo: attribute_assortativity_coefficient
     type: cpp_pie
     class_name: gs::AttributeAssortativity
     src: apps/assortativity/attribute/attribute_assortativity.h
-=======
+    compatible_graph:
+      - grape::ImmutableEdgecutFragment
+      - gs::ArrowProjectedFragment
+      - gs::DynamicProjectedFragment
   - algo: is_simple_path
     type: cpp_pie
     class_name: gs::IsSimplePath
     src: apps/simple_path/is_simple_path.h
->>>>>>> 3ec9bdb5
-    compatible_graph:
-      - grape::ImmutableEdgecutFragment
-      - gs::ArrowProjectedFragment
-      - gs::DynamicProjectedFragment
-<<<<<<< HEAD
+    compatible_graph:
+      - grape::ImmutableEdgecutFragment
+      - gs::ArrowProjectedFragment
+      - gs::DynamicProjectedFragment
   - algo: numeric_assortativity_coefficient
     type: cpp_pie
     class_name: gs::NumericAssortativity
@@ -224,7 +224,4 @@
     compatible_graph:
       - grape::ImmutableEdgecutFragment
       - gs::ArrowProjectedFragment
-      - gs::DynamicProjectedFragment
-=======
-      
->>>>>>> 3ec9bdb5
+      - gs::DynamicProjectedFragment