#!/usr/bin/env python3
# -*- coding: utf-8 -*-
#
# Copyright 2020 Alibaba Group Holding Limited. All Rights Reserved.
#
# Licensed under the Apache License, Version 2.0 (the "License");
# you may not use this file except in compliance with the License.
# You may obtain a copy of the License at
#
#     http://www.apache.org/licenses/LICENSE-2.0
#
# Unless required by applicable law or agreed to in writing, software
# distributed under the License is distributed on an "AS IS" BASIS,
# WITHOUT WARRANTIES OR CONDITIONS OF ANY KIND, either express or implied.
# See the License for the specific language governing permissions and
# limitations under the License.
#


import base64
import copy
import datetime
import glob
import hashlib
import inspect
import json
import logging
import numbers
import os
import pickle
import random
import shutil
import socket
import subprocess
import sys
import threading
import time
import uuid
import zipfile
from io import BytesIO
from queue import Empty as EmptyQueue
from queue import Queue
from string import Template

import yaml
from graphscope.framework import utils
from graphscope.framework.errors import CompilationError
from graphscope.framework.graph_schema import GraphSchema
from graphscope.proto import attr_value_pb2
from graphscope.proto import graph_def_pb2
from graphscope.proto import op_def_pb2
from graphscope.proto import types_pb2

from gscoordinator.io_utils import PipeWatcher

logger = logging.getLogger("graphscope")


# runtime workspace
try:
    WORKSPACE = os.environ["GRAPHSCOPE_RUNTIME"]
<<<<<<< HEAD
except:  # noqa: E722
=======
except KeyError:
>>>>>>> 684522a4
    WORKSPACE = "/tmp/gs"

# COORDINATOR_HOME
#   1) get from gscoordinator python module, if failed,
#   2) infer from current directory
try:
    import gscoordinator

    COORDINATOR_HOME = os.path.abspath(os.path.join(gscoordinator.__file__, "..", ".."))
except ModuleNotFoundError:
    COORDINATOR_HOME = os.path.abspath(os.path.join(__file__, "..", ".."))

# template directory for codegen
TEMPLATE_DIR = os.path.join(COORDINATOR_HOME, "gscoordinator", "template")

# builtin app resource
BUILTIN_APP_RESOURCE_PATH = os.path.join(
    COORDINATOR_HOME, "gscoordinator", "builtin/app/builtin_app.gar"
)
# default config file in gar resource
DEFAULT_GS_CONFIG_FILE = ".gs_conf.yaml"

# GRAPHSCOPE_HOME
#   1) get from environment variable `GRAPHSCOPE_HOME`, if not exist,
#   2) infer from COORDINATOR_HOME
try:
    GRAPHSCOPE_HOME = os.environ["GRAPHSCOPE_HOME"]
<<<<<<< HEAD
except:  # noqa: E722
=======
except KeyError:
>>>>>>> 684522a4
    GRAPHSCOPE_HOME = os.path.join(COORDINATOR_HOME, "..")

# ANALYTICAL_ENGINE_HOME
#   1) infer from GRAPHSCOPE_HOME
ANALYTICAL_ENGINE_HOME = os.path.join(GRAPHSCOPE_HOME)
ANALYTICAL_ENGINE_PATH = os.path.join(ANALYTICAL_ENGINE_HOME, "bin", "grape_engine")
if not os.path.isfile(ANALYTICAL_ENGINE_PATH):
    # try get analytical engine from build dir
    ANALYTICAL_ENGINE_HOME = os.path.join(GRAPHSCOPE_HOME, "analytical_engine")
    ANALYTICAL_ENGINE_PATH = os.path.join(
        ANALYTICAL_ENGINE_HOME, "build", "grape_engine"
    )

# INTERACTIVE_ENGINE_SCRIPT
INTERAVTIVE_INSTANCE_TIMEOUT_SECONDS = 600  # 10 mins
INTERACTIVE_ENGINE_SCRIPT = os.path.join(GRAPHSCOPE_HOME, "bin", "giectl")
if not os.path.isfile(INTERACTIVE_ENGINE_SCRIPT):
    INTERACTIVE_ENGINE_SCRIPT = os.path.join(
        GRAPHSCOPE_HOME, "interactive_engine", "bin", "giectl"
    )


def is_port_in_use(host, port):
    """Check whether a port is in use.

    Args:
        port (int): A port.

    Returns:
        bool: True if the port in use.
    """
    with socket.socket(socket.AF_INET, socket.SOCK_STREAM) as s:
        return s.connect_ex((host, port)) == 0


def get_timestamp():
    now = datetime.datetime.now()
    return datetime.datetime.timestamp(now)


def get_lib_path(app_dir, app_name):
    lib_path = ""
    if sys.platform == "linux" or sys.platform == "linux2":
        lib_path = os.path.join(app_dir, "lib%s.so" % app_name)
    elif sys.platform == "darwin":
        lib_path = os.path.join(app_dir, "lib%s.dylib" % app_name)
    else:
        raise RuntimeError(f"Unsupported platform {sys.platform}")
    return lib_path


def get_app_sha256(attr):
    (
        app_type,
        app_header,
        app_class,
        vd_type,
        md_type,
        pregel_combine,
    ) = _codegen_app_info(attr, DEFAULT_GS_CONFIG_FILE)
    graph_header, graph_type = _codegen_graph_info(attr)
    logger.info("Codegened graph type: %s, Graph header: %s", graph_type, graph_header)
    if app_type == "cpp_pie":
        return hashlib.sha256(
            f"{app_type}.{app_class}.{graph_type}".encode("utf-8")
        ).hexdigest()
    else:
        s = hashlib.sha256()
        s.update(f"{app_type}.{app_class}.{graph_type}".encode("utf-8"))
        if types_pb2.GAR in attr:
            s.update(attr[types_pb2.GAR].s)
        return s.hexdigest()


def get_graph_sha256(attr):
    _, graph_class = _codegen_graph_info(attr)
    return hashlib.sha256(graph_class.encode("utf-8")).hexdigest()


def compile_app(workspace: str, library_name, attr, engine_config: dict):
    """Compile an application.

    Args:
        workspace (str): working dir.
        library_name (str): name of library
        attr (`AttrValue`): All information needed to compile an app.
        engine_config (dict): for options of NETWORKX

    Returns:
        str: Path of the built library.
    """
    app_dir = os.path.join(workspace, library_name)
    os.makedirs(app_dir, exist_ok=True)

    _extract_gar(app_dir, attr)
    # codegen app and graph info
    # vd_type and md_type is None in cpp_pie
    (
        app_type,
        app_header,
        app_class,
        vd_type,
        md_type,
        pregel_combine,
    ) = _codegen_app_info(attr, DEFAULT_GS_CONFIG_FILE)
    logger.info(
        "Codegened application type: %s, app header: %s, app_class: %s, vd_type: %s, md_type: %s, pregel_combine: %s",
        app_type,
        app_header,
        app_class,
        str(vd_type),
        str(md_type),
        str(pregel_combine),
    )

    graph_header, graph_type = _codegen_graph_info(attr)
    logger.info("Codegened graph type: %s, Graph header: %s", graph_type, graph_header)

    os.chdir(app_dir)

    module_name = ""
    cmake_commands = [
        "cmake",
        ".",
<<<<<<< HEAD
        "-DNETWORKX={0}".format(engine_config["networkx"]),
        "-DCMAKE_PREFIX_PATH={0}".format(GRAPHSCOPE_HOME),
=======
        f"-DNETWORKX={engine_config['networkx']}",
        "-DCMAKE_PREFIX_PATH={GRAPHSCOPE_HOME}",
>>>>>>> 684522a4
    ]
    if app_type != "cpp_pie":
        if app_type == "cython_pregel":
            pxd_name = "pregel"
            cmake_commands += ["-DCYTHON_PREGEL_APP=True"]
            if pregel_combine:
                cmake_commands += ["-DENABLE_PREGEL_COMBINE=True"]
        else:
            pxd_name = "pie"
            cmake_commands += ["-DCYTHON_PIE_APP=True"]

        # Copy pxd file and generate cc file from pyx
        shutil.copyfile(
            os.path.join(TEMPLATE_DIR, f"{pxd_name}.pxd.template"),
            os.path.join(app_dir, f"{pxd_name}.pxd"),
        )
        # Assume the gar will have and only have one .pyx file
        for pyx_file in glob.glob(app_dir + "/*.pyx"):
            module_name = os.path.splitext(os.path.basename(pyx_file))[0]
            cc_file = os.path.join(app_dir, module_name + ".cc")
            subprocess.check_call(["cython", "-3", "--cplus", "-o", cc_file, pyx_file])
        app_header = f"{module_name}.h"

    # replace and generate cmakelist
    cmakelists_file_tmp = os.path.join(TEMPLATE_DIR, "CMakeLists.template")
    cmakelists_file = os.path.join(app_dir, "CMakeLists.txt")
    with open(cmakelists_file_tmp, mode="r") as template:
        content = template.read()
        content = Template(content).safe_substitute(
            _analytical_engine_home=ANALYTICAL_ENGINE_HOME,
            _frame_name=library_name,
            _vd_type=vd_type,
            _md_type=md_type,
            _graph_type=graph_type,
            _graph_header=graph_header,
            _module_name=module_name,
            _app_type=app_class,
            _app_header=app_header,
        )
        with open(cmakelists_file, mode="w") as f:
            f.write(content)

    # compile
    logger.info("Building app ...")
    cmake_process = subprocess.Popen(
        cmake_commands,
        env=os.environ.copy(),
        universal_newlines=True,
        encoding="utf-8",
        stdout=subprocess.DEVNULL,
        stderr=subprocess.PIPE,
    )
    cmake_stderr_watcher = PipeWatcher(cmake_process.stderr, sys.stdout)
    setattr(cmake_process, "stderr_watcher", cmake_stderr_watcher)
    cmake_process.wait()

    make_process = subprocess.Popen(
        ["make", "-j4"],
        env=os.environ.copy(),
        universal_newlines=True,
        encoding="utf-8",
        stdout=subprocess.DEVNULL,
        stderr=subprocess.PIPE,
    )
    make_stderr_watcher = PipeWatcher(make_process.stderr, sys.stdout)
    setattr(make_process, "stderr_watcher", make_stderr_watcher)
    make_process.wait()
    lib_path = get_lib_path(app_dir, library_name)
    if not os.path.isfile(lib_path):
        raise CompilationError(f"Failed to compile app {app_class}")
    return lib_path


def compile_graph_frame(workspace: str, library_name, attr: dict, engine_config: dict):
    """Compile an application.

    Args:
        workspace (str): Working dir.
        library_name (str): name of library
        attr (`AttrValue`): All information needed to compile a graph library.
        engine_config (dict): for options of NETWORKX

    Raises:
        ValueError: When graph_type is not supported.

    Returns:
        str: Path of the built graph library.
    """

    _, graph_class = _codegen_graph_info(attr)

    logger.info("Codegened graph frame type: %s", graph_class)

    library_dir = os.path.join(workspace, library_name)
    os.makedirs(library_dir, exist_ok=True)

    os.chdir(library_dir)

    graph_type = attr[types_pb2.GRAPH_TYPE].graph_type

    cmake_commands = [
        "cmake",
        ".",
<<<<<<< HEAD
        "-DNETWORKX=" + engine_config["networkx"],
        "-DCMAKE_PREFIX_PATH={0}".format(GRAPHSCOPE_HOME),
=======
        f"-DNETWORKX={engine_config['networkx']}",
        f"-DCMAKE_PREFIX_PATH={GRAPHSCOPE_HOME}",
>>>>>>> 684522a4
    ]
    if graph_type == graph_def_pb2.ARROW_PROPERTY:
        cmake_commands += ["-DPROPERTY_GRAPH_FRAME=True"]
    elif (
        graph_type == graph_def_pb2.ARROW_PROJECTED
        or graph_type == graph_def_pb2.DYNAMIC_PROJECTED
    ):
        cmake_commands += ["-DPROJECT_FRAME=True"]
    else:
        raise ValueError(f"Illegal graph type: {graph_type}")
    # replace and generate cmakelist
    cmakelists_file_tmp = os.path.join(TEMPLATE_DIR, "CMakeLists.template")
    cmakelists_file = os.path.join(library_dir, "CMakeLists.txt")
    with open(cmakelists_file_tmp, mode="r") as template:
        content = template.read()
        content = Template(content).safe_substitute(
            _analytical_engine_home=ANALYTICAL_ENGINE_HOME,
            _frame_name=library_name,
            _graph_type=graph_class,
        )
        with open(cmakelists_file, mode="w") as f:
            f.write(content)

    # compile
    logger.info("Building graph library ...")
    cmake_process = subprocess.Popen(
        cmake_commands,
        env=os.environ.copy(),
        universal_newlines=True,
        encoding="utf-8",
        stdout=subprocess.DEVNULL,
        stderr=subprocess.PIPE,
    )
    cmake_stderr_watcher = PipeWatcher(cmake_process.stderr, sys.stdout)
    setattr(cmake_process, "stderr_watcher", cmake_stderr_watcher)
    cmake_process.wait()

    make_process = subprocess.Popen(
        ["make", "-j4"],
        env=os.environ.copy(),
        universal_newlines=True,
        encoding="utf-8",
        stdout=subprocess.DEVNULL,
        stderr=subprocess.PIPE,
    )
    make_stderr_watcher = PipeWatcher(make_process.stderr, sys.stdout)
    setattr(make_process, "stderr_watcher", make_stderr_watcher)
    make_process.wait()
    lib_path = get_lib_path(library_dir, library_name)
    if not os.path.isfile(lib_path):
        raise CompilationError(f"Failed to compile graph {graph_class}")

    return lib_path


def op_pre_process(op, op_result_pool, key_to_op, **kwargs):  # noqa: C901
    if op.op == types_pb2.REPORT_GRAPH:
        # do nothing for nx report graph
        return
    if op.op == types_pb2.CREATE_GRAPH:
        _pre_process_for_create_graph_op(op, op_result_pool, key_to_op, **kwargs)
    if op.op == types_pb2.ADD_LABELS:
        _pre_process_for_add_labels_op(op, op_result_pool, key_to_op, **kwargs)
    if op.op == types_pb2.RUN_APP:
        _pre_process_for_run_app_op(op, op_result_pool, key_to_op, **kwargs)
    if op.op == types_pb2.BIND_APP:
        _pre_process_for_bind_app_op(op, op_result_pool, key_to_op, **kwargs)
    if op.op == types_pb2.PROJECT_GRAPH:
        _pre_process_for_project_op(op, op_result_pool, key_to_op, **kwargs)
    if op.op == types_pb2.PROJECT_TO_SIMPLE:
        _pre_process_for_project_to_simple_op(op, op_result_pool, key_to_op, **kwargs)
    if op.op == types_pb2.ADD_COLUMN:
        _pre_process_for_add_column_op(op, op_result_pool, key_to_op, **kwargs)
    if op.op == types_pb2.UNLOAD_GRAPH:
        _pre_process_for_unload_graph_op(op, op_result_pool, key_to_op, **kwargs)
    if op.op in (
        types_pb2.CONTEXT_TO_NUMPY,
        types_pb2.CONTEXT_TO_DATAFRAME,
        types_pb2.TO_VINEYARD_TENSOR,
        types_pb2.TO_VINEYARD_DATAFRAME,
    ):
        _pre_process_for_context_op(op, op_result_pool, key_to_op, **kwargs)
    if op.op in (types_pb2.GRAPH_TO_NUMPY, types_pb2.GRAPH_TO_DATAFRAME):
        _pre_process_for_output_graph_op(op, op_result_pool, key_to_op, **kwargs)
    if op.op == types_pb2.UNLOAD_APP:
        _pre_process_for_unload_app_op(op, op_result_pool, key_to_op, **kwargs)
    if op.op == types_pb2.CREATE_INTERACTIVE_QUERY:
        _pre_process_for_create_interactive_query_op(
            op, op_result_pool, key_to_op, **kwargs
        )
    if op.op == types_pb2.GREMLIN_QUERY:
        _pre_process_for_gremlin_query_op(op, op_result_pool, key_to_op, **kwargs)
    if op.op == types_pb2.FETCH_GREMLIN_RESULT:
        _pre_process_for_fetch_gremlin_result(op, op_result_pool, key_to_op, **kwargs)
    if op.op == types_pb2.CLOSE_INTERACTIVE_QUERY:
        _pre_process_for_close_interactive_query_op(
            op, op_result_pool, key_to_op, **kwargs
        )
    if op.op == types_pb2.SUBGRAPH:
        _pre_process_for_gremlin_to_subgraph_op(op, op_result_pool, key_to_op, **kwargs)
    if op.op == types_pb2.CREATE_LEARNING_INSTANCE:
        _pre_process_for_create_learning_graph_op(
            op, op_result_pool, key_to_op, **kwargs
        )
    if op.op == types_pb2.CLOSE_LEARNING_INSTANCE:
        _pre_process_for_close_learning_instance_op(
            op, op_result_pool, key_to_op, **kwargs
        )
    if op.op == types_pb2.OUTPUT:
        _pre_process_for_output_op(op, op_result_pool, key_to_op, **kwargs)


def _pre_process_for_create_graph_op(op, op_result_pool, key_to_op, **kwargs):
    assert len(op.parents) <= 1
    if len(op.parents) == 1:
        key_of_parent_op = op.parents[0]
        parent_op = key_to_op[key_of_parent_op]
        if parent_op.op == types_pb2.DATA_SOURCE:
            for key, value in parent_op.attr.items():
                op.attr[key].CopyFrom(value)


def _pre_process_for_add_labels_op(op, op_result_pool, key_to_op, **kwargs):
    assert len(op.parents) == 2
    for key_of_parent_op in op.parents:
        parent_op = key_to_op[key_of_parent_op]
        if parent_op.op == types_pb2.DATA_SOURCE:
            for key, value in parent_op.attr.items():
                op.attr[key].CopyFrom(value)
        else:
            result = op_result_pool[key_of_parent_op]
            op.attr[types_pb2.GRAPH_NAME].CopyFrom(
                utils.s_to_attr(result.graph_def.key)
            )


def _pre_process_for_close_interactive_query_op(
    op, op_result_pool, key_to_op, **kwargs
):
    assert len(op.parents) == 1
    assert op.parents[0] in op_result_pool


def _pre_process_for_gremlin_to_subgraph_op(op, op_result_pool, key_to_op, **kwargs):
    assert len(op.parents) == 1
    assert op.parents[0] in op_result_pool


def _pre_process_for_gremlin_query_op(op, op_result_pool, key_to_op, **kwargs):
    assert len(op.parents) == 1
    assert op.parents[0] in op_result_pool


def _pre_process_for_fetch_gremlin_result(op, op_result_pool, key_to_op, **kwargs):
    assert len(op.parents) == 1
    assert op.parents[0] in op_result_pool


def _pre_process_for_create_interactive_query_op(
    op, op_result_pool, key_to_op, **kwargs
):
    assert len(op.parents) == 1
    key_of_parent_op = op.parents[0]
    result = op_result_pool[key_of_parent_op]
    assert result.graph_def.extension.Is(graph_def_pb2.VineyardInfoPb.DESCRIPTOR)
    vy_info = graph_def_pb2.VineyardInfoPb()
    result.graph_def.extension.Unpack(vy_info)
    op.attr[types_pb2.VINEYARD_ID].CopyFrom(utils.i_to_attr(vy_info.vineyard_id))
    op.attr[types_pb2.SCHEMA_PATH].CopyFrom(utils.s_to_attr(vy_info.schema_path))


def _pre_process_for_close_learning_instance_op(
    op, op_result_pool, key_to_op, **kwargs
):
    assert len(op.parents) == 1
    assert op.parents[0] in op_result_pool


def _pre_process_for_create_learning_graph_op(op, op_result_pool, key_to_op, **kwargs):
    from graphscope.learning.graph import Graph as LearningGraph

    nodes = pickle.loads(op.attr[types_pb2.NODES].s)
    edges = pickle.loads(op.attr[types_pb2.EDGES].s)
    gen_labels = pickle.loads(op.attr[types_pb2.GLE_GEN_LABELS].s)
    # get graph schema
    op, op_result_pool, key_to_op
    key_of_parent_op = op.parents[0]
    result = op_result_pool[key_of_parent_op]
    assert result.graph_def.extension.Is(graph_def_pb2.VineyardInfoPb.DESCRIPTOR)
    schema = GraphSchema()
    schema.from_graph_def(result.graph_def)
    # get graph vineyard id
    vy_info = graph_def_pb2.VineyardInfoPb()
    result.graph_def.extension.Unpack(vy_info)
    vineyard_id = vy_info.vineyard_id
    # gle handle
    engine_hosts = kwargs.pop("engine_hosts")
    engine_config = kwargs.pop("engine_config")
    handle = get_gl_handle(schema, vineyard_id, engine_hosts, engine_config)
    config = LearningGraph.preprocess_args(handle, nodes, edges, gen_labels)
    config = base64.b64encode(json.dumps(config).encode("utf-8")).decode("utf-8")
    op.attr[types_pb2.VINEYARD_ID].CopyFrom(utils.i_to_attr(vineyard_id))
    op.attr[types_pb2.GLE_HANDLE].CopyFrom(utils.s_to_attr(handle))
    op.attr[types_pb2.GLE_CONFIG].CopyFrom(utils.s_to_attr(config))


# get `bind_app` runtime informarion in lazy mode
def _pre_process_for_bind_app_op(op, op_result_pool, key_to_op, **kwargs):
    for key_of_parent_op in op.parents:
        parent_op = key_to_op[key_of_parent_op]
        if parent_op.op == types_pb2.CREATE_APP:
            # app assets
            op.attr[types_pb2.APP_ALGO].CopyFrom(parent_op.attr[types_pb2.APP_ALGO])
            if types_pb2.GAR in parent_op.attr:
                op.attr[types_pb2.GAR].CopyFrom(parent_op.attr[types_pb2.GAR])
        else:
            # get graph runtime information from results
            result = op_result_pool[key_of_parent_op]
            assert result.graph_def.extension.Is(
                graph_def_pb2.VineyardInfoPb.DESCRIPTOR
            )
            vy_info = graph_def_pb2.VineyardInfoPb()
            result.graph_def.extension.Unpack(vy_info)
            op.attr[types_pb2.GRAPH_NAME].CopyFrom(
                attr_value_pb2.AttrValue(s=result.graph_def.key.encode("utf-8"))
            )
            op.attr[types_pb2.GRAPH_TYPE].CopyFrom(
                attr_value_pb2.AttrValue(graph_type=result.graph_def.graph_type)
            )
            op.attr[types_pb2.OID_TYPE].CopyFrom(
                utils.s_to_attr(
                    utils.normalize_data_type_str(
                        utils.data_type_to_cpp(vy_info.oid_type)
                    )
                )
            )
            op.attr[types_pb2.VID_TYPE].CopyFrom(
                utils.s_to_attr(utils.data_type_to_cpp(vy_info.vid_type))
            )
            op.attr[types_pb2.V_DATA_TYPE].CopyFrom(
                utils.s_to_attr(utils.data_type_to_cpp(vy_info.vdata_type))
            )
            op.attr[types_pb2.E_DATA_TYPE].CopyFrom(
                utils.s_to_attr(utils.data_type_to_cpp(vy_info.edata_type))
            )


# get `run_app` runtime informarion in lazy mode
def _pre_process_for_run_app_op(op, op_result_pool, key_to_op, **kwargs):
    # run_app op has only one parent
    assert len(op.parents) == 1
    key_of_parent_op = op.parents[0]
    parent_op = key_to_op[key_of_parent_op]
    assert parent_op.op == types_pb2.BIND_APP
    # set graph key
    op.attr[types_pb2.GRAPH_NAME].CopyFrom(parent_op.attr[types_pb2.GRAPH_NAME])
    result = op_result_pool[key_of_parent_op]
    # set app key
    op.attr[types_pb2.APP_NAME].CopyFrom(
        attr_value_pb2.AttrValue(s=result.result.decode("utf-8").encode("utf-8"))
    )


def _pre_process_for_unload_graph_op(op, op_result_pool, key_to_op, **kwargs):
    assert len(op.parents) == 1
    key_of_parent_op = op.parents[0]
    result = op_result_pool[key_of_parent_op]
    assert result.graph_def.extension.Is(graph_def_pb2.VineyardInfoPb.DESCRIPTOR)
    vy_info = graph_def_pb2.VineyardInfoPb()
    result.graph_def.extension.Unpack(vy_info)
    op.attr[types_pb2.GRAPH_NAME].CopyFrom(utils.s_to_attr(result.graph_def.key))
    op.attr[types_pb2.VINEYARD_ID].CopyFrom(utils.i_to_attr(vy_info.vineyard_id))


def _pre_process_for_unload_app_op(op, op_result_pool, key_to_op, **kwargs):
    assert len(op.parents) == 1
    key_of_parent_op = op.parents[0]
    result = op_result_pool[key_of_parent_op]
    op.attr[types_pb2.APP_NAME].CopyFrom(utils.s_to_attr(result.result.decode("utf-8")))


def _pre_process_for_add_column_op(op, op_result_pool, key_to_op, **kwargs):
    for key_of_parent_op in op.parents:
        parent_op = key_to_op[key_of_parent_op]
        if parent_op.op != types_pb2.RUN_APP:
            # get graph information
            r = op_result_pool[key_of_parent_op]
            graph_name = r.graph_def.key
            graph_type = r.graph_def.graph_type
            schema = GraphSchema()
            schema.from_graph_def(r.graph_def)
    for key_of_parent_op in op.parents:
        parent_op = key_to_op[key_of_parent_op]
        if parent_op.op == types_pb2.RUN_APP:
            selector = op.attr[types_pb2.SELECTOR].s.decode("utf-8")
            r = op_result_pool[key_of_parent_op]
            parent_op_result = json.loads(r.result.decode("utf-8"))
            context_key = parent_op_result["context_key"]
            context_type = parent_op_result["context_type"]
            selector = _tranform_dataframe_selector(context_type, schema, selector)
    op.attr[types_pb2.GRAPH_NAME].CopyFrom(utils.s_to_attr(graph_name))
    op.attr[types_pb2.GRAPH_TYPE].CopyFrom(utils.graph_type_to_attr(graph_type))
    op.attr[types_pb2.CTX_NAME].CopyFrom(utils.s_to_attr(context_key))
    op.attr[types_pb2.SELECTOR].CopyFrom(utils.s_to_attr(selector))


def _pre_process_for_context_op(op, op_result_pool, key_to_op, **kwargs):
    def __backtrack_key_of_graph_op(key):
        bfs_queue = Queue()
        bfs_queue.put(key)
        while not bfs_queue.empty():
            next_op_key = bfs_queue.get()
            if next_op_key in key_to_op:
                next_op = key_to_op[next_op_key]
                if next_op.op in (
                    types_pb2.CREATE_GRAPH,
                    types_pb2.ADD_LABELS,
                    types_pb2.TRANSFORM_GRAPH,
                    types_pb2.PROJECT_GRAPH,
                    types_pb2.PROJECT_TO_SIMPLE,
                ):
                    return next_op
                for parent_key in next_op.parents:
                    bfs_queue.put(parent_key)
        return None

    assert len(op.parents) == 1
    schema = None
    key_of_parent_op = op.parents[0]
    graph_op = __backtrack_key_of_graph_op(key_of_parent_op)
    r = op_result_pool[key_of_parent_op]
    # set context key
    parent_op_result = json.loads(r.result.decode("utf-8"))
    context_key = parent_op_result["context_key"]
    context_type = parent_op_result["context_type"]
    op.attr[types_pb2.CTX_NAME].CopyFrom(
        attr_value_pb2.AttrValue(s=context_key.encode("utf-8"))
    )
    r = op_result_pool[graph_op.key]
    # transform selector
    schema = GraphSchema()
    schema.from_graph_def(r.graph_def)
    selector = op.attr[types_pb2.SELECTOR].s.decode("utf-8")
    if op.op in (types_pb2.CONTEXT_TO_DATAFRAME, types_pb2.TO_VINEYARD_DATAFRAME):
        selector = _tranform_dataframe_selector(context_type, schema, selector)
    else:
        # to numpy
        selector = _tranform_numpy_selector(context_type, schema, selector)
    if selector is not None:
        op.attr[types_pb2.SELECTOR].CopyFrom(
            attr_value_pb2.AttrValue(s=selector.encode("utf-8"))
        )


def _pre_process_for_output_op(op, op_result_pool, key_to_op, **kwargs):
    assert len(op.parents) == 1
    key_of_parent_op = op.parents[0]
    parent_op = key_to_op[key_of_parent_op]
    result = op_result_pool[key_of_parent_op]
    if parent_op.output_type in (
        types_pb2.VINEYARD_TENSOR,
        types_pb2.VINEYARD_DATAFRAME,
    ):
        # dependent to to_vineyard_dataframe
        r = json.loads(result.result.decode("utf-8"))["object_id"]
        op.attr[types_pb2.VINEYARD_ID].CopyFrom(utils.s_to_attr(r))


def _pre_process_for_output_graph_op(op, op_result_pool, key_to_op, **kwargs):
    assert len(op.parents) == 1
    key_of_parent_op = op.parents[0]
    r = op_result_pool[key_of_parent_op]
    schema = GraphSchema()
    schema.from_graph_def(r.graph_def)
    graph_name = r.graph_def.key
    selector = op.attr[types_pb2.SELECTOR].s.decode("utf-8")
    if op.op == types_pb2.GRAPH_TO_DATAFRAME:
        selector = _tranform_dataframe_selector(
            "labeled_vertex_property", schema, selector
        )
    else:
        # to numpy
        selector = _tranform_numpy_selector("labeled_vertex_property", schema, selector)
    if selector is not None:
        op.attr[types_pb2.SELECTOR].CopyFrom(
            attr_value_pb2.AttrValue(s=selector.encode("utf-8"))
        )
    op.attr[types_pb2.GRAPH_NAME].CopyFrom(
        attr_value_pb2.AttrValue(s=graph_name.encode("utf-8"))
    )


def _pre_process_for_project_to_simple_op(op, op_result_pool, key_to_op, **kwargs):
    # for nx graph
    if op.attr[types_pb2.GRAPH_TYPE].graph_type == graph_def_pb2.DYNAMIC_PROJECTED:
        return
    assert len(op.parents) == 1
    # get parent graph schema
    key_of_parent_op = op.parents[0]
    r = op_result_pool[key_of_parent_op]
    schema = GraphSchema()
    schema.from_graph_def(r.graph_def)
    graph_name = r.graph_def.key
    check_argument(
        schema.vertex_label_num == 1,
        "Cannot project to simple, vertex label number is not one.",
    )
    check_argument(
        schema.edge_label_num == 1,
        "Cannot project to simple, edge label number is not one.",
    )
    v_label = schema.vertex_labels[0]
    e_label = schema.edge_labels[0]
    relation = (v_label, v_label)
    check_argument(
        relation in schema.get_relationships(e_label),
        f"Cannot project to simple, Graph doesn't contain such relationship: {v_label} -> {e_label} <- {v_label}.",
    )
    v_props = schema.get_vertex_properties(v_label)
    e_props = schema.get_edge_properties(e_label)
    check_argument(len(v_props) <= 1)
    check_argument(len(e_props) <= 1)
    v_label_id = schema.get_vertex_label_id(v_label)
    e_label_id = schema.get_edge_label_id(e_label)
    v_prop_id, vdata_type = (v_props[0].id, v_props[0].type) if v_props else (-1, None)
    e_prop_id, edata_type = (e_props[0].id, e_props[0].type) if e_props else (-1, None)
    oid_type = schema.oid_type
    vid_type = schema.vid_type
    op.attr[types_pb2.GRAPH_NAME].CopyFrom(
        attr_value_pb2.AttrValue(s=graph_name.encode("utf-8"))
    )
    op.attr[types_pb2.GRAPH_TYPE].CopyFrom(
        utils.graph_type_to_attr(graph_def_pb2.ARROW_PROJECTED)
    )
    op.attr[types_pb2.V_LABEL_ID].CopyFrom(utils.i_to_attr(v_label_id))
    op.attr[types_pb2.V_PROP_ID].CopyFrom(utils.i_to_attr(v_prop_id))
    op.attr[types_pb2.E_LABEL_ID].CopyFrom(utils.i_to_attr(e_label_id))
    op.attr[types_pb2.E_PROP_ID].CopyFrom(utils.i_to_attr(e_prop_id))
    op.attr[types_pb2.OID_TYPE].CopyFrom(
        utils.s_to_attr(utils.data_type_to_cpp(oid_type))
    )
    op.attr[types_pb2.VID_TYPE].CopyFrom(
        utils.s_to_attr(utils.data_type_to_cpp(vid_type))
    )
    op.attr[types_pb2.V_DATA_TYPE].CopyFrom(
        utils.s_to_attr(utils.data_type_to_cpp(vdata_type))
    )
    op.attr[types_pb2.E_DATA_TYPE].CopyFrom(
        utils.s_to_attr(utils.data_type_to_cpp(edata_type))
    )


def _pre_process_for_project_op(op, op_result_pool, key_to_op, **kwargs):
    def _get_all_v_props_id(schema, label):
        props = schema.get_vertex_properties(label)
        return [schema.get_vertex_property_id(label, prop.name) for prop in props]

    def _get_all_e_props_id(schema, label):
        props = schema.get_edge_properties(label)
        return [schema.get_edge_property_id(label, prop.name) for prop in props]

    assert len(op.parents) == 1
    # get parent graph schema
    key_of_parent_op = op.parents[0]
    r = op_result_pool[key_of_parent_op]
    schema = GraphSchema()
    schema.from_graph_def(r.graph_def)
    graph_name = r.graph_def.key
    vertices = json.loads(op.attr[types_pb2.VERTEX_COLLECTIONS].s.decode("utf-8"))
    edges = json.loads(op.attr[types_pb2.EDGE_COLLECTIONS].s.decode("utf-8"))
    vertex_collections = {}
    edge_collections = {}
    for label, props in vertices.items():
        label_id = schema.get_vertex_label_id(label)
        if props is None:
            vertex_collections[label_id] = _get_all_v_props_id(schema, label)
        else:
            vertex_collections[label_id] = sorted(
                [schema.get_vertex_property_id(label, prop) for prop in props]
            )
    for label, props in edges.items():
        relations = schema.get_relationships(label)
        valid = False
        for src, dst in relations:
            if src in vertices and dst in vertices:
                valid = True
                break
        if not valid:
            raise ValueError("Cannot find a valid relation in given vertices and edges")
        label_id = schema.get_edge_label_id(label)
        if props is None:
            edge_collections[label_id] = _get_all_e_props_id(schema, label)
        else:
            edge_collections[label_id] = sorted(
                [schema.get_edge_property_id(label, prop) for prop in props]
            )
    vertex_collections = dict(sorted(vertex_collections.items()))
    edge_collections = dict(sorted(edge_collections.items()))

    # construct op attr
    attr = attr_value_pb2.AttrValue()
    v_attr = attr_value_pb2.NameAttrList()
    e_attr = attr_value_pb2.NameAttrList()
    for label, props in vertex_collections.items():
        v_attr.attr[label].CopyFrom(utils.list_i_to_attr(props))
    for label, props in edge_collections.items():
        e_attr.attr[label].CopyFrom(utils.list_i_to_attr(props))
    attr.list.func.extend([v_attr, e_attr])
    op.attr[types_pb2.GRAPH_NAME].CopyFrom(
        attr_value_pb2.AttrValue(s=graph_name.encode("utf-8"))
    )
    op.attr[types_pb2.ARROW_PROPERTY_DEFINITION].CopyFrom(attr)
    del op.attr[types_pb2.VERTEX_COLLECTIONS]
    del op.attr[types_pb2.EDGE_COLLECTIONS]


def _tranform_numpy_selector(context_type, schema, selector):
    if context_type == "tensor":
        selector = None
    if context_type == "vertex_data":
        selector = transform_vertex_data_selector(selector)
    if context_type == "labeled_vertex_data":
        selector = transform_labeled_vertex_data_selector(schema, selector)
    if context_type == "vertex_property":
        selector = transform_vertex_property_data_selector(selector)
    if context_type == "labeled_vertex_property":
        selector = transform_labeled_vertex_property_data_selector(schema, selector)
    return selector


def _tranform_dataframe_selector(context_type, schema, selector):
    selector = json.loads(selector)
    if context_type == "tensor":
        selector = {key: None for key, value in selector.items()}
    if context_type == "vertex_data":
        selector = {
            key: transform_vertex_data_selector(value)
            for key, value in selector.items()
        }
    if context_type == "labeled_vertex_data":
        selector = {
            key: transform_labeled_vertex_data_selector(schema, value)
            for key, value in selector.items()
        }
    if context_type == "vertex_property":
        selector = {
            key: transform_vertex_property_data_selector(value)
            for key, value in selector.items()
        }
    if context_type == "labeled_vertex_property":
        selector = {
            key: transform_labeled_vertex_property_data_selector(schema, value)
            for key, value in selector.items()
        }
    return json.dumps(selector)


def _transform_vertex_data_v(selector):
    if selector not in ("v.id", "v.data"):
        raise SyntaxError("selector of v must be 'id' or 'data'")
    return selector


def _transform_vertex_data_e(selector):
    if selector not in ("e.src", "e.dst", "e.data"):
        raise SyntaxError("selector of e must be 'src', 'dst' or 'data'")
    return selector


def _transform_vertex_data_r(selector):
    if selector != "r":
        raise SyntaxError("selector of r must be 'r'")
    return selector


def _transform_vertex_property_data_r(selector):
    # The second part of selector or r is user defined name.
    # So we will allow any str
    return selector


def _transform_labeled_vertex_data_v(schema, label, prop):
    label_id = schema.get_vertex_label_id(label)
    if prop == "id":
        return f"label{label_id}.{prop}"
    else:
        prop_id = schema.get_vertex_property_id(label, prop)
        return f"label{label_id}.property{prop_id}"


def _transform_labeled_vertex_data_e(schema, label, prop):
    label_id = schema.get_edge_label_id(label)
    if prop in ("src", "dst"):
        return f"label{label_id}.{prop}"
    else:
        prop_id = schema.get_vertex_property_id(label, prop)
        return f"label{label_id}.property{prop_id}"


def _transform_labeled_vertex_data_r(schema, label):
    label_id = schema.get_vertex_label_id(label)
    return f"label{label_id}"


def _transform_labeled_vertex_property_data_r(schema, label, prop):
    label_id = schema.get_vertex_label_id(label)
    return f"label{label_id}.{prop}"


def transform_vertex_data_selector(selector):
    """Optional values:
    vertex selector: 'v.id', 'v.data'
    edge selector: 'e.src', 'e.dst', 'e.data'
    result selector: 'r'
    """
    if selector is None:
        raise RuntimeError("selector cannot be None")
    segments = selector.split(".")
    if len(segments) > 2:
        raise SyntaxError("Invalid selector: %s." % selector)
    if segments[0] == "v":
        selector = _transform_vertex_data_v(selector)
    elif segments[0] == "e":
        selector = _transform_vertex_data_e(selector)
    elif segments[0] == "r":
        selector = _transform_vertex_data_r(selector)
    else:
        raise SyntaxError(f"Invalid selector: {selector}, choose from v / e / r.")
    return selector


def transform_vertex_property_data_selector(selector):
    """Optional values:
    vertex selector: 'v.id', 'v.data'
    edge selector: 'e.src', 'e.dst', 'e.data'
    result selector format: 'r.y', y  denotes property name.
    """
    if selector is None:
        raise RuntimeError("selector cannot be None")
    segments = selector.split(".")
    if len(segments) != 2:
        raise SyntaxError(f"Invalid selector: {selector}")
    if segments[0] == "v":
        selector = _transform_vertex_data_v(selector)
    elif segments[0] == "e":
        selector = _transform_vertex_data_e(selector)
    elif segments[0] == "r":
        selector = _transform_vertex_property_data_r(selector)
    else:
        raise SyntaxError(f"Invalid selector: {selector}, choose from v / e / r.")
    return selector


def transform_labeled_vertex_data_selector(schema, selector):
    """Formats: 'v:x.y/id', 'e:x.y/src/dst', 'r:label',
                x denotes label name, y denotes property name.
    Returned selector will change label name to 'label{id}', where id is x's id in labels.
    And change property name to 'property{id}', where id is y's id in properties.
    """
    if selector is None:
        raise RuntimeError("selector cannot be None")

    ret_type, segments = selector.split(":")
    if ret_type not in ("v", "e", "r"):
        raise SyntaxError(f"Invalid selector: {selector}")
    segments = segments.split(".")
    ret = ""
    if ret_type == "v":
        ret = _transform_labeled_vertex_data_v(schema, *segments)
    elif ret_type == "e":
        ret = _transform_labeled_vertex_data_e(schema, *segments)
    elif ret_type == "r":
        ret = _transform_labeled_vertex_data_r(schema, *segments)
    return "{}:{}".format(ret_type, ret)


def transform_labeled_vertex_property_data_selector(schema, selector):
    """Formats: 'v:x.y/id', 'e:x.y/src/dst', 'r:x.y',
                x denotes label name, y denotes property name.
    Returned selector will change label name to 'label{id}', where id is x's id in labels.
    And change property name to 'property{id}', where id is y's id in properties.
    """
    if selector is None:
        raise RuntimeError("selector cannot be None")
    ret_type, segments = selector.split(":")
    if ret_type not in ("v", "e", "r"):
        raise SyntaxError(f"Invalid selector: {selector}")
    segments = segments.split(".")
    ret = ""
    if ret_type == "v":
        ret = _transform_labeled_vertex_data_v(schema, *segments)
    elif ret_type == "e":
        ret = _transform_labeled_vertex_data_e(schema, *segments)
    elif ret_type == "r":
        ret = _transform_labeled_vertex_property_data_r(schema, *segments)
    return f"{ret_type}:{ret}"


def _extract_gar(app_dir: str, attr):
    """Extract gar to workspace
    Args:
        workspace (str): Working directory
        attr (`AttrValue`): Optionally it can contains the bytes of gar.
    """
    fp = BUILTIN_APP_RESOURCE_PATH  # default is builtin app resources.
    if types_pb2.GAR in attr:
        # if gar sent via bytecode in attr, overwrite.
        fp = BytesIO(attr[types_pb2.GAR].s)
    with zipfile.ZipFile(fp, "r") as zip_ref:
        zip_ref.extractall(app_dir)


def _codegen_app_info(attr, meta_file: str):
    """Codegen application by instanize the template specialization.

    Args:
        workspace (str): Working directory
        meta_file (str): A yaml file that contains metas of all builtin app.
        attr (`AttrValue`): For get algorithm name of app.

    Raises:
        KeyError: If the algorithm name doesn't exist in the `meta_file`

    Returns:
        type: app_type
        app class: for fulfilling the CMakelists.
    """
    fp = BUILTIN_APP_RESOURCE_PATH  # default is builtin app resources.
    if types_pb2.GAR in attr:
        # if gar sent via bytecode in attr, overwrite.
        fp = BytesIO(attr[types_pb2.GAR].s)
    with zipfile.ZipFile(fp, "r") as zip_ref:
        with zip_ref.open(meta_file, "r") as f:
            config_yaml = yaml.safe_load(f)

    algo = attr[types_pb2.APP_ALGO].s.decode("utf-8")
    for app in config_yaml["app"]:
        if app["algo"] == algo:
            app_type = app["type"]  # cpp_pie or cython_pregel or cython_pie
            if app_type == "cpp_pie":
                return (
                    app_type,
                    app["src"],
                    f"{app['class_name']}<_GRAPH_TYPE>",
                    None,
                    None,
                    None,
                )
            if app_type in ("cython_pregel", "cython_pie"):
                # cython app doesn't have c-header file
                return (
                    app_type,
                    "",
                    "",
                    app["vd_type"],
                    app["md_type"],
                    app["pregel_combine"],
                )

    raise KeyError("Algorithm does not exist in the gar resource.")


# a mapping for classname to header file.
GRAPH_HEADER_MAP = {
    graph_def_pb2.IMMUTABLE_EDGECUT: (
        "grape::ImmutableEdgecutFragment",
        "grape/fragment/immutable_edgecut_fragment.h",
    ),
    graph_def_pb2.DYNAMIC_PROJECTED: (
        "gs::DynamicProjectedFragment",
        "core/fragment/dynamic_projected_fragment.h",
    ),
    graph_def_pb2.ARROW_PROPERTY: (
        "vineyard::ArrowFragment",
        "vineyard/graph/fragment/arrow_fragment.h",
    ),
    graph_def_pb2.ARROW_PROJECTED: (
        "gs::ArrowProjectedFragment",
        "core/fragment/arrow_projected_fragment.h",
    ),
    graph_def_pb2.DYNAMIC_PROPERTY: (
        "gs::DynamicFragment",
        "core/fragment/dynamic_fragment.h",
    ),
}


def _codegen_graph_info(attr):
    graph_type = attr[types_pb2.GRAPH_TYPE].graph_type
    graph_class, graph_header = GRAPH_HEADER_MAP[graph_type]
    # graph_type is a literal of graph template in c++ side
    if graph_class == "vineyard::ArrowFragment":
        # in a format of full qualified name, e.g. vineyard::ArrowFragment<double, double>
        graph_fqn = "{}<{},{}>".format(
            graph_class,
            attr[types_pb2.OID_TYPE].s.decode("utf-8"),
            attr[types_pb2.VID_TYPE].s.decode("utf-8"),
        )
    elif graph_class in (
        "gs::ArrowProjectedFragment",
        "grape::ImmutableEdgecutFragment",
    ):
        # in a format of gs::ArrowProjectedFragment<int64_t, uint32_t, double, double>
        # or grape::ImmutableEdgecutFragment<int64_t, uint32_t, double, double>
        graph_fqn = "{}<{},{},{},{}>".format(
            graph_class,
            attr[types_pb2.OID_TYPE].s.decode("utf-8"),
            attr[types_pb2.VID_TYPE].s.decode("utf-8"),
            attr[types_pb2.V_DATA_TYPE].s.decode("utf-8"),
            attr[types_pb2.E_DATA_TYPE].s.decode("utf-8"),
        )
    else:
        # gs::DynamicProjectedFragment<double, double>
        graph_fqn = "{}<{},{}>".format(
            graph_class,
            attr[types_pb2.V_DATA_TYPE].s.decode("utf-8"),
            attr[types_pb2.E_DATA_TYPE].s.decode("utf-8"),
        )
    return graph_header, graph_fqn


def create_single_op_dag(op_type, config=None):
    op_def = op_def_pb2.OpDef(op=op_type, key=uuid.uuid4().hex)
    if config:
        for k, v in config.items():
            op_def.attr[k].CopyFrom(v)

    dag = op_def_pb2.DagDef()
    dag.op.extend([op_def])
    return dag


def dump_as_json(schema, path):
    out = {}
    items = []
    idx = 0
    for i in range(len(schema.vertex_labels)):
        vertex = {"id": idx, "label": schema.vertex_labels[i], "type": "VERTEX"}
        vertex["propertyDefList"] = []
        for j in range(len(schema.vertex_property_names[i].s)):
            names = schema.vertex_property_names[i]
            types = schema.vertex_property_types[i]
            vertex["propertyDefList"].append(
                {"id": j, "name": names.s[j], "data_type": types.s[j].upper()}
            )
        vertex["indexes"] = []
        vertex["indexes"].append({"propertyNames": [names.s[0]]})
        items.append(vertex)
        idx += 1

    for i in range(len(schema.edge_labels)):
        edge = {"id": idx, "label": schema.edge_labels[i], "type": "EDGE"}
        edge["propertyDefList"] = []
        for j in range(len(schema.edge_property_names[i].s)):
            names = schema.edge_property_names[i]
            types = schema.edge_property_types[i]
            edge["propertyDefList"].append(
                {"id": j, "name": names.s[j], "data_type": types.s[j].upper()}
            )
        edge["rawRelationShips"] = []
        edge["rawRelationShips"].append(
            {"srcVertexLabel": "xx", "dstVertexLabel": "xx"}
        )
        idx += 1
        items.append(edge)
    out["types"] = items
    out["partitionNum"] = 4
    with open(path, "w") as fp:
        json.dump(out, fp)


def dump_string(schema_string, path):
    with open(path, "w") as fp:
        fp.write(schema_string)


def parse_readable_memory(value):
    value = str(value).strip()
    num = value[:-2]
    suffix = value[-2:]
    try:
        float(num)
    except ValueError as e:
        raise ValueError(f"Argument cannot be interpreted as a number: {value}") from e
    if suffix not in ["Ki", "Mi", "Gi"]:
        raise ValueError(f"Memory suffix must be one of 'Ki', 'Mi' and 'Gi': {value}")
    return value


def parse_as_glog_level(log_level):
    # log level in glog: INFO=1, DEBUG=10
    # log level in python: DEBUG=10, INFO=20
    if isinstance(log_level, str):
        if log_level == "silent" or log_level == "SILENT":
            log_level = -1
        else:
            log_level = getattr(logging, log_level.upper())
    python_to_glog = {10: 10, 20: 1}
    return python_to_glog.get(log_level, 1)


def str2bool(s):
    if isinstance(s, bool):
        return s
    if s.lower() in ("yes", "true", "t", "y", "1"):
        return True
    return False


class ResolveMPICmdPrefix(object):
    """
    Class for resolving prefix of mpi command.

    Examples:

    .. code:: ipython

        >>> # openmpi found
        >>> rmcp = ResolveMPICmdPrefix()
        >>> (cmd, env) = rmcp.resolve(4, 'h1, h2, h3')
        >>> cmd
        ['mpirun', '--allow-run-as-root',
         '-n', '4', '-host', 'h1:2,h2:1,h3:1']

        >>> env
        {'OMPI_MCA_plm_rsh_agent': '/usr/bin/kube_ssh', # if /usr/bin/kube_ssh in $PATH
         'OMPI_MCA_btl_vader_single_copy_mechanism': 'none',
         'OMPI_MCA_orte_allowed_exit_without_sync': '1'}

        >>> # if openmpi not found, change to mpich
        >>> rmcp = ResolveMPICmdPrefix()
        >>> (cmd, env) = rmcp.resolve(4, 'h1, h2, h3')
        >>> cmd
        ['mpirun', '-n', '4', '-host', 'h1:2,h2:1,h3:1']
        >>> env
        {} # always empty
    """

    _OPENMPI_RSH_AGENT = "OMPI_MCA_plm_rsh_agent"
    _KUBE_SSH_EXEC = "kube_ssh"

    def __init__(self, rsh_agent=False):
        self._rsh_agent = rsh_agent

    @staticmethod
    def openmpi():
        try:
            subprocess.check_call(["ompi_info"], stdout=subprocess.DEVNULL)
        except FileNotFoundError:
            return False
        return True

    @staticmethod
    def alloc(num_workers, hosts):
        host_list = hosts.split(",")
        host_list_len = len(host_list)
        assert host_list_len != 0

        host_to_proc_num = {}
        if num_workers >= host_list_len:
            quotient = num_workers / host_list_len
            residue = num_workers % host_list_len
            for host in host_list:
                if residue > 0:
                    host_to_proc_num[host] = quotient + 1
                    residue -= 1
                else:
                    host_to_proc_num[host] = quotient
        else:
            raise RuntimeError("The number of hosts less then num_workers")

        for i in range(host_list_len):
            host_list[i] = f"{host_list[i]}:{host_to_proc_num[host_list[i]]}"

        return ",".join(host_list)

    def resolve(self, num_workers, hosts):
        cmd = []
        env = {}

        if self.openmpi():
            env["OMPI_MCA_btl_vader_single_copy_mechanism"] = "none"
            env["OMPI_MCA_orte_allowed_exit_without_sync"] = "1"
            # OMPI sends SIGCONT -> SIGTERM -> SIGKILL to the worker process,
            # set the following MCA parameter to zero will emilinates the chances
            # where the process dies before receiving the SIGTERM and do cleanup.
            env["OMPI_MCA_odls_base_sigkill_timeout"] = "0"

            if os.environ.get(self._OPENMPI_RSH_AGENT) is None:
                rsh_agent_path = shutil.which(self._KUBE_SSH_EXEC)
                if self._rsh_agent and rsh_agent_path is not None:
                    env[self._OPENMPI_RSH_AGENT] = rsh_agent_path
            cmd.extend(
                [
                    "mpirun",
                    "--allow-run-as-root",
                ]
            )
        else:
            # ssh agent supported only
            cmd.extend(["mpirun"])
        cmd.extend(["-n", str(num_workers)])
        cmd.extend(["-host", self.alloc(num_workers, hosts)])

        logger.debug("Resolve mpi cmd prefix: %s", " ".join(cmd))
        logger.debug("Resolve mpi env: %s", json.dumps(env))
        return cmd, env


def get_gl_handle(schema, vineyard_id, engine_hosts, engine_config):
    """Dump a handler for GraphLearn for interaction.

    Fields in :code:`schema` are:

    + the name of node type or edge type
    + whether the graph is weighted graph
    + whether the graph is labeled graph
    + the number of int attributes
    + the number of float attributes
    + the number of string attributes

    An example of the graph handle:

    .. code:: python

        {
            "server": "127.0.0.1:8888,127.0.0.1:8889",
            "client_count": 1,
            "vineyard_socket": "/var/run/vineyard.sock",
            "vineyard_id": 13278328736,
            "node_schema": [
                "user:false:false:10:0:0",
                "item:true:false:0:0:5"
            ],
            "edge_schema": [
                "user:click:item:true:false:0:0:0",
                "user:buy:item:true:true:0:0:0",
                "item:similar:item:false:false:10:0:0"
            ],
            "node_attribute_types": {
                "person": {
                    "age": "i",
                    "name": "s",
                },
            },
            "edge_attribute_types": {
                "knows": {
                    "weight": "f",
                },
            },
        }

    The handle can be decoded using:

    .. code:: python

       base64.b64decode(handle.encode('ascii')).decode('ascii')

    Note that the ports are selected from a range :code:`(8000, 9000)`.

    Args:
        schema: The graph schema.
        vineyard_id: The object id of graph stored in vineyard.
        engine_hosts: A list of hosts for GraphScope engine workers.
        engine_config: dict of config for GAE engine.

    Returns:
        str: Base64 encoded handle

    """

    def group_property_types(props):
        weighted, labeled, i, f, s, attr_types = "false", "false", 0, 0, 0, {}
        for prop in props:
            if prop.type in [graph_def_pb2.STRING]:
                s += 1
                attr_types[prop.name] = "s"
            elif prop.type in (graph_def_pb2.FLOAT, graph_def_pb2.DOUBLE):
                f += 1
                attr_types[prop.name] = "f"
            else:
                i += 1
                attr_types[prop.name] = "i"
            if prop.name == "weight":
                weighted = "true"
            elif prop.name == "label":
                labeled = "true"
        return weighted, labeled, i, f, s, attr_types

    node_schema, node_attribute_types = [], dict()
    for label in schema.vertex_labels:
        weighted, labeled, i, f, s, attr_types = group_property_types(
            schema.get_vertex_properties(label)
        )
        node_schema.append(
            "{}:{}:{}:{}:{}:{}".format(label, weighted, labeled, i, f, s)
        )
        node_attribute_types[label] = attr_types

    edge_schema, edge_attribute_types = [], dict()
    for label in schema.edge_labels:
        weighted, labeled, i, f, s, attr_types = group_property_types(
            schema.get_edge_properties(label)
        )
        for rel in schema.get_relationships(label):
            edge_schema.append(
                "{}:{}:{}:{}:{}:{}:{}:{}".format(
                    rel[0], label, rel[1], weighted, labeled, i, f, s
                )
            )
        edge_attribute_types[label] = attr_types

    handle = {
        "hosts": engine_hosts,
        "client_count": 1,
        "vineyard_id": vineyard_id,
        "vineyard_socket": engine_config["vineyard_socket"],
        "node_schema": node_schema,
        "edge_schema": edge_schema,
        "node_attribute_types": node_attribute_types,
        "edge_attribute_types": edge_attribute_types,
    }
    handle_json_string = json.dumps(handle)
    return base64.b64encode(handle_json_string.encode("utf-8")).decode("utf-8")


# In Analytical engine, assume label ids of vertex entries are continuous
# from zero, and property ids of each label is also continuous from zero.
# When transform schema to Maxgraph style, we gather all property names and
# unique them, assign each name a id (index of the vector), then preserve a
# vector<int> for each label, stores mappings from original id to transformed
# id.
def to_maxgraph_schema(gsa_schema_json):
    gsa_schema = json.loads(gsa_schema_json)
    prop_set = set()
    vertex_label_num = 0
    for item in gsa_schema["types"]:
        item["id"] = int(item["id"])
        if item["type"] == "VERTEX":
            vertex_label_num += 1
        for prop in item["propertyDefList"]:
            prop["id"] = int(prop["id"])
            prop_set.add(prop["name"])

    prop_list = sorted(list(prop_set))
    mg_schema = copy.deepcopy(gsa_schema)
    for item in mg_schema["types"]:
        if item["propertyDefList"] == "":
            item["propertyDefList"] = []
        if item["type"] == "VERTEX":
            for prop in item["propertyDefList"]:
                prop["id"] = 1 + prop_list.index(prop["name"])
        elif item["type"] == "EDGE":
            item["id"] = vertex_label_num + item["id"]
            for prop in item["propertyDefList"]:
                prop["id"] = 1 + prop_list.index(prop["name"])
    return json.dumps(mg_schema)


def check_argument(condition, message=None):
    if not condition:
        if message is None:
            message = "in '%s'" % inspect.stack()[1].code_context[0]
<<<<<<< HEAD
        raise ValueError("Check failed: %s" % message)
=======
        raise ValueError(f"Check failed: {message}")
>>>>>>> 684522a4


def check_gremlin_server_ready(endpoint):
    from gremlin_python.driver.client import Client

    if "MY_POD_NAME" in os.environ:
        # inner kubernetes env
        if endpoint == "localhost" or endpoint == "127.0.0.1":
            # now, used in mac os with docker-desktop kubernetes cluster,
            # which external ip is 'localhost' when service type is 'LoadBalancer'
            return True

<<<<<<< HEAD
    client = Client("ws://{0}/gremlin".format(endpoint), "g")
=======
    client = Client(f"ws://{endpoint}/gremlin", "g")
>>>>>>> 684522a4
    error_message = ""
    begin_time = time.time()
    while True:
        try:
            client.submit("g.V().limit(1)").all().result()
        except Exception as e:
            error_message = str(e)
        else:
            return True
        time.sleep(3)
        if time.time() - begin_time > INTERAVTIVE_INSTANCE_TIMEOUT_SECONDS:
<<<<<<< HEAD
            raise TimeoutError("Gremlin check query failed: {0}".format(error_message))
=======
            raise TimeoutError(f"Gremlin check query failed: {error_message}")
>>>>>>> 684522a4
<|MERGE_RESOLUTION|>--- conflicted
+++ resolved
@@ -59,11 +59,7 @@
 # runtime workspace
 try:
     WORKSPACE = os.environ["GRAPHSCOPE_RUNTIME"]
-<<<<<<< HEAD
-except:  # noqa: E722
-=======
 except KeyError:
->>>>>>> 684522a4
     WORKSPACE = "/tmp/gs"
 
 # COORDINATOR_HOME
@@ -91,11 +87,7 @@
 #   2) infer from COORDINATOR_HOME
 try:
     GRAPHSCOPE_HOME = os.environ["GRAPHSCOPE_HOME"]
-<<<<<<< HEAD
-except:  # noqa: E722
-=======
 except KeyError:
->>>>>>> 684522a4
     GRAPHSCOPE_HOME = os.path.join(COORDINATOR_HOME, "..")
 
 # ANALYTICAL_ENGINE_HOME
@@ -220,13 +212,8 @@
     cmake_commands = [
         "cmake",
         ".",
-<<<<<<< HEAD
-        "-DNETWORKX={0}".format(engine_config["networkx"]),
-        "-DCMAKE_PREFIX_PATH={0}".format(GRAPHSCOPE_HOME),
-=======
         f"-DNETWORKX={engine_config['networkx']}",
         "-DCMAKE_PREFIX_PATH={GRAPHSCOPE_HOME}",
->>>>>>> 684522a4
     ]
     if app_type != "cpp_pie":
         if app_type == "cython_pregel":
@@ -330,13 +317,8 @@
     cmake_commands = [
         "cmake",
         ".",
-<<<<<<< HEAD
-        "-DNETWORKX=" + engine_config["networkx"],
-        "-DCMAKE_PREFIX_PATH={0}".format(GRAPHSCOPE_HOME),
-=======
         f"-DNETWORKX={engine_config['networkx']}",
         f"-DCMAKE_PREFIX_PATH={GRAPHSCOPE_HOME}",
->>>>>>> 684522a4
     ]
     if graph_type == graph_def_pb2.ARROW_PROPERTY:
         cmake_commands += ["-DPROPERTY_GRAPH_FRAME=True"]
@@ -1500,11 +1482,7 @@
     if not condition:
         if message is None:
             message = "in '%s'" % inspect.stack()[1].code_context[0]
-<<<<<<< HEAD
-        raise ValueError("Check failed: %s" % message)
-=======
         raise ValueError(f"Check failed: {message}")
->>>>>>> 684522a4
 
 
 def check_gremlin_server_ready(endpoint):
@@ -1517,11 +1495,7 @@
             # which external ip is 'localhost' when service type is 'LoadBalancer'
             return True
 
-<<<<<<< HEAD
-    client = Client("ws://{0}/gremlin".format(endpoint), "g")
-=======
     client = Client(f"ws://{endpoint}/gremlin", "g")
->>>>>>> 684522a4
     error_message = ""
     begin_time = time.time()
     while True:
@@ -1533,8 +1507,4 @@
             return True
         time.sleep(3)
         if time.time() - begin_time > INTERAVTIVE_INSTANCE_TIMEOUT_SECONDS:
-<<<<<<< HEAD
-            raise TimeoutError("Gremlin check query failed: {0}".format(error_message))
-=======
-            raise TimeoutError(f"Gremlin check query failed: {error_message}")
->>>>>>> 684522a4
+            raise TimeoutError(f"Gremlin check query failed: {error_message}")