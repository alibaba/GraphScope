#! /usr/bin/env python3
# -*- coding: utf-8 -*-
#
# Copyright 2020 Alibaba Group Holding Limited.
#
# Licensed under the Apache License, Version 2.0 (the "License");
# you may not use this file except in compliance with the License.
# You may obtain a copy of the License at
#
#     http://www.apache.org/licenses/LICENSE-2.0
#
# Unless required by applicable law or agreed to in writing, software
# distributed under the License is distributed on an "AS IS" BASIS,
# WITHOUT WARRANTIES OR CONDITIONS OF ANY KIND, either express or implied.
# See the License for the specific language governing permissions and
# limitations under the License.
#

import base64
import copy
import json
import logging
import os
import random
import shutil
import socket
import subprocess
import sys
import time
import uuid

try:
    from kubernetes import client as kube_client
    from kubernetes import config as kube_config
    from kubernetes import watch as kube_watch
    from kubernetes.client import AppsV1Api
    from kubernetes.client import CoreV1Api
    from kubernetes.client.rest import ApiException as K8SApiException
    from kubernetes.config import ConfigException as K8SConfigException
except ImportError:
    kube_client = None
    kube_config = None
    kube_watch = None
    AppsV1Api = None
    CoreV1Api = None
    K8SApiException = None
    K8SConfigException = None

from graphscope.deploy.kubernetes.resource_builder import GSEngineBuilder
from graphscope.deploy.kubernetes.resource_builder import GSEtcdBuilder
from graphscope.deploy.kubernetes.resource_builder import ServiceBuilder
from graphscope.deploy.kubernetes.resource_builder import VolumeBuilder
from graphscope.deploy.kubernetes.resource_builder import resolve_volume_builder
from graphscope.deploy.kubernetes.utils import delete_kubernetes_object
from graphscope.deploy.kubernetes.utils import get_kubernetes_object_info
from graphscope.deploy.kubernetes.utils import get_service_endpoints
from graphscope.deploy.kubernetes.utils import try_to_resolve_api_client
from graphscope.proto import types_pb2

from gscoordinator.io_utils import PipeWatcher
from gscoordinator.launcher import Launcher
from gscoordinator.utils import INTERACTIVE_ENGINE_SCRIPT
from gscoordinator.utils import WORKSPACE
from gscoordinator.utils import ResolveMPICmdPrefix
from gscoordinator.utils import is_port_in_use
from gscoordinator.utils import parse_as_glog_level

logger = logging.getLogger("graphscope")


class ResourceManager(object):
    """A class to manager kubernetes object.

    Object managed by this class will dump meta info to disk file
    for pod preStop lifecycle management.

    meta info format:

        {
            "my-deployment": "Deployment",
            "my-service": "Service"
        }
    """

    _resource_object_path = "/tmp/resource_object"  # fixed

    def __init__(self, api_client):
        self._api_client = api_client
        self._resource_object = []
        self._meta_info = {}

    def append(self, target):
        self._resource_object.append(target)
        self._meta_info.update(
            get_kubernetes_object_info(api_client=self._api_client, target=target)
        )
        self.dump()

    def extend(self, targets):
        self._resource_object.extend(targets)
        for target in targets:
            self._meta_info.update(
                get_kubernetes_object_info(api_client=self._api_client, target=target)
            )
        self.dump()

    def clear(self):
        self._resource_object.clear()
        self._meta_info.clear()

    def __str__(self):
        return str(self._meta_info)

    def __getitem__(self, index):
        return self._resource_object[index]

    def dump(self):
        with open(self._resource_object_path, "w") as f:
            json.dump(self._meta_info, f)

    def dump_with_extra_resource(self, resource):
        """Also dump with extra resources. A typical scenario is
        dump meta info of namespace for coordinator dangling processing.
        """
        rlt = copy.deepcopy(self._meta_info)
        rlt.update(resource)
        with open(self._resource_object_path, "w") as f:
            json.dump(rlt, f)


class KubernetesClusterLauncher(Launcher):
    _gs_etcd_builder_cls = GSEtcdBuilder
    _gs_engine_builder_cls = GSEngineBuilder
    _gs_mars_scheduler_builder_cls = GSEngineBuilder

    _etcd_name_prefix = "gs-etcd-"
    _etcd_service_name_prefix = "gs-etcd-service-"
    _engine_name_prefix = "gs-engine-"
    _vineyard_service_name_prefix = "gs-vineyard-service-"
    _gle_service_name_prefix = "gs-graphlearn-service-"

    _analytical_engine_exec = "grape_engine"
    _vineyard_container_name = "vineyard"  # fixed
    _etcd_container_name = "etcd"
    _engine_container_name = "engine"  # fixed

    _mars_scheduler_container_name = "marsscheduler"  # fixed
    _mars_worker_container_name = "marsworker"  # fixed
    _mars_scheduler_name_prefix = "marsscheduler-"
    _mars_service_name_prefix = "mars-"

    _zookeeper_port = 2181  # fixed
    _gaia_engine_port = random.randint(40001, 41000)
    _random_analytical_engine_rpc_port = random.randint(56001, 57000)
    _random_etcd_listen_peer_service_port = random.randint(57001, 58000)
    _random_etcd_listen_client_service_port = random.randint(58001, 59000)

    _vineyard_service_port = 9600  # fixed
    _mars_scheduler_port = 7103  # fixed
    _mars_worker_port = 7104  # fixed

    def __init__(
        self,
        namespace=None,
        service_type=None,
        gs_image=None,
        etcd_image=None,
        coordinator_name=None,
        coordinator_service_name=None,
        etcd_num_pods=None,
        etcd_cpu=None,
        etcd_mem=None,
        engine_cpu=None,
        engine_mem=None,
        vineyard_daemonset=None,
        vineyard_cpu=None,
        vineyard_mem=None,
        vineyard_shared_mem=None,
        mars_worker_cpu=None,
        mars_worker_mem=None,
        mars_scheduler_cpu=None,
        mars_scheduler_mem=None,
        with_mars=False,
        image_pull_policy=None,
        image_pull_secrets=None,
        volumes=None,
        num_workers=None,
        preemptive=None,
        instance_id=None,
        log_level=None,
        timeout_seconds=None,
        waiting_for_delete=None,
        delete_namespace=None,
        **kwargs
    ):
        self._api_client = try_to_resolve_api_client()
        self._core_api = kube_client.CoreV1Api(self._api_client)
        self._app_api = kube_client.AppsV1Api(self._api_client)

        self._saved_locals = locals()
        self._num_workers = self._saved_locals["num_workers"]
        self._instance_id = self._saved_locals["instance_id"]

        # random for multiple k8s cluster in the same namespace
        self._engine_name = self._engine_name_prefix + self._saved_locals["instance_id"]
        self._etcd_name = self._etcd_name_prefix + self._saved_locals["instance_id"]
        self._etcd_service_name = (
            self._etcd_service_name_prefix + self._saved_locals["instance_id"]
        )
        self._mars_scheduler_name = (
            self._mars_scheduler_name_prefix + self._saved_locals["instance_id"]
        )

        self._coordinator_name = coordinator_name
        self._coordinator_service_name = coordinator_service_name

        self._resource_object = ResourceManager(self._api_client)

        # etcd pod info
        self._etcd_num_pods = max(1, self._saved_locals["etcd_num_pods"])
        self._etcd_endpoint = None

        # image pull secrets
        if image_pull_secrets is not None:
            self._image_pull_secrets = image_pull_secrets.split(",")
        else:
            self._image_pull_secrets = []

        self._volumes = json.loads(volumes)

        self._host0 = None
        self._pod_name_list = None
        self._pod_ip_list = None
        self._pod_host_ip_list = None

        self._analytical_engine_endpoint = None
        self._vineyard_service_endpoint = None
        self._mars_service_endpoint = None

        self._closed = False
        self._glog_level = parse_as_glog_level(log_level)

        self._analytical_engine_process = None
        self._zetcd_process = None

        # 8000 ~ 9000 is exposed
        self._learning_engine_ports_usage = 8000
        self._graphlearn_services = dict()
        self._learning_instance_processes = {}

        # workspace
        self._instance_workspace = os.path.join(
            WORKSPACE, self._saved_locals["instance_id"]
        )
        os.makedirs(self._instance_workspace, exist_ok=True)
        self._session_workspace = None

        # component service name
        if self._exists_vineyard_daemonset(self._saved_locals["vineyard_daemonset"]):
            self._vineyard_service_name = (
                self._saved_locals["vineyard_daemonset"] + "-rpc"
            )
        else:
            self._vineyard_service_name = (
                self._vineyard_service_name_prefix + self._saved_locals["instance_id"]
            )
        self._mars_service_name = (
            self._mars_service_name_prefix + self._saved_locals["instance_id"]
        )

    def __del__(self):
        self.stop()

    def type(self):
        return types_pb2.K8S

    def get_vineyard_service_name(self):
        return self._vineyard_service_name

    def get_vineyard_rpc_endpoint(self):
        return self._vineyard_service_endpoint

    def get_mars_scheduler_endpoint(self):
        return self._mars_service_endpoint

    def get_pods_list(self):
        return self._pod_name_list

    def waiting_for_delete(self):
        return self._saved_locals["waiting_for_delete"]

    def get_namespace(self):
        return self._saved_locals["namespace"]

    def get_vineyard_stream_info(self):
        hosts = [
            "%s:%s" % (self._saved_locals["namespace"], host)
            for host in self._pod_name_list
        ]
        return "kubernetes", hosts

    def set_session_workspace(self, session_id):
        self._session_workspace = os.path.join(self._instance_workspace, session_id)
        os.makedirs(self._session_workspace, exist_ok=True)

    @property
    def preemptive(self):
        return self._saved_locals["preemptive"]

    @property
    def hosts(self):
        """String of a list of pod name, comma separated."""
        return ",".join(self._pod_name_list)

    def distribute_file(self, path):
        dir = os.path.dirname(path)
        # TODO(dongze): This command may fail, and it will cause the cluster to stuck. #761
        for pod in self._pod_name_list:
            subprocess.check_call(
                [
                    "kubectl",
                    "exec",
                    pod,
                    "-c",
                    "engine",
                    "--",
                    "mkdir",
                    "-p",
                    dir,
                ]
            )
            subprocess.check_call(
                [
                    "kubectl",
                    "cp",
                    path,
                    "{}:{}".format(pod, path),
                    "-c",
                    "engine",
                ]
            )

    def create_interactive_instance(self, config: dict):
        """
        Args:
            config (dict): dict of op_def_pb2.OpDef.attr
        """
        object_id = config[types_pb2.VINEYARD_ID].i
        schema_path = config[types_pb2.SCHEMA_PATH].s.decode()
        # engine params format:
        #   k1:v1;k2:v2;k3:v3
<<<<<<< HEAD
        engine_params = {}
=======
        engine_params = {
            "gaia.engine.port": self._gaia_engine_port,
        }
>>>>>>> 684522a4
        if types_pb2.GIE_GREMLIN_ENGINE_PARAMS in config:
            engine_params = json.loads(
                config[types_pb2.GIE_GREMLIN_ENGINE_PARAMS].s.decode()
            )
        engine_params = [
            "{}:{}".format(key, value) for key, value in engine_params.items()
        ]
        enable_gaia = config[types_pb2.GIE_ENABLE_GAIA].b
        cmd = [
            INTERACTIVE_ENGINE_SCRIPT,
            "create_gremlin_instance_on_k8s",
            self._session_workspace,
            str(object_id),
            schema_path,
            self.hosts,
            self._engine_container_name,
<<<<<<< HEAD
            "'{}'".format(";".join(engine_params)),
=======
            "{}".format(";".join(engine_params)),
>>>>>>> 684522a4
            str(enable_gaia),
            self._coordinator_name,
        ]
        logger.info("Create GIE instance with command: {0}".format(" ".join(cmd)))
        process = subprocess.Popen(
            cmd,
            start_new_session=True,
            cwd=os.getcwd(),
            env=os.environ.copy(),
            universal_newlines=True,
            encoding="utf-8",
            stdin=subprocess.DEVNULL,
            stdout=subprocess.PIPE,
            stderr=subprocess.STDOUT,
            bufsize=1,
        )
        return process

    def close_interactive_instance(self, object_id):
        cmd = [
            INTERACTIVE_ENGINE_SCRIPT,
            "close_gremlin_instance_on_k8s",
            self._session_workspace,
            str(object_id),
            self.hosts,
            self._engine_container_name,
        ]
        logger.info("Close GIE instance with command: {0}".format(" ".join(cmd)))
        process = subprocess.Popen(
            cmd,
            start_new_session=True,
            cwd=os.getcwd(),
            env=os.environ.copy(),
            universal_newlines=True,
            encoding="utf-8",
            stdin=subprocess.DEVNULL,
            stdout=subprocess.PIPE,
            stderr=subprocess.STDOUT,
            bufsize=1,
        )
        return process

    def _create_mars_scheduler(self):
        logger.info("Launching mars scheduler pod for GraphScope ...")
        labels = {"name": self._mars_scheduler_name}
        # create engine replicaset
        scheduler_builder = self._gs_mars_scheduler_builder_cls(
            name=self._mars_scheduler_name,
            labels=labels,
            num_workers=1,
            image_pull_policy=self._saved_locals["image_pull_policy"],
        )
        # volume1 is for vineyard ipc socket
        if self._exists_vineyard_daemonset(self._saved_locals["vineyard_daemonset"]):
            vineyard_socket_volume_type = "hostPath"
            vineyard_socket_volume_fields = {
                "type": "Directory",
                "path": "/var/run/vineyard-%s-%s"
                % (
                    self._saved_locals["namespace"],
                    self._saved_locals["vineyard_daemonset"],
                ),
            }
        else:
            vineyard_socket_volume_type = "emptyDir"
            vineyard_socket_volume_fields = {}
        scheduler_builder.add_volume(
            VolumeBuilder(
                name="vineyard-ipc-volume",
                type=vineyard_socket_volume_type,
                field=vineyard_socket_volume_fields,
                mounts_list=[
                    {"mountPath": "/tmp/vineyard_workspace"},
                ],
            )
        )
        # volume2 is for shared memory
        scheduler_builder.add_volume(
            VolumeBuilder(
                name="host-shm",
                type="emptyDir",
                field={"medium": "Memory"},
                mounts_list=[{"mountPath": "/dev/shm"}],
            )
        )
        # add env
        scheduler_builder.add_simple_envs(
            {
                "GLOG_v": str(self._glog_level),
                "VINEYARD_IPC_SOCKET": "/tmp/vineyard_workspace/vineyard.sock",
                "WITH_VINEYARD": "ON",
            }
        )

        # add vineyard container
        if not self._exists_vineyard_daemonset(
            self._saved_locals["vineyard_daemonset"]
        ):
            port = self._random_etcd_listen_client_service_port
            etcd_endpoints = ["http://%s:%s" % (self._etcd_service_name, port)]
            for i in range(self._etcd_num_pods):
                etcd_endpoints.append("http://%s-%d:%s" % (self._etcd_name, i, port))
            scheduler_builder.add_vineyard_container(
                name=self._vineyard_container_name,
                image=self._saved_locals["gs_image"],
                cpu=self._saved_locals["vineyard_cpu"],
                mem=self._saved_locals["vineyard_mem"],
                shared_mem=self._saved_locals["vineyard_shared_mem"],
                preemptive=self._saved_locals["preemptive"],
                etcd_endpoints=etcd_endpoints,
                port=self._vineyard_service_port,
            )

        # add mars scheduler container
        if self._saved_locals["with_mars"]:
            scheduler_builder.add_mars_scheduler_container(
                name=self._mars_scheduler_container_name,
                image=self._saved_locals["gs_image"],
                cpu=self._saved_locals["mars_scheduler_cpu"],
                mem=self._saved_locals["mars_scheduler_mem"],
                preemptive=self._saved_locals["preemptive"],
                port=self._mars_scheduler_port,
            )
        for name in self._image_pull_secrets:
            scheduler_builder.add_image_pull_secret(name)

        self._resource_object.append(
            self._app_api.create_namespaced_replica_set(
                self._saved_locals["namespace"], scheduler_builder.build()
            )
        )

    def _create_engine_replicaset(self):
        logger.info("Launching GraphScope engines pod ...")
        labels = {"name": self._engine_name}
        # create engine replicaset
        engine_builder = self._gs_engine_builder_cls(
            name=self._engine_name,
            labels=labels,
            num_workers=self._num_workers,
            image_pull_policy=self._saved_locals["image_pull_policy"],
        )
        # volume1 is for vineyard ipc socket
        # MaxGraph: /home/maxgraph/data/vineyard
        if self._exists_vineyard_daemonset(self._saved_locals["vineyard_daemonset"]):
            vineyard_socket_volume_type = "hostPath"
            vineyard_socket_volume_fields = {
                "type": "Directory",
                "path": "/var/run/vineyard-%s-%s"
                % (
                    self._saved_locals["namespace"],
                    self._saved_locals["vineyard_daemonset"],
                ),
            }
        else:
            vineyard_socket_volume_type = "emptyDir"
            vineyard_socket_volume_fields = {}
        engine_builder.add_volume(
            VolumeBuilder(
                name="vineyard-ipc-volume",
                type=vineyard_socket_volume_type,
                field=vineyard_socket_volume_fields,
                mounts_list=[
                    {"mountPath": "/tmp/vineyard_workspace"},
                ],
            )
        )
        # volume2 is for shared memory
        engine_builder.add_volume(
            VolumeBuilder(
                name="host-shm",
                type="emptyDir",
                field={"medium": "Memory"},
                mounts_list=[{"mountPath": "/dev/shm"}],
            )
        )
        # volumes for test data
        for name, volume in self._volumes.items():
            volume_builder = resolve_volume_builder(name, volume)
            if volume_builder is not None:
                engine_builder.add_volume(volume_builder)

        # add env
        engine_builder.add_simple_envs(
            {
                "GLOG_v": str(self._glog_level),
                "VINEYARD_IPC_SOCKET": "/tmp/vineyard_workspace/vineyard.sock",
                "WITH_VINEYARD": "ON",
            }
        )

        # add engine container
        engine_builder.add_engine_container(
            cmd=["tail", "-f", "/dev/null"],
            name=self._engine_container_name,
            image=self._saved_locals["gs_image"],
            cpu=self._saved_locals["engine_cpu"],
            mem=self._saved_locals["engine_mem"],
            preemptive=self._saved_locals["preemptive"],
        )

        # add vineyard container
        if not self._exists_vineyard_daemonset(
            self._saved_locals["vineyard_daemonset"]
        ):
            port = self._random_etcd_listen_client_service_port
            etcd_endpoints = ["http://%s:%s" % (self._etcd_service_name, port)]
            for i in range(self._etcd_num_pods):
                etcd_endpoints.append("http://%s-%d:%s" % (self._etcd_name, i, port))
            engine_builder.add_vineyard_container(
                name=self._vineyard_container_name,
                image=self._saved_locals["gs_image"],
                cpu=self._saved_locals["vineyard_cpu"],
                mem=self._saved_locals["vineyard_mem"],
                shared_mem=self._saved_locals["vineyard_shared_mem"],
                preemptive=self._saved_locals["preemptive"],
                etcd_endpoints=etcd_endpoints,
                port=self._vineyard_service_port,
            )

        # add mars worker container
        if self._saved_locals["with_mars"]:
            engine_builder.add_mars_worker_container(
                name=self._mars_worker_container_name,
                image=self._saved_locals["gs_image"],
                cpu=self._saved_locals["mars_worker_cpu"],
                mem=self._saved_locals["mars_worker_mem"],
                preemptive=self._saved_locals["preemptive"],
                port=self._mars_worker_port,
                scheduler_endpoint="%s:%s"
                % (self._mars_service_name, self._mars_scheduler_port),
            )
        for name in self._image_pull_secrets:
            engine_builder.add_image_pull_secret(name)

        self._resource_object.append(
            self._app_api.create_namespaced_replica_set(
                self._saved_locals["namespace"], engine_builder.build()
            )
        )

    def _create_etcd(self):
        logger.info("Launching etcd ...")
        labels = {"name": self._etcd_name}
        # should create service first
        service_builder = ServiceBuilder(
            self._etcd_service_name,
            service_type="ClusterIP",
            port=self._random_etcd_listen_client_service_port,
            selector=labels,
        )
        self._resource_object.append(
            self._core_api.create_namespaced_service(
                self._saved_locals["namespace"], service_builder.build()
            )
        )

        time.sleep(1)

        # create etcd cluster
        etcd_builder = self._gs_etcd_builder_cls(
            name_prefix=self._etcd_name,
            container_name=self._etcd_container_name,
            service_name=self._etcd_service_name,
            image=self._saved_locals["etcd_image"],
            cpu=self._saved_locals["etcd_cpu"],
            mem=self._saved_locals["etcd_mem"],
            preemptive=self._saved_locals["preemptive"],
            labels=labels,
            image_pull_policy=self._saved_locals["image_pull_policy"],
            num_pods=self._etcd_num_pods,
            restart_policy="Always",
            image_pull_secrets=self._image_pull_secrets,
            listen_peer_service_port=self._random_etcd_listen_peer_service_port,
            listen_client_service_port=self._random_etcd_listen_client_service_port,
        )

        pods, services = etcd_builder.build()
        for svc in services:
            self._resource_object.append(
                self._core_api.create_namespaced_service(
                    self._saved_locals["namespace"], svc.build()
                )
            )
        for pod in pods:
            self._resource_object.append(
                self._core_api.create_namespaced_pod(
                    self._saved_locals["namespace"], pod.build()
                )
            )

    def _create_mars_service(self):
        labels = {"name": self._mars_scheduler_name}
        service_builder = ServiceBuilder(
            self._mars_service_name,
            service_type=self._saved_locals["service_type"],
            port=self._mars_scheduler_port,
            selector=labels,
        )
        self._resource_object.append(
            self._core_api.create_namespaced_service(
                self._saved_locals["namespace"], service_builder.build()
            )
        )

    def _create_vineyard_service(self):
        labels = {"name": self._engine_name}  # vineyard in engine pod
        service_builder = ServiceBuilder(
            self._vineyard_service_name,
            service_type=self._saved_locals["service_type"],
            port=self._vineyard_service_port,
            selector=labels,
        )
        self._resource_object.append(
            self._core_api.create_namespaced_service(
                self._saved_locals["namespace"], service_builder.build()
            )
        )

    def _get_vineyard_service_endpoint(self):
        # Always len(endpoints) >= 1
        endpoints = get_service_endpoints(
            api_client=self._api_client,
            namespace=self._saved_locals["namespace"],
            name=self._vineyard_service_name,
            type=self._saved_locals["service_type"],
        )
        return endpoints[0]

    def _get_mars_scheduler_service_endpoint(self):
        # Always len(endpoints) >= 1
        endpoints = get_service_endpoints(
            api_client=self._api_client,
            namespace=self._saved_locals["namespace"],
            name=self._mars_service_name,
            type=self._saved_locals["service_type"],
        )
        return endpoints[0]

    def _create_graphlearn_service(self, object_id, start_port, num_workers):
        targets = []
        labels = {"name": self._engine_name}
        service_builder = ServiceBuilder(
            self._gle_service_name_prefix + str(object_id),
            service_type=self._saved_locals["service_type"],
            port=list(range(start_port, start_port + num_workers)),
            selector=labels,
            external_traffic_policy="Local",
        )
        targets.append(
            self._core_api.create_namespaced_service(
                self._saved_locals["namespace"], service_builder.build()
            )
        )
        self._graphlearn_services[object_id] = targets
        self._resource_object.extend(targets)

    def _parse_graphlearn_service_endpoint(self, object_id):
        if self._saved_locals["service_type"] == "NodePort":
            services = self._core_api.list_namespaced_service(
                self._saved_locals["namespace"]
            )
            for svc in services.items:
                if svc.metadata.name == self._gle_service_name_prefix + str(object_id):
                    endpoints = []
                    for ip, port_spec in zip(self._pod_host_ip_list, svc.spec.ports):
                        endpoints.append(
                            (
                                "%s:%s" % (ip, port_spec.node_port),
                                int(port_spec.name.split("-")[-1]),
                            )
                        )
                    endpoints.sort(key=lambda ep: ep[1])
                    return [ep[0] for ep in endpoints]
        elif self._saved_locals["service_type"] == "LoadBalancer":
            endpoints = get_service_endpoints(
                api_client=self._api_client,
                namespace=self._saved_locals["namespace"],
                name=self._gle_service_name_prefix + str(object_id),
                type=self._saved_locals["service_type"],
            )
            return endpoints
        raise RuntimeError("Get graphlearn service endpoint failed.")

    def get_engine_config(self):
        config = {
            "vineyard_service_name": self.get_vineyard_service_name(),
            "vineyard_rpc_endpoint": self.get_vineyard_rpc_endpoint(),
            "mars_endpoint": self.get_mars_scheduler_endpoint(),
        }
        return config

    def _create_interactive_engine_service(self):
        # launch zetcd proxy
        logger.info("Launching zetcd proxy service ...")
        zetcd_cmd = shutil.which("zetcd")
        if not zetcd_cmd:
            raise RuntimeError("zetcd command not found.")
        port = self._random_etcd_listen_client_service_port
        etcd_endpoints = ["http://%s:%s" % (self._etcd_service_name, port)]
        for i in range(self._etcd_num_pods):
            etcd_endpoints.append("http://%s-%d:%s" % (self._etcd_name, i, port))
        cmd = [
            zetcd_cmd,
            "--zkaddr",
            "0.0.0.0:{}".format(self._zookeeper_port),
            "--endpoints",
            "{}".format(",".join(etcd_endpoints)),
        ]
        logger.info("zetcd cmd {}".format(" ".join(cmd)))

        self._zetcd_process = subprocess.Popen(
            cmd,
            start_new_session=True,
            cwd=os.getcwd(),
            env=os.environ.copy(),
            universal_newlines=True,
            encoding="utf-8",
            stdin=subprocess.DEVNULL,
            stdout=subprocess.PIPE,
            stderr=subprocess.STDOUT,
            bufsize=1,
        )
        stdout_watcher = PipeWatcher(self._zetcd_process.stdout, sys.stdout, drop=True)
        setattr(self._zetcd_process, "stdout_watcher", stdout_watcher)

        start_time = time.time()
        while not is_port_in_use(
            socket.gethostbyname(socket.gethostname()), self._zookeeper_port
        ):
            time.sleep(1)
            if (
                self._saved_locals["timeout_seconds"]
                and self._saved_locals["timeout_seconds"] + start_time < time.time()
            ):
                raise RuntimeError("Launch zetcd service failed.")
        logger.info(
            "ZEtcd is ready, endpoint is {0}:{1}".format(
                socket.gethostbyname(socket.gethostname()), self._zookeeper_port
            )
        )

    def _create_services(self):
        self._create_etcd()
        self._etcd_endpoint = self._get_etcd_service_endpoint()
        logger.info("Etcd is ready, endpoint is {}".format(self._etcd_endpoint))

        # create interactive engine service
        logger.info("Creating interactive engine service...")
        self._create_interactive_engine_service()

        if self._saved_locals["with_mars"]:
            # scheduler used by mars
            self._create_mars_scheduler()
            self._create_mars_service()

        logger.info("Creating engine replicaset...")
        self._create_engine_replicaset()
        if not self._exists_vineyard_daemonset(
            self._saved_locals["vineyard_daemonset"]
        ):
            self._create_vineyard_service()

    def _waiting_for_services_ready(self):
        start_time = time.time()
        event_messages = []
        while True:
            replicasets = self._app_api.list_namespaced_replica_set(
                namespace=self._saved_locals["namespace"]
            )
            service_available = False
            for rs in replicasets.items:
                if rs.metadata.name == self._engine_name:
                    # logger.info(
                    # "Engine pod: {} ready / {} total".format(
                    # str(rs.status.ready_replicas), self._num_workers
                    # )
                    # )
                    if rs.status.ready_replicas == self._num_workers:
                        # service is ready
                        service_available = True
                        break

                    # check container status
                    selector = ""
                    for k, v in rs.spec.selector.match_labels.items():
                        selector += k + "=" + v + ","
                    selector = selector[:-1]

                    pods = self._core_api.list_namespaced_pod(
                        namespace=self._saved_locals["namespace"],
                        label_selector=selector,
                    )

                    for pod in pods.items:
                        pod_name = pod.metadata.name
                        field_selector = "involvedObject.name=" + pod_name
                        stream = kube_watch.Watch().stream(
                            self._core_api.list_namespaced_event,
                            self._saved_locals["namespace"],
                            field_selector=field_selector,
                            timeout_seconds=1,
                        )
                        for event in stream:
                            msg = "[{}]: {}".format(pod_name, event["object"].message)
                            if msg not in event_messages:
                                event_messages.append(msg)
                                logger.info(msg)
                                if event["object"].reason == "Failed":
                                    raise RuntimeError("Kubernetes event error: ", msg)

            if service_available:
                break
            if (
                self._saved_locals["timeout_seconds"]
                and self._saved_locals["timeout_seconds"] + start_time < time.time()
            ):
                raise TimeoutError("GraphScope Engines launching timeout.")
            time.sleep(2)

        self._pod_name_list = []
        self._pod_ip_list = []
        self._pod_host_ip_list = []
        pods = self._core_api.list_namespaced_pod(
            namespace=self._saved_locals["namespace"],
            label_selector="name=%s" % self._engine_name,
        )
        for pod in pods.items:
            self._pod_name_list.append(pod.metadata.name)
            self._pod_ip_list.append(pod.status.pod_ip)
            self._pod_host_ip_list.append(pod.status.host_ip)
        assert len(self._pod_ip_list) >= 1
        self._host0 = self._pod_ip_list[0]
        self._analytical_engine_endpoint = "{}:{}".format(
            self._host0, self._random_analytical_engine_rpc_port
        )

        # get vineyard service endpoint
        self._vineyard_service_endpoint = self._get_vineyard_service_endpoint()
        logger.debug("vineyard rpc runs on %s", self._vineyard_service_endpoint)
        if self._saved_locals["with_mars"]:
            self._mars_service_endpoint = self._get_mars_scheduler_service_endpoint()
            logger.debug("mars scheduler runs on %s", self._mars_service_endpoint)
        logger.info("GraphScope engines pod is ready.")

    def _dump_resource_object(self):
        resource = {}
        if self._saved_locals["delete_namespace"]:
            resource[self._saved_locals["namespace"]] = "Namespace"
        else:
            # coordinator info
            resource[self._coordinator_name] = "Deployment"
            resource[self._coordinator_service_name] = "Service"

        self._resource_object.dump_with_extra_resource(resource)

    def _get_etcd_service_endpoint(self):
        # Always len(endpoints) >= 1
        endpoints = get_service_endpoints(
            api_client=self._api_client,
            namespace=self._saved_locals["namespace"],
            name=self._etcd_service_name,
            type="ClusterIP",
        )
        return endpoints[0]

    def _launch_analytical_engine_locally(self):
        logger.info(
            "Starting GAE rpc service on {} ...".format(
                str(self._analytical_engine_endpoint)
            )
        )

        # generate and distribute hostfile
        with open("/tmp/kube_hosts", "w") as f:
            for i in range(len(self._pod_ip_list)):
                f.write("{} {}\n".format(self._pod_ip_list[i], self._pod_name_list[i]))

        for pod in self._pod_name_list:
            subprocess.check_call(
                [
                    "kubectl",
                    "-n",
                    self._saved_locals["namespace"],
                    "cp",
                    "/tmp/kube_hosts",
                    "{}:/tmp/hosts_of_nodes".format(pod),
                    "-c",
                    self._engine_container_name,
                ]
            )

        # launch engine
        rmcp = ResolveMPICmdPrefix(rsh_agent=True)
        cmd, mpi_env = rmcp.resolve(self._num_workers, ",".join(self._pod_name_list))

        cmd.append(self._analytical_engine_exec)
        cmd.extend(["--host", "0.0.0.0"])
        cmd.extend(["--port", str(self._random_analytical_engine_rpc_port)])

        if rmcp.openmpi():
            cmd.extend(["-v", str(self._glog_level)])
        else:
            mpi_env["GLOG_v"] = str(self._glog_level)

        cmd.extend(["--vineyard_socket", "/tmp/vineyard_workspace/vineyard.sock"])
        logger.debug("Analytical engine launching command: {}".format(" ".join(cmd)))

        env = os.environ.copy()
        env.update(mpi_env)

        self._analytical_engine_process = subprocess.Popen(
            cmd,
            env=env,
            stdout=subprocess.PIPE,
            stderr=subprocess.PIPE,
            encoding="utf-8",
        )

        stdout_watcher = PipeWatcher(
            self._analytical_engine_process.stdout, sys.stdout, drop=True
        )
        stderr_watcher = PipeWatcher(
            self._analytical_engine_process.stderr, sys.stderr, drop=True
        )
        setattr(self._analytical_engine_process, "stdout_watcher", stdout_watcher)
        setattr(self._analytical_engine_process, "stderr_watcher", stderr_watcher)

    def _delete_dangling_coordinator(self):
        # delete service
        self._core_api.delete_namespaced_service(
            name=self._coordinator_service_name,
            namespace=self._saved_locals["namespace"],
        )
        self._app_api.delete_namespaced_deployment(
            name=self._coordinator_name, namespace=self._saved_locals["namespace"]
        )
        if self._saved_locals["waiting_for_delete"]:
            start_time = time.time()
            while True:
                try:
                    self._app_api.read_namespaced_deployment(
                        name=self._coordinator_name,
                        namespace=self._saved_locals["namespace"],
                    )
                except K8SApiException as ex:
                    if ex.status != 404:
                        logger.error(
                            "Deleting dangling coordinator {} failed: {}".format(
                                self._coordinator_name, str(ex)
                            )
                        )
                    break
                else:
                    time.sleep(1)
                    if time.time() - start_time > self._saved_locals["timeout_seconds"]:
                        logger.error(
                            "Deleting dangling coordinator {} timeout".format(
                                self._coordinator_name
                            )
                        )

    def _exists_vineyard_daemonset(self, release):
        # check if vineyard daemonset exists.
        if not release:
            return False
        try:
            self._app_api.read_namespaced_daemon_set(
                release, self._saved_locals["namespace"]
            )
        except K8SApiException:
            return False
        else:
            return True

    def start(self):
        try:
            self._create_services()
            self._waiting_for_services_ready()
            self._dump_resource_object()
            logger.info("Engines pod name list: {}".format(self._pod_name_list))
            logger.info("Engines pod ip list: {}".format(self._pod_ip_list))
            logger.info("Engines pod host ip list: {}".format(self._pod_host_ip_list))
            logger.info(
                "Vineyard service endpoint: {}".format(self._vineyard_service_endpoint)
            )
            if self._saved_locals["with_mars"]:
                logger.info(
                    "Mars service endpoint: {}".format(self._mars_service_endpoint)
                )
            self._launch_analytical_engine_locally()
        except Exception as e:
            time.sleep(1)
            logger.error(
                "Error when launching GraphScope on kubernetes cluster: %s",
                str(e),
            )
            self.stop()
            return False
        return True

    def stop(self, is_dangling=False):
        if not self._closed:
            for target in self._resource_object:
                delete_kubernetes_object(
                    api_client=self._api_client,
                    target=target,
                    wait=self._saved_locals["waiting_for_delete"],
                    timeout_seconds=self._saved_locals["timeout_seconds"],
                )
            self._resource_object = []

            if is_dangling:
                logger.info("Dangling coordinator detected, cleaning up...")
                # delete everything inside namespace of graphscope instance
                if self._saved_locals["delete_namespace"]:
                    # delete namespace created by graphscope
                    self._core_api.delete_namespace(self._saved_locals["namespace"])
                    if self._saved_locals["waiting_for_delete"]:
                        start_time = time.time()
                        while True:
                            try:
                                self._core_api.read_namespace(
                                    self._saved_locals["namespace"]
                                )
                            except K8SApiException as ex:
                                if ex.status != 404:
                                    logger.error(
                                        "Deleting dangling namespace {} failed: {}".format(
                                            self._saved_locals["namespace"], str(ex)
                                        )
                                    )
                                break
                            else:
                                time.sleep(1)
                                if (
                                    time.time() - start_time
                                    > self._saved_locals["timeout_seconds"]
                                ):
                                    logger.error(
                                        "Deleting namespace %s timeout"
                                        % self._saved_locals["namespace"]
                                    )
                else:
                    # delete coordinator deployment and service
                    self._delete_dangling_coordinator()
            self._closed = True

    def poll(self):
        if self._analytical_engine_process:
            return self._analytical_engine_process.poll()
        return -1

    def create_learning_instance(self, object_id, handle, config):
        # allocate service for ports
        self._create_graphlearn_service(
            object_id, self._learning_engine_ports_usage, len(self._pod_name_list)
        )

        # prepare arguments
        handle = json.loads(base64.b64decode(handle.encode("utf-8")).decode("utf-8"))
        hosts = ",".join(
            [
                "%s:%s" % (pod_name, port)
                for pod_name, port in zip(
                    self._pod_name_list,
                    range(
                        self._learning_engine_ports_usage,
                        self._learning_engine_ports_usage + len(self._pod_name_list),
                    ),
                )
            ]
        )
        handle["server"] = hosts
        handle = base64.b64encode(json.dumps(handle).encode("utf-8")).decode("utf-8")

        # launch the server
        self._learning_instance_processes[object_id] = []
        for pod_index, pod in enumerate(self._pod_name_list):
            cmd = [
                "kubectl",
                "-n",
                self._saved_locals["namespace"],
                "exec",
                "-it",
                "-c",
                self._engine_container_name,
                pod,
                "--",
                "python3",
                "-m" "gscoordinator.learning",
                handle,
                config,
                str(pod_index),
            ]
            logging.info("launching learning server: %s", " ".join(cmd))
            proc = subprocess.Popen(
                cmd, stdout=subprocess.PIPE, stderr=subprocess.STDOUT
            )
            stdout_watcher = PipeWatcher(proc.stdout, sys.stdout, drop=True)
            setattr(proc, "stdout_watcher", stdout_watcher)
            self._learning_instance_processes[object_id].append(proc)

        # update the port usage record
        self._learning_engine_ports_usage += len(self._pod_name_list)

        # parse the service hosts and ports
        return self._parse_graphlearn_service_endpoint(object_id)

    def close_learning_instance(self, object_id):
        if object_id not in self._learning_instance_processes:
            return

        # delete the services
        for target in self._graphlearn_services[object_id]:
            try:
                delete_kubernetes_object(
                    api_client=self._api_client,
                    target=target,
                    wait=self._saved_locals["waiting_for_delete"],
                    timeout_seconds=self._saved_locals["timeout_seconds"],
                )
            except Exception as e:
                logger.error(
                    "Failed to delete graphlearn service for %s, %s", object_id, e
                )

        # terminate the process
        for proc in self._learning_instance_processes[object_id]:
            try:
                proc.terminate()
                proc.wait(1)
            except Exception as e:
                logger.error("Failed to terminate graphlearn server: %s", e)
        self._learning_instance_processes[object_id].clear()<|MERGE_RESOLUTION|>--- conflicted
+++ resolved
@@ -349,13 +349,9 @@
         schema_path = config[types_pb2.SCHEMA_PATH].s.decode()
         # engine params format:
         #   k1:v1;k2:v2;k3:v3
-<<<<<<< HEAD
-        engine_params = {}
-=======
         engine_params = {
             "gaia.engine.port": self._gaia_engine_port,
         }
->>>>>>> 684522a4
         if types_pb2.GIE_GREMLIN_ENGINE_PARAMS in config:
             engine_params = json.loads(
                 config[types_pb2.GIE_GREMLIN_ENGINE_PARAMS].s.decode()
@@ -372,11 +368,7 @@
             schema_path,
             self.hosts,
             self._engine_container_name,
-<<<<<<< HEAD
-            "'{}'".format(";".join(engine_params)),
-=======
             "{}".format(";".join(engine_params)),
->>>>>>> 684522a4
             str(enable_gaia),
             self._coordinator_name,
         ]
