--- conflicted
+++ resolved
@@ -92,14 +92,9 @@
 
 # boost v1.73.0
 RUN cd /tmp && \
-<<<<<<< HEAD
-    git clone -b boost-1.73.0 --recursive https://github.com/boostorg/boost.git && \
-    cd ./boost && \
-=======
     wget https://boostorg.jfrog.io/artifactory/main/release/1.73.0/source/boost_1_73_0.tar.gz && \
     tar zxvf boost_1_73_0.tar.gz && \
     cd boost_1_73_0 && \
->>>>>>> 80d197de
     ./bootstrap.sh && \
     ./b2 headers && \
     rm -fr /tmp/boost-1.73.0
