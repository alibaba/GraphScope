--- conflicted
+++ resolved
@@ -49,7 +49,6 @@
 WORKDIR /home/graphscope
 
 ############### RUNTIME: executor #######################
-FROM $REGISTRY/graphscope/manylinux2014:2022-12-12-ext AS ext
 FROM $REGISTRY/graphscope/vineyard-runtime:$RUNTIME_VERSION AS executor
 
 # kubectl v1.19.2
@@ -57,42 +56,9 @@
 RUN sudo chmod +x /usr/bin/kubectl
 
 ENV GRAPHSCOPE_HOME=/opt/graphscope
-<<<<<<< HEAD
-ENV PATH=$PATH:$GRAPHSCOPE_HOME/bin LD_LIBRARY_PATH=$LD_LIBRARY_PATH:$GRAPHSCOPE_HOME/lib
-ENV PATH=$PATH:/home/graphscope/.local/bin
-=======
 ENV PATH=$PATH:$GRAPHSCOPE_HOME/bin:${GRAPHSCOPE_HOME}/../openmpi/bin:${GRAPHSCOPE_HOME}/../vineyard/bin
 ENV LD_LIBRARY_PATH=$LD_LIBRARY_PATH:$GRAPHSCOPE_HOME/lib
->>>>>>> 9a7bc099
 ENV RUST_BACKTRACE=1
-
-RUN sudo yum install -y java-1.8.0-openjdk && \
-    sudo yum clean all -y --enablerepo='*' && \
-    sudo rm -rf /var/cache/yum
-
-ENV JAVA_HOME=/usr/lib/jvm/java HADOOP_HOME=/opt/hadoop-3.3.0 
-ENV HADOOP_CONF_DIR=$HADOOP_HOME/etc/hadoop HADOOP_COMMON_LIB_NATIVE_DIR=$HADOOP_HOME/lib/native
-ENV HADOOP_YARN_HOME=$HADOOP_HOME HADOOP_MAPRED_HOME=$HADOOP_HOME
-COPY --from=ext /opt/hadoop-3.3.0 /opt/hadoop-3.3.0
-RUN sudo chmod +x /opt/hadoop-3.3.0/bin/*
-
-# set the CLASSPATH for hadoop, must run after install java
-RUN bash -l -c 'echo export CLASSPATH="$($HADOOP_HOME/bin/hdfs classpath --glob)" >> /home/graphscope/.profile'
-
-
-RUN sudo yum install -y centos-release-scl-rh sudo && \
-    INSTALL_PKGS="rh-python38-python-pip" && \
-    sudo yum install -y --setopt=tsflags=nodocs $INSTALL_PKGS && \
-    sudo rpm -V $INSTALL_PKGS && \
-    sudo yum -y clean all --enablerepo='*' && \
-    sudo rm -rf /var/cache/yum
-
-SHELL ["/usr/bin/scl", "enable", "rh-python38" ]
-RUN python3 -m pip install --no-cache-dir --user vineyard vineyard-io
-COPY ./k8s/utils/graphctl.py /usr/local/bin/graphctl.py
-
-RUN curl -L -o /usr/bin/kubectl https://storage.googleapis.com/kubernetes-release/release/v1.19.2/bin/linux/amd64/kubectl
-RUN chmod +x /usr/bin/kubectl
 
 # gaia_executor, giectl
 COPY --from=builder /home/graphscope/install/bin /opt/graphscope/bin
@@ -109,4 +75,4 @@
 ENV OMPI_MCA_plm_rsh_agent=/usr/local/bin/kube_ssh
 
 USER graphscope
-WORKDIR /home/graphscope
+WORKDIR /home/graphscope