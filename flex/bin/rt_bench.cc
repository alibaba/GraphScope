/** Copyright 2020 Alibaba Group Holding Limited.
 *
 * Licensed under the Apache License, Version 2.0 (the "License");
 * you may not use this file except in compliance with the License.
 * You may obtain a copy of the License at
 *
 * 	http://www.apache.org/licenses/LICENSE-2.0
 *
 * Unless required by applicable law or agreed to in writing, software
 * distributed under the License is distributed on an "AS IS" BASIS,
 * WITHOUT WARRANTIES OR CONDITIONS OF ANY KIND, either express or implied.
 * See the License for the specific language governing permissions and
 * limitations under the License.
 */

#include "grape/util.h"

#include <boost/program_options.hpp>
#include <chrono>
#include <fstream>
#include <hiactor/core/actor-app.hh>
#include <iostream>
#include <vector>
#include "flex/engines/graph_db/database/graph_db.h"
#include "flex/engines/http_server/executor_group.actg.h"
#include "flex/engines/http_server/generated/actor/executor_ref.act.autogen.h"
#include "flex/engines/http_server/service/graph_db_service.h"

namespace bpo = boost::program_options;
using namespace std::chrono_literals;
class Req {
 public:
  static Req& get() {
    static Req r;
    return r;
  }
  void init(int warmup_num, int benchmark_num) {
    warmup_num_ = warmup_num;
    num_of_reqs_ = warmup_num + benchmark_num;

    if (num_of_reqs_ == warmup_num_ || num_of_reqs_ >= reqs_.size()) {
      num_of_reqs_ = reqs_.size();
    }
    std::cout << "warmup count: " << warmup_num_
              << "; benchmark count: " << num_of_reqs_ << "\n";
  }
  void load(const std::string& file) {
    std::cout << "load queries from " << file << "\n";
    std::ifstream fi(file, std::ios::binary);
    const size_t size = 4096;
    std::vector<char> buffer(size);
    std::vector<char> tmp(size);
    size_t index = 0;
    while (fi.read(buffer.data(), size)) {
      auto len = fi.gcount();
      for (size_t i = 0; i < len; ++i) {
        if (index >= 4 && tmp[index - 1] == '#') {
          if (tmp[index - 4] == 'e' && tmp[index - 3] == 'o' &&
              tmp[index - 2] == 'r') {
            reqs_.emplace_back(
                std::string(tmp.begin(), tmp.begin() + index - 4));

            index = 0;
          }
        }
        tmp[index++] = buffer[i];
      }
      buffer.clear();
    }
    fi.close();
    std::cout << "load " << reqs_.size() << " queries\n";
    num_of_reqs_ = reqs_.size();
    // reqs_.resize(100000);
    start_.resize(reqs_.size());
    end_.resize(reqs_.size());
  }

  seastar::future<> do_query(server::executor_ref& ref) {
    auto id = cur_.fetch_add(1);
    if (id >= num_of_reqs_) {
      return seastar::make_ready_future<>();
    }
    start_[id] = std::chrono::system_clock::now();
    return ref.run_graph_db_query(server::query_param{reqs_[id]})
        .then_wrapped(
            [&, id](seastar::future<server::query_result>&& fut) mutable {
              auto result = fut.get0();
              end_[id] = std::chrono::system_clock::now();
            })
        .then([&] { return do_query(ref); });
  }

  seastar::future<> simulate() {
    hiactor::scope_builder builder;
    builder.set_shard(hiactor::local_shard_id())
        .enter_sub_scope(hiactor::scope<server::executor_group>(0));
    return seastar::do_with(
        builder.build_ref<server::executor_ref>(0),
        [&](server::executor_ref& ref) { return do_query(ref); });
  }

  void output() {
    std::vector<long long> vec(29, 0);
    std::vector<int> count(29, 0);
    std::vector<std::vector<long long>> ts(29);
    for (size_t idx = warmup_num_; idx < num_of_reqs_; idx++) {
      auto& s = reqs_[idx];
      size_t id = static_cast<size_t>(s.back()) - 1;
      auto tmp = std::chrono::duration_cast<std::chrono::microseconds>(
                     end_[idx] - start_[idx])
                     .count();
      ts[id].emplace_back(tmp);
      vec[id] += tmp;
      count[id] += 1;
    }
    std::vector<std::string> queries = {
        "IC1", "IC2",  "IC3",  "IC4",  "IC5",  "IC6",  "IC7", "IC8",
        "IC9", "IC10", "IC11", "IC12", "IC13", "IC14", "IS1", "IS2",
        "IS3", "IS4",  "IS5",  "IS6",  "IS7",  "IU1",  "IU2", "IU3",
        "IU4", "IU5",  "IU6",  "IU7",  "IU8"};
    for (auto i = 0; i < vec.size(); ++i) {
      size_t sz = ts[i].size();
      if (sz > 0) {
        std::cout << queries[i] << "; mean: " << vec[i] * 1. / count[i]
                  << "; counts: " << count[i] << "; ";

        std::sort(ts[i].begin(), ts[i].end());
        std::cout << " min: " << ts[i][0] << "; ";
        std::cout << " max: " << ts[i].back() << "; ";
        std::cout << " P50: " << ts[i][sz / 2] << "; ";
        std::cout << " P90: " << ts[i][sz * 9 / 10] << "; ";
        std::cout << " P95: " << ts[i][sz * 95 / 100] << "; ";
        std::cout << " P99: " << ts[i][sz * 99 / 100] << "\n";
      }
    }
    std::cout << "unit: MICROSECONDS\n";
  }

 private:
  Req() : cur_(0), warmup_num_(0) {}

  std::atomic<uint32_t> cur_;
  uint32_t warmup_num_;
  uint32_t num_of_reqs_;
  std::vector<std::string> reqs_;
  std::vector<std::chrono::system_clock::time_point> start_;
  std::vector<std::chrono::system_clock::time_point> end_;

  // std::vector<executor_ref> executor_refs_;
};

int main(int argc, char** argv) {
  bpo::options_description desc("Usage:");
  desc.add_options()("help", "Display help message")(
      "version,v", "Display version")("shard-num,s",
                                      bpo::value<uint32_t>()->default_value(1),
                                      "shard number of actor system")(
      "data-path,d", bpo::value<std::string>(), "data directory path")(
      "graph-config,g", bpo::value<std::string>(), "graph schema config file")(
      "warmup-num,w", bpo::value<uint32_t>()->default_value(0),
      "num of warmup reqs")("benchmark-num,b",
                            bpo::value<uint32_t>()->default_value(0),
                            "num of benchmark reqs")(
      "req-file,r", bpo::value<std::string>(), "requests file");

  google::InitGoogleLogging(argv[0]);
  FLAGS_logtostderr = true;

  bpo::variables_map vm;
  bpo::store(bpo::command_line_parser(argc, argv).options(desc).run(), vm);
  bpo::notify(vm);

  if (vm.count("help")) {
    std::cout << desc << std::endl;
    return 0;
  }
  if (vm.count("version")) {
    std::cout << "GraphScope/Flex version " << FLEX_VERSION << std::endl;
    return 0;
  }

  bool enable_dpdk = false;
  uint32_t shard_num = vm["shard-num"].as<uint32_t>();

  std::string graph_schema_path = "";
  std::string data_path = "";

  if (!vm.count("graph-config")) {
    LOG(ERROR) << "graph-config is required";
    return -1;
  }
  graph_schema_path = vm["graph-config"].as<std::string>();
  if (!vm.count("data-path")) {
    LOG(ERROR) << "data-path is required";
    return -1;
  }
  data_path = vm["data-path"].as<std::string>();

  setenv("TZ", "Asia/Shanghai", 1);
  tzset();

  double t0 = -grape::GetCurrentTime();
  auto& db = gs::GraphDB::get();

  auto schema = gs::Schema::LoadFromYaml(graph_schema_path);
<<<<<<< HEAD
  db.Init(schema, data_path, shard_num);
=======
  auto loading_config =
      gs::LoadingConfig::ParseFromYamlFile(schema, bulk_load_config_path);
  db.Init(schema, loading_config, data_path, shard_num);
>>>>>>> eb9e8b52

  t0 += grape::GetCurrentTime();
  uint32_t warmup_num = vm["warmup-num"].as<uint32_t>();
  uint32_t benchmark_num = vm["benchmark-num"].as<uint32_t>();
  LOG(INFO) << "Finished loading graph, elapsed " << t0 << " s";
  std::string req_file = vm["req-file"].as<std::string>();
  Req::get().load(req_file);
  Req::get().init(warmup_num, benchmark_num);
  hiactor::actor_app app;

  auto begin = std::chrono::system_clock::now();
  int ac = 1;
  char* av[] = {(char*) "rt_bench"};
  app.run(ac, av, [shard_num] {
    return seastar::parallel_for_each(
               boost::irange<unsigned>(0u, shard_num),
               [](unsigned id) {
                 return seastar::smp::submit_to(
                     id, [id] { return Req::get().simulate(); });
               })
        .then([] {
          hiactor::actor_engine().exit();
          fmt::print("Exit actor system.\n");
        });
  });
  auto end = std::chrono::system_clock::now();
  std::cout << "cost time:"
            << std::chrono::duration_cast<std::chrono::milliseconds>(end -
                                                                     begin)
                   .count()
            << "\n";
  Req::get().output();
  // std::cout << timer.get_time() / 1us << " microseconds\n";
}<|MERGE_RESOLUTION|>--- conflicted
+++ resolved
@@ -203,13 +203,7 @@
   auto& db = gs::GraphDB::get();
 
   auto schema = gs::Schema::LoadFromYaml(graph_schema_path);
-<<<<<<< HEAD
-  db.Init(schema, data_path, shard_num);
-=======
-  auto loading_config =
-      gs::LoadingConfig::ParseFromYamlFile(schema, bulk_load_config_path);
-  db.Init(schema, loading_config, data_path, shard_num);
->>>>>>> eb9e8b52
+  db.Open(schema, data_path, shard_num);
 
   t0 += grape::GetCurrentTime();
   uint32_t warmup_num = vm["warmup-num"].as<uint32_t>();
