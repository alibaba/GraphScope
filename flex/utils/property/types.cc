/** Copyright 2020 Alibaba Group Holding Limited.
 *
 * Licensed under the Apache License, Version 2.0 (the "License");
 * you may not use this file except in compliance with the License.
 * You may obtain a copy of the License at
 *
 * 	http://www.apache.org/licenses/LICENSE-2.0
 *
 * Unless required by applicable law or agreed to in writing, software
 * distributed under the License is distributed on an "AS IS" BASIS,
 * WITHOUT WARRANTIES OR CONDITIONS OF ANY KIND, either express or implied.
 * See the License for the specific language governing permissions and
 * limitations under the License.
 */

#include "flex/utils/property/types.h"

#include "grape/serialization/in_archive.h"
#include "grape/serialization/out_archive.h"

namespace gs {

inline void ParseInt32(const std::string_view& str, int& val) {
  sscanf(str.data(), "%d", &val);
}

inline void ParseInt64(const std::string_view& str, int64_t& val) {
#ifdef __APPLE__
  sscanf(str.data(), "%lld", &val);
#else
  sscanf(str.data(), "%" SCNd64, &val);
#endif
}

inline void ParseDate(const std::string_view& str, Date& date) {
  date.reset(str.data());
}

inline void ParseString(const std::string_view& str, std::string_view& val) {
  val = str;
}

inline void ParseDouble(const std::string_view& str, double& val){
  sscanf(str.data(), "%lf", &val);
}

void ParseRecord(const char* line, std::vector<Any>& rec) {
  const char* cur = line;
  for (auto& item : rec) {
    const char* ptr = cur;
    while (*ptr != '\0' && *ptr != '|') {
      ++ptr;
    }
    std::string_view sv(cur, ptr - cur);
    if (item.type == PropertyType::kInt32) {
      ParseInt32(sv, item.value.i);
    } else if (item.type == PropertyType::kInt64) {
      ParseInt64(sv, item.value.l);
    } else if (item.type == PropertyType::kDate) {
      ParseDate(sv, item.value.d);
    } else if (item.type == PropertyType::kString) {
      ParseString(sv, item.value.s);
    } else if (item.type == PropertyType::kDouble) {
      ParseDouble(sv,item.value.db);
    }
    cur = ptr + 1;
  }
}

void ParseRecord(const char* line, int64_t& id, std::vector<Any>& rec) {
  const char* cur = line;
  {
    const char* ptr = cur;
    while (*ptr != '\0' && *ptr != '|') {
      ++ptr;
    }
    std::string_view sv(cur, ptr - cur);
    ParseInt64(sv, id);
    cur = ptr + 1;
  }
  ParseRecord(cur, rec);
}

void ParseRecordX(const char* line, int64_t& src, int64_t& dst, int& prop) {
#ifdef __APPLE__
  sscanf(line, "%lld|%lld|%d", &src, &dst, &prop);
#else
  sscanf(line, "%" SCNd64 "|%" SCNd64 "|%d", &src, &dst, &prop);
#endif
}

void ParseRecordX(const char* line, int64_t& src, int64_t& dst, Date& prop) {
#ifdef __APPLE__
  sscanf(line, "%lld|%lld", &src, &dst);
#else
  sscanf(line, "%" SCNd64 "|%" SCNd64 "", &src, &dst);
#endif
  const char* ptr = strrchr(line, '|') + 1;
  prop.reset(ptr);
}

void ParseRecordX(const char* line, int64_t& src, int64_t& dst,
                  grape::EmptyType& prop) {
#ifdef __APPLE__
  sscanf(line, "%lld|%lld", &src, &dst);
#else
  sscanf(line, "%" SCNd64 "|%" SCNd64 "", &src, &dst);
#endif
}

<<<<<<< HEAD
void ParseRecordX(const char* line, int64_t& src, int64_t& dst, double& prop) {
  sscanf(line, "%lld|%lld|%lf", &src, &dst, &prop);
=======
// parseRecordX for edge with int64 property
void ParseRecordX(const char* line, int64_t& src, int64_t& dst, int64_t& prop) {
#ifdef __APPLE__
  sscanf(line, "%lld|%lld|%lld", &src, &dst, &prop);
#else
  sscanf(line, "%" SCNd64 "|%" SCNd64 "|%" SCNd64 "", &src, &dst, &prop);
#endif
>>>>>>> de8d150e
}

grape::InArchive& operator<<(grape::InArchive& in_archive, const Any& value) {
  switch (value.type) {
  case PropertyType::kInt32:
    in_archive << value.type << value.value.i;
    break;
  case PropertyType::kInt64:
    in_archive << value.type << value.value.l;
    break;
  case PropertyType::kDate:
    in_archive << value.type << value.value.d.milli_second;
    break;
  case PropertyType::kString:
    in_archive << value.type << value.value.s;
    break;
  case PropertyType::kDouble:
    in_archive << value.type << value.value.db;
    break;
  default:
    in_archive << PropertyType::kEmpty;
    break;
  }

  return in_archive;
}

grape::OutArchive& operator>>(grape::OutArchive& out_archive, Any& value) {
  out_archive >> value.type;
  switch (value.type) {
  case PropertyType::kInt32:
    out_archive >> value.value.i;
    break;
  case PropertyType::kInt64:
    out_archive >> value.value.l;
    break;
  case PropertyType::kDate:
    out_archive >> value.value.d.milli_second;
    break;
  case PropertyType::kString:
    out_archive >> value.value.s;
    break;
  case PropertyType::kDouble:
    out_archive >> value.value.db;
    break;
  default:
    break;
  }

  return out_archive;
}

grape::InArchive& operator<<(grape::InArchive& in_archive,
                             const std::string_view& str) {
  in_archive << str.length();
  in_archive.AddBytes(str.data(), str.length());
  return in_archive;
}

grape::OutArchive& operator>>(grape::OutArchive& out_archive,
                              std::string_view& str) {
  size_t size;
  out_archive >> size;
  str = std::string_view(reinterpret_cast<char*>(out_archive.GetBytes(size)),
                         size);
  return out_archive;
}

// date format:
// YYYY-MM-DD'T'hh:mm:ss.SSSZZZZ
// 2010-04-25T05:45:11.772+0000

inline static uint32_t char_to_digit(char c) { return (c - '0'); }

inline static uint32_t str_4_to_number(const char* str) {
  return char_to_digit(str[0]) * 1000u + char_to_digit(str[1]) * 100u +
         char_to_digit(str[2]) * 10u + char_to_digit(str[3]);
}

inline static uint32_t str_3_to_number(const char* str) {
  return char_to_digit(str[0]) * 100u + char_to_digit(str[1]) * 10u +
         char_to_digit(str[2]);
}

inline static uint32_t str_2_to_number(const char* str) {
  return char_to_digit(str[0]) * 10u + char_to_digit(str[1]);
}

Date::Date(int64_t x) : milli_second(x) {}
Date::Date(const char* str) { reset(str); }

void Date::reset(const char* str) {
  if (str[4] == '-') {
    struct tm v;
    memset(&v, 0, sizeof(v));
    v.tm_year = str_4_to_number(str) - 1900;
    v.tm_mon = str_2_to_number(&str[5]) - 1;
    v.tm_mday = str_2_to_number(&str[8]);
    if (str[10] == '|') {
      milli_second = mktime(&v);
      milli_second *= 1000l;
      milli_second += 8 * 60 * 60 * 1000l;
      return;
    }
    v.tm_hour = str_2_to_number(&str[11]);
    v.tm_min = str_2_to_number(&str[14]);
    v.tm_sec = str_2_to_number(&str[17]);

    milli_second = (mktime(&v));

    milli_second *= 1000l;
    milli_second += str_3_to_number(&str[20]);
    bool zone_flag = (str[23] == '+') ? 1u : 0u;
    uint32_t zone_hour = str_2_to_number(&str[24]);
    uint32_t zone_minute = str_2_to_number(&str[26]);
    milli_second += 8 * 60 * 60 * 1000l;
    if (zone_flag) {
      milli_second += (zone_hour * 60 * 60l + zone_minute * 60l) * 1000l;
    } else {
      milli_second -= (zone_hour * 60 * 60l + zone_minute * 60l) * 1000l;
    }
  } else {
#ifdef __APPLE__
    sscanf(str, "%lld", &milli_second);
#else
    sscanf(str, "%" SCNd64, &milli_second);
#endif
  }
}

std::string Date::to_string() const { return std::to_string(milli_second); }

}  // namespace gs<|MERGE_RESOLUTION|>--- conflicted
+++ resolved
@@ -40,7 +40,7 @@
   val = str;
 }
 
-inline void ParseDouble(const std::string_view& str, double& val){
+inline void ParseDouble(const std::string_view& str, double& val) {
   sscanf(str.data(), "%lf", &val);
 }
 
@@ -61,7 +61,7 @@
     } else if (item.type == PropertyType::kString) {
       ParseString(sv, item.value.s);
     } else if (item.type == PropertyType::kDouble) {
-      ParseDouble(sv,item.value.db);
+      ParseDouble(sv, item.value.db);
     }
     cur = ptr + 1;
   }
@@ -108,18 +108,17 @@
 #endif
 }
 
-<<<<<<< HEAD
 void ParseRecordX(const char* line, int64_t& src, int64_t& dst, double& prop) {
   sscanf(line, "%lld|%lld|%lf", &src, &dst, &prop);
-=======
-// parseRecordX for edge with int64 property
+}
+
 void ParseRecordX(const char* line, int64_t& src, int64_t& dst, int64_t& prop) {
 #ifdef __APPLE__
+  // parseRecordX for edge with int64 property
   sscanf(line, "%lld|%lld|%lld", &src, &dst, &prop);
 #else
   sscanf(line, "%" SCNd64 "|%" SCNd64 "|%" SCNd64 "", &src, &dst, &prop);
 #endif
->>>>>>> de8d150e
 }
 
 grape::InArchive& operator<<(grape::InArchive& in_archive, const Any& value) {
