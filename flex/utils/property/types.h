--- conflicted
+++ resolved
@@ -404,23 +404,17 @@
                   grape::EmptyType& prop);
 void ParseRecordX(const char* line, int64_t& src, int64_t& dst, double& prop);
 
-<<<<<<< HEAD
+void ParseRecordX(const char* line, int64_t& src, int64_t& dst, int64_t& prop);
+
 grape::InArchive& operator<<(grape::InArchive& in_archive, const Any& value);
 grape::OutArchive& operator>>(grape::OutArchive& out_archive, Any& value);
 
+grape::InArchive& operator<<(grape::InArchive& in_archive,
+                             const std::string_view& value);
+grape::OutArchive& operator>>(grape::OutArchive& out_archive,
+                              std::string_view& value);
+
 }  // namespace gs
-=======
-void ParseRecordX(const char *line, int64_t &src, int64_t &dst,
-                  int64_t &prop);
-
-grape::InArchive &operator<<(grape::InArchive &in_archive, const Any &value);
-grape::OutArchive &operator>>(grape::OutArchive &out_archive, Any &value);
-
-grape::InArchive &operator<<(grape::InArchive &in_archive, const std::string_view &value);
-grape::OutArchive &operator>>(grape::OutArchive &out_archive, std::string_view &value);
-
-} // namespace gs
->>>>>>> d704f7fb
 
 namespace std {
 
