/** Copyright 2020 Alibaba Group Holding Limited.

Licensed under the Apache License, Version 2.0 (the "License");
you may not use this file except in compliance with the License.
You may obtain a copy of the License at

    http://www.apache.org/licenses/LICENSE-2.0

Unless required by applicable law or agreed to in writing, software
distributed under the License is distributed on an "AS IS" BASIS,
WITHOUT WARRANTIES OR CONDITIONS OF ANY KIND, either express or implied.
See the License for the specific language governing permissions and
limitations under the License.
*/

#ifndef GRAPHSCOPE_TYPES_H_
#define GRAPHSCOPE_TYPES_H_

#include <assert.h>

#include <istream>
#include <ostream>
#include <vector>

#include "grape/serialization/in_archive.h"
#include "grape/serialization/out_archive.h"

namespace gs {

enum class StorageStrategy {
  kNone,
  kMem,
};

enum class PropertyType {
  kInt32,
  kDate,
  kString,
  kEmpty,
  kInt64,
  kDouble,
  kUInt32,
  kUInt64,
  kBool,
  kFloat,
  kUInt8,
  kUInt16,
  kStringMap,
};

struct Date {
  Date() = default;
  ~Date() = default;
  Date(int64_t x);

  std::string to_string() const;

  int64_t milli_second;
};

struct LabelKey {
  using label_data_type = uint8_t;
  int32_t label_id;
  LabelKey() = default;
  LabelKey(label_data_type id) : label_id(id) {}
  LabelKey(LabelKey&&) = default;
  LabelKey(const LabelKey&) = default;

  // operator=
  LabelKey& operator=(const LabelKey& other) {
    label_id = other.label_id;
    return *this;
  }
};

union AnyValue {
  AnyValue() {}
  ~AnyValue() {}

  bool b;
  int32_t i;
  uint32_t ui;
  float f;
  int64_t l;
  uint64_t ul;

  Date d;
  std::string_view s;
  double db;
  uint8_t u8;
  uint16_t u16;
};

template <typename T>
struct AnyConverter;

struct Any {
  Any() : type(PropertyType::kEmpty) {}

  template <typename T>
  Any(const T& val) {
    Any a = Any::From(val);
    memcpy(this, &a, sizeof(a));
  }

  ~Any() {}

  int64_t get_long() const {
    assert(type == PropertyType::kInt64);
    return value.l;
  }
  void set_bool(bool v) {
    type = PropertyType::kBool;
    value.b = v;
  }

  void set_i32(int32_t v) {
    type = PropertyType::kInt32;
    value.i = v;
  }

  void set_u32(uint32_t v) {
    type = PropertyType::kUInt32;
    value.ui = v;
  }

  void set_i64(int64_t v) {
    type = PropertyType::kInt64;
    value.l = v;
  }

  void set_u64(uint64_t v) {
    type = PropertyType::kUInt64;
    value.ul = v;
  }

  void set_date(int64_t v) {
    type = PropertyType::kDate;
    value.d.milli_second = v;
  }
  void set_date(Date v) {
    type = PropertyType::kDate;
    value.d = v;
  }

  void set_string(std::string_view v) {
    type = PropertyType::kString;
    value.s = v;
  }

  void set_float(float v) {
    type = PropertyType::kFloat;
    value.f = v;
  }

  void set_double(double db) {
    type = PropertyType::kDouble;
    value.db = db;
  }

  void set_u8(uint8_t v) {
    type = PropertyType::kUInt8;
    value.u8 = v;
  }

  void set_u16(uint16_t v) {
    type = PropertyType::kUInt16;
    value.u16 = v;
  }

  std::string to_string() const {
    if (type == PropertyType::kInt32) {
      return std::to_string(value.i);
    } else if (type == PropertyType::kInt64) {
      return std::to_string(value.l);
    } else if (type == PropertyType::kString) {
      return std::string(value.s.data(), value.s.size());
      //      return value.s.to_string();
    } else if (type == PropertyType::kDate) {
      return value.d.to_string();
    } else if (type == PropertyType::kEmpty) {
      return "NULL";
    } else if (type == PropertyType::kDouble) {
      return std::to_string(value.db);
    } else if (type == PropertyType::kUInt8) {
      return std::to_string(value.u8);
    } else if (type == PropertyType::kUInt16) {
      return std::to_string(value.u16);
    } else if (type == PropertyType::kUInt32) {
      return std::to_string(value.ui);
    } else if (type == PropertyType::kUInt64) {
      return std::to_string(value.ul);
    } else if (type == PropertyType::kBool) {
      return value.b ? "true" : "false";
    } else if (type == PropertyType::kFloat) {
      return std::to_string(value.f);
    } else {
      LOG(FATAL) << "Unexpected property type: " << static_cast<int>(type);
      return "";
    }
  }

  std::string AsString() const {
    assert(type == PropertyType::kString);
    return std::string(value.s);
  }

  int64_t AsInt64() const {
    assert(type == PropertyType::kInt64);
    return value.l;
  }

  uint64_t AsUInt64() const {
    assert(type == PropertyType::kUInt64);
    return value.ul;
  }

  int32_t AsInt32() const {
    assert(type == PropertyType::kInt32);
    return value.i;
  }

  uint32_t AsUInt32() const {
    assert(type == PropertyType::kUInt32);
    return value.ui;
  }

  bool AsBool() const {
    assert(type == PropertyType::kBool);
    return value.b;
  }

  double AsDouble() const {
    assert(type == PropertyType::kDouble);
    return value.db;
  }

  float AsFloat() const {
    assert(type == PropertyType::kFloat);
    return value.f;
  }

  const std::string_view& AsStringView() const {
    assert(type == PropertyType::kString);
    return value.s;
  }

  const Date& AsDate() const {
    assert(type == PropertyType::kDate);
    return value.d;
  }

  template <typename T>
  static Any From(const T& value) {
    return AnyConverter<T>::to_any(value);
  }

  bool operator==(const Any& other) const {
    if (type == other.type) {
      if (type == PropertyType::kInt32) {
        return value.i == other.value.i;
      } else if (type == PropertyType::kInt64) {
        return value.l == other.value.l;
      } else if (type == PropertyType::kDate) {
        return value.d.milli_second == other.value.d.milli_second;
      } else if (type == PropertyType::kString) {
        return value.s == other.value.s;
      } else if (type == PropertyType::kEmpty) {
        return true;
      } else if (type == PropertyType::kDouble) {
        return value.db == other.value.db;
      } else if (type == PropertyType::kUInt32) {
        return value.ui == other.value.ui;
      } else if (type == PropertyType::kUInt64) {
        return value.ul == other.value.ul;
      } else if (type == PropertyType::kBool) {
        return value.b == other.value.b;
      } else if (type == PropertyType::kFloat) {
        return value.f == other.value.f;
      } else {
        return false;
      }
    } else {
      return false;
    }
  }

  bool operator<(const Any& other) const {
    if (type == other.type) {
      if (type == PropertyType::kInt32) {
        return value.i < other.value.i;
      } else if (type == PropertyType::kInt64) {
        return value.l < other.value.l;
      } else if (type == PropertyType::kDate) {
        return value.d.milli_second < other.value.d.milli_second;
      } else if (type == PropertyType::kString) {
        return value.s < other.value.s;
      } else if (type == PropertyType::kEmpty) {
        return false;
      } else if (type == PropertyType::kDouble) {
        return value.db < other.value.db;
      } else if (type == PropertyType::kUInt32) {
        return value.ui < other.value.ui;
      } else if (type == PropertyType::kUInt64) {
        return value.ul < other.value.ul;
      } else if (type == PropertyType::kBool) {
        return value.b < other.value.b;
      } else if (type == PropertyType::kFloat) {
        return value.f < other.value.f;
      } else {
        return false;
      }
    } else {
      LOG(FATAL) << "Type [" << static_cast<int>(type) << "] and ["
                 << static_cast<int>(other.type) << "] cannot be compared..";
    }
  }

  PropertyType type;
  AnyValue value;
};

template <typename T>
struct ConvertAny {
  static void to(const Any& value, T& out) {
    LOG(FATAL) << "Unexpected convert type...";
  }
};

template <>
struct ConvertAny<bool> {
  static void to(const Any& value, bool& out) {
    CHECK(value.type == PropertyType::kBool);
    out = value.value.b;
  }
};

template <>
struct ConvertAny<int32_t> {
  static void to(const Any& value, int32_t& out) {
    CHECK(value.type == PropertyType::kInt32);
    out = value.value.i;
  }
};

template <>
struct ConvertAny<uint32_t> {
  static void to(const Any& value, uint32_t& out) {
    CHECK(value.type == PropertyType::kUInt32);
    out = value.value.ui;
  }
};

template <>
struct ConvertAny<int64_t> {
  static void to(const Any& value, int64_t& out) {
    CHECK(value.type == PropertyType::kInt64);
    out = value.value.l;
  }
};

template <>
struct ConvertAny<uint64_t> {
  static void to(const Any& value, uint64_t& out) {
    CHECK(value.type == PropertyType::kUInt64);
    out = value.value.ul;
  }
};

template <>
struct ConvertAny<Date> {
  static void to(const Any& value, Date& out) {
    CHECK(value.type == PropertyType::kDate);
    out = value.value.d;
  }
};

template <>
struct ConvertAny<grape::EmptyType> {
  static void to(const Any& value, grape::EmptyType& out) {
    CHECK(value.type == PropertyType::kEmpty);
  }
};

template <>
struct ConvertAny<std::string> {
  static void to(const Any& value, std::string& out) {
    CHECK(value.type == PropertyType::kString);
    out = std::string(value.value.s);
  }
};

template <>
struct ConvertAny<std::string_view> {
  static void to(const Any& value, std::string_view& out) {
    CHECK(value.type == PropertyType::kString);
    out = value.value.s;
  }
};

template <>
struct ConvertAny<float> {
  static void to(const Any& value, float& out) {
    CHECK(value.type == PropertyType::kFloat);
    out = value.value.f;
  }
};

template <>
struct ConvertAny<double> {
  static void to(const Any& value, double& out) {
    CHECK(value.type == PropertyType::kDouble);
    out = value.value.db;
  }
};

template <typename T>
struct AnyConverter {};

// specialization for bool
template <>
struct AnyConverter<bool> {
  static constexpr PropertyType type = PropertyType::kBool;

  static Any to_any(const bool& value) {
    Any ret;
    ret.set_bool(value);
    return ret;
  }

  static AnyValue to_any_value(const bool& value) {
    AnyValue ret;
    ret.b = value;
    return ret;
  }

  static const bool& from_any(const Any& value) {
    CHECK(value.type == PropertyType::kBool);
    return value.value.b;
  }

  static const bool& from_any_value(const AnyValue& value) { return value.b; }
};

template <>
struct AnyConverter<uint8_t> {
  static constexpr PropertyType type = PropertyType::kUInt8;
  static Any to_any(const uint8_t& value) {
    Any ret;
    ret.set_u8(value);
    return ret;
  }
  static const uint8_t& from_any(const Any& value) {
    CHECK(value.type == PropertyType::kUInt8);
    return value.value.u8;
  }
};

template <>
struct AnyConverter<uint16_t> {
  static constexpr PropertyType type = PropertyType::kUInt16;
  static Any to_any(const uint16_t& value) {
    Any ret;
    ret.set_u16(value);
    return ret;
  }
  static const uint16_t& from_any(const Any& value) {
    CHECK(value.type == PropertyType::kUInt8);
    return value.value.u16;
  }
};

template <>
struct AnyConverter<int32_t> {
  static constexpr PropertyType type = PropertyType::kInt32;

  static Any to_any(const int32_t& value) {
    Any ret;
    ret.set_i32(value);
    return ret;
  }

  static AnyValue to_any_value(const int32_t& value) {
    AnyValue ret;
    ret.i = value;
    return ret;
  }

  static const int32_t& from_any(const Any& value) {
    CHECK(value.type == PropertyType::kInt32);
    return value.value.i;
  }

  static const int32_t& from_any_value(const AnyValue& value) {
    return value.i;
  }
};

template <>
struct AnyConverter<uint32_t> {
  static constexpr PropertyType type = PropertyType::kUInt32;

  static Any to_any(const uint32_t& value) {
    Any ret;
    ret.set_u32(value);
    return ret;
  }

  static AnyValue to_any_value(const uint32_t& value) {
    AnyValue ret;
    ret.ui = value;
    return ret;
  }

  static const uint32_t& from_any(const Any& value) {
    CHECK(value.type == PropertyType::kUInt32);
    return value.value.ui;
  }

  static const uint32_t& from_any_value(const AnyValue& value) {
    return value.ui;
  }
};
template <>
struct AnyConverter<int64_t> {
  static constexpr PropertyType type = PropertyType::kInt64;

  static Any to_any(const int64_t& value) {
    Any ret;
    ret.set_i64(value);
    return ret;
  }

  static AnyValue to_any_value(const int64_t& value) {
    AnyValue ret;
    ret.l = value;
    return ret;
  }

  static const int64_t& from_any(const Any& value) {
    CHECK(value.type == PropertyType::kInt64);
    return value.value.l;
  }

  static const int64_t& from_any_value(const AnyValue& value) {
    return value.l;
  }
};

template <>
struct AnyConverter<uint64_t> {
  static constexpr PropertyType type = PropertyType::kUInt64;

  static Any to_any(const uint64_t& value) {
    Any ret;
    ret.set_u64(value);
    return ret;
  }

  static AnyValue to_any_value(const uint64_t& value) {
    AnyValue ret;
    ret.ul = value;
    return ret;
  }

  static const uint64_t& from_any(const Any& value) {
    CHECK(value.type == PropertyType::kUInt64);
    return value.value.ul;
  }

  static const uint64_t& from_any_value(const AnyValue& value) {
    return value.ul;
  }
};

template <>
struct AnyConverter<Date> {
  static constexpr PropertyType type = PropertyType::kDate;

  static Any to_any(const Date& value) {
    Any ret;
    ret.set_date(value);
    return ret;
  }

  static Any to_any(int64_t value) {
    Any ret;
    ret.set_date(value);
    return ret;
  }

  static AnyValue to_any_value(const Date& value) {
    AnyValue ret;
    ret.d = value;
    return ret;
  }

  static const Date& from_any(const Any& value) {
    CHECK(value.type == PropertyType::kDate);
    return value.value.d;
  }

  static const Date& from_any_value(const AnyValue& value) { return value.d; }
};

template <>
struct AnyConverter<std::string_view> {
  static constexpr PropertyType type = PropertyType::kString;

  static Any to_any(const std::string_view& value) {
    Any ret;
    ret.set_string(value);
    return ret;
  }

  static AnyValue to_any_value(const std::string_view& value) {
    AnyValue ret;
    ret.s = value;
    return ret;
  }

  static const std::string_view& from_any(const Any& value) {
    CHECK(value.type == PropertyType::kString);
    return value.value.s;
  }

  static const std::string_view& from_any_value(const AnyValue& value) {
    return value.s;
  }
};

template <>
struct AnyConverter<std::string> {
  static constexpr PropertyType type = PropertyType::kString;

  static Any to_any(const std::string& value) {
    Any ret;
    ret.set_string(value);
    return ret;
  }

  static AnyValue to_any_value(const std::string& value) {
    AnyValue ret;
    ret.s = value;
    return ret;
  }

  static std::string from_any(const Any& value) {
    CHECK(value.type == PropertyType::kString);
    return std::string(value.value.s);
  }

  static std::string from_any_value(const AnyValue& value) {
    return std::string(value.s);
  }
};

template <>
struct AnyConverter<grape::EmptyType> {
  static constexpr PropertyType type = PropertyType::kEmpty;

  static Any to_any(const grape::EmptyType& value) {
    Any ret;
    return ret;
  }

  static AnyValue to_any_value(const grape::EmptyType& value) {
    AnyValue ret;
    return ret;
  }

  static grape::EmptyType from_any(const Any& value) {
    CHECK(value.type == PropertyType::kEmpty);
    return grape::EmptyType();
  }

  static grape::EmptyType from_any_value(const AnyValue& value) {
    return grape::EmptyType();
  }
};

template <>
struct AnyConverter<double> {
  static constexpr PropertyType type = PropertyType::kDouble;

  static Any to_any(const double& value) {
    Any ret;
    ret.set_double(value);
    return ret;
  }

  static AnyValue to_any_value(const double& value) {
    AnyValue ret;
    ret.db = value;
    return ret;
  }

  static const double& from_any(const Any& value) {
    CHECK(value.type == PropertyType::kDouble);
    return value.value.db;
  }

  static const double& from_any_value(const AnyValue& value) {
    return value.db;
  }
};

// specilization for float
template <>
struct AnyConverter<float> {
  static constexpr PropertyType type = PropertyType::kFloat;

  static Any to_any(const float& value) {
    Any ret;
    ret.set_float(value);
    return ret;
  }

  static AnyValue to_any_value(const float& value) {
    AnyValue ret;
    ret.f = value;
    return ret;
  }

  static const float& from_any(const Any& value) {
    CHECK(value.type == PropertyType::kFloat);
    return value.value.f;
  }

  static const float& from_any_value(const AnyValue& value) { return value.f; }
};

grape::InArchive& operator<<(grape::InArchive& in_archive, const Any& value);
grape::OutArchive& operator>>(grape::OutArchive& out_archive, Any& value);

grape::InArchive& operator<<(grape::InArchive& in_archive,
                             const std::string_view& value);
grape::OutArchive& operator>>(grape::OutArchive& out_archive,
                              std::string_view& value);

}  // namespace gs

namespace std {
<<<<<<< HEAD
inline bool operator==(const grape::EmptyType& a, const grape::EmptyType& b) {
  return true;
}

inline bool operator!=(const grape::EmptyType& a, const grape::EmptyType& b) {
  return false;
}
=======
>>>>>>> c19808da

inline ostream& operator<<(ostream& os, const gs::Date& dt) {
  os << dt.to_string();
  return os;
}

inline ostream& operator<<(ostream& os, gs::PropertyType pt) {
  switch (pt) {
  case gs::PropertyType::kBool:
    os << "bool";
    break;
  case gs::PropertyType::kInt32:
    os << "int32";
    break;
  case gs::PropertyType::kUInt32:
    os << "uint32";
    break;
  case gs::PropertyType::kInt64:
    os << "int64";
    break;
  case gs::PropertyType::kUInt64:
    os << "uint64";
    break;
  case gs::PropertyType::kDate:
    os << "Date";
    break;
  case gs::PropertyType::kString:
    os << "String";
    break;
  case gs::PropertyType::kEmpty:
    os << "Empty";
    break;
  case gs::PropertyType::kDouble:
    os << "double";
    break;
  case gs::PropertyType::kFloat:
    os << "float";
    break;
  default:
    os << "Unknown";
    break;
  }
  return os;
}

}  // namespace std

#endif  // GRAPHSCOPE_TYPES_H_<|MERGE_RESOLUTION|>--- conflicted
+++ resolved
@@ -741,7 +741,6 @@
 }  // namespace gs
 
 namespace std {
-<<<<<<< HEAD
 inline bool operator==(const grape::EmptyType& a, const grape::EmptyType& b) {
   return true;
 }
@@ -749,8 +748,6 @@
 inline bool operator!=(const grape::EmptyType& a, const grape::EmptyType& b) {
   return false;
 }
-=======
->>>>>>> c19808da
 
 inline ostream& operator<<(ostream& os, const gs::Date& dt) {
   os << dt.to_string();
