--- conflicted
+++ resolved
@@ -31,13 +31,7 @@
 
   auto& db = gs::GraphDB::get();
   auto schema = gs::Schema::LoadFromYaml(graph_schema);
-<<<<<<< HEAD
-  db.Init(schema, data_dir, 1);
-=======
-  auto loading_config =
-      gs::LoadingConfig::ParseFromYamlFile(schema, bulk_load_yaml);
-  db.Init(schema, loading_config, data_dir, 1);
->>>>>>> eb9e8b52
+  db.Open(schema, data_dir, 1);
   auto& sess = gs::GraphDB::get().GetSession(0);
 
   {
