--- conflicted
+++ resolved
@@ -903,12 +903,8 @@
   gs::MutableCSRInterface graph;
 };
 
-<<<<<<< HEAD
-class MatchQuery14 : public HqpsAppBase<gs::MutableCSRInterface> {
-=======
 // Auto generated query class definition
 class MatchQuery14 : public AppBase {
->>>>>>> 608f814d
  public:
   using Engine = SyncEngine<gs::MutableCSRInterface>;
   using label_id_t = typename gs::MutableCSRInterface::label_id_t;
