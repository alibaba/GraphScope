--- conflicted
+++ resolved
@@ -372,66 +372,6 @@
           type: object
           additionalProperties: true
 
-<<<<<<< HEAD
-    LongText:
-      required:
-        - long_text
-      properties:
-        long_text:
-          type: string
-          nullable: true
-
-    PrimitiveType:
-      required:
-        - primitive_type
-      properties:
-        primitive_type:
-          type: string
-          enum: [DT_SIGNED_INT32, DT_UNSIGNED_INT32, DT_SIGNED_INT64, DT_UNSIGNED_INT64,
-                 DT_BOOL, DT_FLOAT, DT_DOUBLE]
-
-    StringType:
-      required:
-        - string
-      properties:
-        string:
-          type: object
-          oneOf:
-            - $ref: '#/components/schemas/LongText'
-
-    TimeStampType:
-      required:
-        - timestamp
-      properties:
-        timestamp:
-          type: string
-          nullable: true
-
-    DateType:
-      required:
-        - date32
-      properties:
-        date32:
-          type: string
-          nullable: true
-
-    TemporalType:
-      required:
-        - temporal
-      properties:
-        temporal:
-          oneOf:
-            - $ref: '#/components/schemas/TimeStampType'
-            - $ref: '#/components/schemas/DateType'
-
-    GSDataType:
-      oneOf:
-        - $ref: '#/components/schemas/PrimitiveType'
-        - $ref: '#/components/schemas/StringType'
-        - $ref: '#/components/schemas/TemporalType'
-
-=======
->>>>>>> 15baa01f
     Parameter:
       required:
         - name
