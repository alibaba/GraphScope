openapi: 3.0.3
servers:
  # Added by API Auto Mocking Plugin
  # Added by API Auto Mocking Plugin
  - description: SwaggerHub API Auto Mocking
    url: https://virtserver.swaggerhub.com/GRAPHSCOPE/InteractiveAPI/1.0.0
  - description: SwaggerHub API Auto Mocking
    url: https://virtserver.swaggerhub.com/GRAPHSCOPE/interactive/1.0.0
info:
  description: |
    This is the definition of GraphScope Interactive API, including
      - AdminService API
      - Vertex/Edge API
      - QueryService
    
    
    AdminService API (with tag AdminService) defines the API for GraphManagement, ProcedureManagement and Service Management.
    
    Vertex/Edge API (with tag GraphService) defines the API for Vertex/Edge management, including creation/updating/delete/retrive.
    
    QueryService API (with tag QueryService) defines the API for procedure_call, Ahodc query.
  version: "1.0.0"
  title: GraphScope Interactive API v0.3
  contact:
    email: graphscope@alibaba-inc.com
  license:
    name: Apache 2.0
    url: 'http://www.apache.org/licenses/LICENSE-2.0.html'
externalDocs:
  description: Find out More about GraphScope
  url: http://graphscope.io
tags:
  - name: AdminService/GraphManagement
    description: GraphManagement
  - name: AdminService/ProcedureManagement
    description: ProcedureManagement
  - name: AdminService/ServiceManagement
    description: ServiceManagement
  - name: GraphService/VertexManagement
    description: VertexManagement
  - name: GraphService/EdgeManagement
    description: EdgeManagement
  - name: QueryService
    description: Graph query
paths:
  /v1/graph:
    post:
      tags:
        - AdminService/GraphManagement
      description: Create a new graph
      operationId: create_graph
      requestBody:
        content:
          application/json:
            schema:
              $ref: '#/components/schemas/CreateGraphRequest'
        required: true
      responses:
        '200':
          description: successful operation
          content:
            application/json:
              schema:
                $ref: '#/components/schemas/CreateGraphResponse'
        '400':
          description: BadRequest
          content:
            application/json:
              schema:
                type: string
        '500':
          description: Internal error
          content:
            application/json:
              schema:
                type: string
    get:
      tags:
        - AdminService/GraphManagement
      description: List all graphs
      operationId: list_graphs
      responses:
        '200':
          description: Successful operation
          content:
            application/json:
              schema:
                type: array
                items:
                  $ref: '#/components/schemas/GetGraphResponse'
  /v1/graph/{graph_id}:
    get:
      tags:
         - AdminService/GraphManagement
      description: Get a graph by name
      operationId: get_graph
      parameters:
        - name: graph_id
          in : path
          required: true
          schema:
            type: string
          description: The name of graph to get
      responses:
        '200':
          description: Successful operation
          content:
            application/json:
              schema:
                $ref: '#/components/schemas/GetGraphResponse'
        '404':
          description: Not found
          content:
            application/json:
              schema:
                type: string
                example: graph not exists
    delete:
      tags:
        - AdminService/GraphManagement
      description: Delete a graph by name
      operationId: delete_graph
      parameters:
        - name: graph_id
          in: path
          required: true
          schema:
            type: string
          description:
            The name of graph to delete
      responses:
        '200':
          description: Successful operation
          content:
            application/json:
              schema:
                $ref: '#/components/schemas/APIResponse'
              example: "Successfully delete graph"
        '404':
          description: Not Found
          content:
            application/json:
              schema:
                $ref: '#/components/schemas/APIResponse'
              example: "Graph not found"
        '500':
          description: Internal Error
          content:
            application/json:
              schema:
                $ref: '#/components/schemas/APIResponse'
              example: "Internal Error: "
  /v1/graph/{graph_id}/schema:
    get:
      tags:
        - AdminService/GraphManagement
      description: Get schema by graph name
      operationId: get_schema
      parameters:
        - name: graph_id
          in : path
          required: true
          schema:
            type: string
          description: The name of graph to delete
      responses:
        '200':
          description: successful operation
          content:
            application/json:
              schema:
                $ref: '#/components/schemas/GetGraphSchemaResponse'
  /v1/graph/{graph_id}/statistics:
    get:
      tags:
        - AdminService/GraphManagement
      description: Get the statics info of a graph, including number of vertices for each label, number of edges for each label.
      operationId: get_graph_statistic
      parameters:
        - name: graph_id
          in : path
          required: true
          schema:
            type: string
          description: The id of graph to get statistics
      responses:
        '200':
          description: successful operation
          content:
            application/json:
              schema:
                $ref: '#/components/schemas/GetGraphStatisticsResponse'
        '500':
          description: Server Internal Error
          content:
            application/json:
              schema:
                $ref: '#/components/schemas/APIResponse'
              example: "Internal error"
        '404':
          description: Not Found
          content:
            application/json:
              schema:
                $ref: '#/components/schemas/APIResponse'
              example: "Graph not running or graph not exists"
        '503':
          description: Service Unavailable
          content:
            application/json:
              schema:
                $ref: '#/components/schemas/APIResponse'
              example: "Service unavailable, try again later"

  /v1/graph/{graph_id}/dataloading:
    post:
      tags:
        - AdminService/GraphManagement
      description: Create a dataloading job
      operationId: create_dataloading_job
      parameters:
        - name: graph_id
          in: path
          required: true
          schema:
            type: string
          description: The name of graph to do bulk loading.
      requestBody:
        content:
          application/json:
            schema:
              $ref: '#/components/schemas/SchemaMapping'
        required: true
      responses:
        '200':
          description: successful operation
          content:
            application/json:
              schema:
                $ref: '#/components/schemas/JobResponse'
  /v1/job/{job_id}:
    get:
      tags:
        - AdminService/JobManagement
      operationId: get_job_by_id
      parameters:
        - name: job_id
          in: path
          required: true
          schema:
            type: string
          description: The id of the job, returned from POST /v1/graph/{graph_id}/dataloading
      responses:
        '200':
          description: successful operation
          content:
            application/json:
              schema:
                $ref: '#/components/schemas/JobStatus'
    delete:
      tags:
        - AdminService/JobManagement
      operationId: delete_job_by_id
      parameters:
        - name: job_id
          in: path
          required: true
          schema:
            type: string
      responses:
        '200':
          description: Successful operation
          content:
            application/json:
              schema:
                $ref: '#/components/schemas/APIResponse'
              example: "Successfully cancel job: 123"
  /v1/job:
    get:
      tags:
        - AdminService/JobManagement
      operationId: list_jobs
      responses:
        '200':
          description: successful operation
          content:
            application/json:
              schema:
                type: array
                items:
                  $ref: '#/components/schemas/JobStatus'
  /v1/graph/{graph_id}/procedure:
    post:
      tags:
        - AdminService/ProcedureManagement
      description: Create a new procedure on a graph
      operationId: create_procedure
      parameters:
        - name: graph_id
          in: path
          required: true
          schema:
            type: string
      requestBody:
        content:
          application/json:
            schema:
              $ref: '#/components/schemas/CreateProcedureRequest'
        required: true
      responses:
        '200':
          description: successful operation
          content:
            application/json:
              schema:
                $ref: '#/components/schemas/CreateProcedureResponse'
        '400':
          description: Bad request
          content:
            application/json:
              schema:
                $ref: '#/components/schemas/APIResponse'
              example: "Bad request"
        '404':
          description: not found
          content:
            application/json:
              schema:
                $ref: '#/components/schemas/APIResponse'
              example: "Graph not found"
        '500':
          description: Internal Error
          content:
            application/json:
              schema:
                $ref: '#/components/schemas/APIResponse'
              example: "Internal error"
    get:
      tags:
        - AdminService/ProcedureManagement
      description: List all procedures
      operationId: list_procedures
      parameters:
        - name: graph_id
          in: path
          required: true
          schema:
            type: string
      responses:
        '200':
          description: Successful operation
          content:
            application/json:
              schema:
                type: array
                items:
                  $ref: '#/components/schemas/GetProcedureResponse'
        '404':
          description: Not found
          content:
            application/json:
              schema:
                type: string
                example: "Graph not found"
  /v1/graph/{graph_id}/procedure/{procedure_id}:
    get:
      tags:
        - AdminService/ProcedureManagement
      description: Get a procedure by name
      operationId: get_procedure
      parameters:
        - name: graph_id
          in : path
          required: true
          schema:
            type: string
        - name: procedure_id
          in : path
          required: true
          schema:
            type: string
      responses:
        '200':
          description: successful operation
          content:
            application/json:
              schema:
                $ref: '#/components/schemas/GetProcedureResponse'
        '404':
          description: Not found
          content:
            application/json:
              schema:
                type: string
                example: "Graph not found/procedure not found"
    put:
      tags:
        - AdminService/ProcedureManagement
      description:  Update procedure on a graph by name
      operationId: update_procedure
      parameters:
        - name: graph_id
          in: path
          required: true
          schema:
            type: string
        - name: procedure_id
          in : path
          required: true
          schema:
            type: string
      requestBody:
        content:
          application/json:
            schema:
              $ref: '#/components/schemas/UpdateProcedureRequest'
      responses:
        '200':
          description: Successful operation
          content:
            application/json:
              schema:
                $ref: '#/components/schemas/APIResponse'
        '400':
          description: Bad request
          content:
            application/json:
              schema:
                type: string
                example: "bad request"
        "404":
          description: Not Found
          content:
            application/json:
              schema:
                type: string
                example: "Graph Not found/Procedure Not found"
        "500":
          description: Internal error
          content:
            application/json:
              schema:
                type: string
                example: "bad request"
    delete:
      tags:
        - AdminService/ProcedureManagement
      description: Delete a procedure on a graph by name
      operationId: delete_procedure
      parameters:
        - name: graph_id
          in: path
          required: true
          schema:
            type: string
        - name: procedure_id
          in : path
          required: true
          schema:
            type: string
      responses:
        '200':
          description: Successful operation
          content:
            application/json:
              schema:
                $ref: '#/components/schemas/APIResponse'
        "404":
          description: Not Found
          content:
            application/json:
              schema:
                type: string
                example: "Graph Not found/Procedure Not found"
  /v1/service/start:
    post:
      tags:
        - AdminService/ServiceManagement
      description: Start service on a specified graph
      operationId: start_service
      requestBody:
        description: Start service on a specified graph
        content:
          application/json:
            schema:
              $ref: '#/components/schemas/StartServiceRequest'
      responses:
        '200':
          description: successful operation
          content:
            application/json:
              schema:
                $ref: '#/components/schemas/APIResponse'
        '500':
          description: Internal Error
          content:
            application/json:
              schema:
                type: string
                example: "Internal Error"
  /v1/service/stop:
    post:
      tags:
        - AdminService/ServiceManagement
      description: Stop current service
      operationId: stop_service
      responses:
        '200':
          description: successful operation
          content:
            application/json:
              schema:
                $ref: '#/components/schemas/APIResponse'
  /v1/service/restart:
    post:
      tags:
        - AdminService/ServiceManagement
      description: Start current service
      operationId: restart_service
      responses:
        '200':
          description: successful operation
          content:
            application/json:
              schema:
                $ref: '#/components/schemas/APIResponse'
  /v1/service/status:
    get:
      tags:
        - AdminService/ServiceManagement
      description: Get service status
      operationId: get_service_status
      responses:
        '200':
          description: successful operation
          content:
            application/json:
              schema:
                $ref: '#/components/schemas/ServiceStatus'
  /v1/graph/{graph_id}/vertex:
    get:
      tags:
        - GraphService/VertexManagement
      summary: Get the vertex's properties with vertex primary key.
      operationId: get_vertex
      description: |
        Get the properties for the specified vertex.
        example:
        ```http
        GET /endpoint?param1=value1&param2=value2 HTTP/1.1
        Host: example.com
        ```
      parameters:
        - name: graph_id
          in: path
          required: true
          description: The name of the graph
          schema:
            type: string
        - name: label
          in: query
          required: true
          description: The label name of querying vertex.
          schema:
            type: string
        - name: primary_key_value
          in: query
          required: true
          description: The primary key value of querying vertex.
          schema:
            $ref: '#/components/schemas/AnyValue'
      responses:
        '200':
          description: Found vertex
          content:
            application/json:
              schema:
                $ref: '#/components/schemas/VertexData'
              example:
                label: "person"
                values:
                  - name: "id"
                    value: 1
                  - name: "age"
                    value: 23
                  - name: "name"
                    value: "amy"
        '400':
          description: Bad input parameter
        '404':
          description: Vertex not found or graph not found
        '500':
          description: Server internal error
    post:
      tags:
        - GraphService/VertexManagement
      summary: Add vertex to the graph
      operationId: add_vertex
      parameters:
        - name: graph_id
          in : path
          required: true
          schema:
            type: string
      description: |
        Add the provided vertex to the specified graph.
      responses:
        '200':
          description: Successfully created vertex
          content:
            application/json:
              schema:
                $ref: '#/components/schemas/APIResponse'
              example:
                message: "Successfully created vertex"
        '400':
          description: Invalid input vertex
        '404':
          description: Graph not found
        '409':
          description: Vertex already exists
        '500':
          description: Server internal error
      requestBody:
        content:
          application/json:
            schema:
              $ref: '#/components/schemas/VertexRequest'
            example:
              label: "person"
              primimary_key_value: 1
              properties:
                age: 2
                name: "Bob"
        description: Add vertex to graph.
    put:
      tags:
        - GraphService/VertexManagement
      summary: Update vertex's property
      operationId: update_vertex
      description: |
        Remove the vertex from the specified graph.
      parameters:
        - name: graph_id
          in : path
          required: true
          schema:
            type: string
      requestBody:
        content:
          application/json:
            schema:
              $ref: '#/components/schemas/VertexRequest'
            example:
              label: "person"
              primary_key_value: 2
              properties:
                age: 24
                name: "Cindy"
      responses:
        '200':
          description: Successfully update vertex
          content:
            application/json:
              schema:
                $ref: '#/components/schemas/APIResponse'
              example:
                message: "Successfully updated vertex"
        '400':
          description: Invalid input paramters
        '404':
          description: Vertex not exists
        '500':
          description: Server internal error
    delete:
      tags:
        - GraphService/VertexManagement
      summary: Remove vertex from the graph
      operationId: delete_vertex
      description: |
        Remove the vertex from the specified graph.
      parameters:
        - name: graph_id
          in : path
          required: true
          schema:
            type: string
        - name: label
          in: query
          required: true
          description: The label name of querying vertex.
          schema:
            type: string
        - name: primary_key_value
          in: query
          required: true
          description: The value of the querying vertex's primary key
          schema:
            $ref: '#/components/schemas/AnyValue'
      responses:
        '200':
          description: Successfully delete vertex
          content:
            application/json:
              schema:
                $ref: '#/components/schemas/APIResponse'
              example:
                message: "Successfully delete vertex"
        '400':
          description: Invalid input vertex
        '404':
          description: Vertex not exists or Graph not exits.
        '500':
          description: Server internal error

  /v1/graph/{graph_id}/edge:
    get:
      tags:
        - GraphService/EdgeManagement
      summary: Get the edge's properties with src and dst vertex primary keys.
      operationId: get_edge
      description: |
        Get the properties for the specified vertex.
      parameters:
        - name: graph_id
          in : path
          required: true
          schema:
            type: string
        - name: edge_label
          in: query
          required: true
          description: The label name of querying edge.
          schema:
            type: string
          example: created
        - name: src_label
          in: query
          required: true
          description: The label name of src vertex.
          schema:
            type: string
          example: person
        - name: src_primary_key_value
          in: query
          required: true
          description: The primary key value of src vertex.
          schema:
            $ref: '#/components/schemas/AnyValue'
          example: 1
        - name: dst_label
          in: query
          required: true
          description: The label name of dst vertex.
          schema:
            type: string
          example: software
        - name: dst_primary_key_value
          in: query
          required: true
          description: The value of dst vertex's primary key
          schema:
            $ref: '#/components/schemas/AnyValue'
          example: 3
      responses:
        '200':
          description: Found Edge
          content:
            application/json:
              schema:
                $ref: '#/components/schemas/EdgeData'
              example:
                src_label: "person"
                dst_label: "software"
                edge_label: "created"
                src_pk_value: 1
                dst_pk_value: 3
                properties:
                  - name: "weight"
                    value: 0.2
        '400':
          description: Bad input parameter
        '404':
          description: Edge not found or Graph not found
        '500':
          description: Server internal error
    post:
      tags:
        - GraphService/EdgeManagement
      summary: Add edge to the graph
      operationId: add_edge
      description: |
        Add the edge to graph.
      parameters:
        - name: graph_id
          in : path
          required: true
          schema:
            type: string
      responses:
        '200':
          description: Successfully insert the edge
          content:
            application/json:
              schema:
                $ref: '#/components/schemas/APIResponse'
              example:
                message: "Successfuly create edge"
        '400':
          description: Invalid input edge
        '409':
          description: edge already exists
        '500':
          description: Server internal error
      requestBody:
        content:
          application/json:
            schema:
              $ref: '#/components/schemas/EdgeRequest'
            example:
              src_label: "person"
              dst_label: "software"
              edge_label: "created"
              src_pk_name: "id"
              src_pk_value: 1
              dst_pk_name: "id"
              dst_pk_value: 3
              properties:
                - name: "weight"
                  value: 0.2
    put:
      tags:
        - GraphService/EdgeManagement
      summary: Update edge's property
      operationId: update_edge
      description: |
        Update the edge on the running graph.
      parameters:
        - name: graph_id
          in : path
          required: true
          schema:
            type: string
      requestBody:
        content:
          application/json:
            schema:
              $ref: '#/components/schemas/EdgeRequest'
            example:
              src_label: "person"
              dst_label: "software"
              edge_label: "created"
              src_pk_name: "id"
              src_pk_value: 1
              dst_pk_name: "id"
              dst_pk_value: 3
              properties:
                - name: "weight"
                  value: 0.3
      responses:
        '200':
          description: Successfully update edge
          content:
            application/json:
              schema:
                $ref: '#/components/schemas/APIResponse'
              example:
                message: "Successfully update edge"
        '400':
          description: Invalid input paramters
        '404':
          description: Edge not exists
        '500':
          description: Server internal error
    delete:
      tags:
        - GraphService/EdgeManagement
      summary: Remove edge from the graph
      operationId: delete_edge
      description: |
        Remove the edge from current graph.
      parameters:
        - name: graph_id
          in : path
          required: true
          schema:
            type: string
        - name: src_label
          in: query
          required: true
          description: The label name of src vertex.
          schema:
            type: string
          example: person
        - name: src_primary_key_value
          in: query
          required: true
          description: The primary key value of src vertex.
          schema:
            $ref: '#/components/schemas/AnyValue'
            # type: object
          example: 1
        - name: dst_label
          in: query
          required: true
          description: The label name of dst vertex.
          schema:
            type: string
          example: software
        - name: dst_primary_key_value
          in: query
          required: true
          description: The primary key value of dst vertex.
          schema:
            $ref: '#/components/schemas/AnyValue'
          example: 3
      responses:
        '200':
          description: Successfully delete edge
          content:
            application/json:
              schema:
                $ref: '#/components/schemas/APIResponse'
              example:
                message: "Successfully delete edge"
        '400':
          description: Invalid input edge
        '404':
          description: Edge not exists or Graph not exits
        '500':
          description: Server internal error
  /v1/graph/{graph_id}/query:
    post:
      tags:
        - QueryService
      summary: run queries on graph
      operationId: proc_call
      description: |
        After the procedure is created, user can use this API to run the procedure.
        TODO: a full example cypher->plan->json.
        TODO: make sure typeinfo can be passed.
      parameters:
        - name: graph_id
          in : path
          required: true
          schema:
            type: string
        - name: X-Interactive-Request-Format
          in: header
          required: true
          schema:
            type: string
            enum: [proto, encoder, json]
      requestBody:
        content:
          text/plain:
            schema:
              type: string
              format: byte
      responses:
        '200':
          description: Successfully runned. Empty if failed?
          content:
            text/plain:
              schema:
                type: string
                format: byte
        '500':
          description: Server internal error
  /v1/graph/current/query:
    post:
      tags:
        - QueryService
      summary: run queries on the running graph
      operationId: proc_call_current
      description: |
        Submit a query to the running graph.
      parameters:
        - name: X-Interactive-Request-Format
          in: header
          required: true
          schema:
            type: string
            enum: [proto, encoder, json]
      requestBody:
        content:
          text/plain:
            schema:
              type: string
              format: byte
      responses:
        '200':
          description: Successfully runned. Empty if failed?
          content:
            text/plain:
              schema:
                type: string
                format: byte
        '500':
          description: Server internal error
  /v1/file/upload:
    post:
      tags: [Utils]
      operationId: uploadFile
      requestBody:
        required: true
        content:
          multipart/form-data:
            schema:
              type: object
              properties:
                filestorage:
                  type: string
                  format: binary
      responses:
        200:
          description: successful operation
          content:
            application/json:
              schema:
                $ref: '#/components/schemas/UploadFileResponse'
              example:
                file_path: /home/graphscope/path/to/file.csv
                # metadata:
                #   datasource: file
                #   file_type: csv
        500:
          description: Server Internal Error
          content:
            application/json:
              schema:
                $ref: '#/components/schemas/APIResponse'
components:
  schemas:
    AnyValue: {}
    # Corresponding to common.value, which store a any type value
    TypedValue:
      type: object
      required:
        - type
        - value
      properties:
        type:
          $ref: '#/components/schemas/GSDataType'
        value:
          $ref: '#/components/schemas/AnyValue'
    PrimitiveType:
      x-body-name: primitive_type
      type: object
      required: 
        - primitive_type
      properties:
        primitive_type:
          type: string
          enum: [DT_SIGNED_INT32, DT_UNSIGNED_INT32, DT_SIGNED_INT64, DT_UNSIGNED_INT64,
                 DT_BOOL, DT_FLOAT, DT_DOUBLE, DT_STRING]
                 # The DT_STRING is added for backward compatibility, it should be replaced by StringType
          example: DT_SIGNED_INT32
    LongText:
      x-body-name: long_text
      type: object
      required:
        - long_text
      properties:
        long_text:
          type: string
          nullable: true
    FixedChar:
      x-body-name: fixed_char
      type: object
      required:
        - char
      properties:
        char:
          type: object
          required:
            - fixed_char
          properties:
            fixed_char:
              type: integer
    VarChar:
      x-body-name: var_char
      type: object
      required:
        - var_char
      properties:
        var_char:
          type: object
          required:
            - max_length
          properties:
            max_length:
              type: integer
    StringType:
      x-body-name: string_type
      type: object
      required: 
        - string
      properties:
        string:
          oneOf:
            - $ref: '#/components/schemas/LongText'
            - $ref: '#/components/schemas/FixedChar'
            - $ref: '#/components/schemas/VarChar'
    TimeStampType:
      x-body-name: time_stamp_type
      type: object
      required:
        - timestamp
      properties:
        timestamp:
          type: string
    DateType:
      x-body-name: date_type
      type: object
      required:
       - date32
      properties:
        date32:
          type: string
    TemporalType:
      x-body-name: temporal_type
      type: object
      required:
        - temporal
      properties:
        temporal:
          oneOf:
            - $ref: '#/components/schemas/TimeStampType'
            - $ref: '#/components/schemas/DateType'
    GSDataType:
      x-body-name: gs_data_type
      oneOf:
        - $ref: '#/components/schemas/PrimitiveType'
        - $ref: '#/components/schemas/StringType'
        - $ref: '#/components/schemas/TemporalType'
    Property:
      x-body-name: property
      type: object
      required:
        - name
        - value
      properties:
        name:
          type: string
          example: "id"
        value:
          $ref: '#/components/schemas/AnyValue'
          # type: object
    PropertyArray:
      x-body-name: property_array
      type: object
      required:
        - properties
      properties:
        properties:
          type: array
          items:
            $ref: '#/components/schemas/Property'
    Parameter:
      x-body-name: parameter
      type: object
      required:
        - name
        - type
      properties:
        name:
          type: string
          example: param1
        type:
          $ref: '#/components/schemas/GSDataType'
    VertexRequest:
      x-body-name: vertex_request
      type: object
      required:
        - label
        - primary_key_value
      properties:
        label:
          type: string
          example: person
        primary_key_value:
          $ref: '#/components/schemas/AnyValue'
        properties:
          $ref: '#/components/schemas/PropertyArray'
    VertexData:
      x-body-name: vertex_data
      type: object
      required:
        - label
      properties:
        label:
          type: string
          example: person
        values:
          type: array
          items:
            $ref: '#/components/schemas/Property'
    EdgeData:
      x-body-name: edge_data
      type: object
      required:
        - src_label
        - dst_label
        - edge_label
        - src_primary_key_value
        - dst_primary_key_value
        - properties
      properties:
        src_label:
          type: string
          example: person
        dst_label:
          type: string
          example: software
        edge_label:
          type: string
          example: created
        src_primary_key_value:
          $ref: '#/components/schemas/AnyValue'
        dst_primary_key_value:
          $ref: '#/components/schemas/AnyValue'
        properties:
          type: array
          items:
            $ref: '#/components/schemas/Property'
    EdgeRequest:
      x-body-name: edge_request
      type: object
      required:
        - src_label
        - dst_label
        - edge_label
        - src_primary_key_value
        - dst_primary_key_value
      properties:
        src_label:
          type: string
          example: person
        dst_label:
          type: string
          example: software
        edge_label:
          type: string
          example: created
        src_primary_key_value:
          $ref: '#/components/schemas/AnyValue'
        dst_primary_key_value:
          $ref: '#/components/schemas/AnyValue'
        properties:
          type: array
          items:
            $ref: '#/components/schemas/Property'
    QueryRequest:
      x-body-name: query_request
      type: object
      required:
        - query_name
      properties:
        query_name:
          type: string
          example: ic1
        arguments:
          type: array
          items:
            $ref: '#/components/schemas/TypedValue'
    CreateProcedureRequest:
      x-body-name: create_procedure_request
      type: object
      required:
        - name
        - type
        - query
      properties:
        name: 
          type: string
          example: query1
        description:
          type: string
          example: A sample stored procedure
        type: 
          type: string
          enum:
            - cpp
            - cypher
        query:
          type: string
          example: "MATCH(a) return COUNT(a);"
    CreateProcedureResponse:
      type: object
      x-body-name: create_procedure_response
      required:
        - procedure_id
      properties:
        procedure_id:
          type: string
          example: proc1
    StoredProcedureMeta:
      x-body-name: stored_procedure_meta
      allOf:
        - $ref: '#/components/schemas/CreateProcedureRequest'
        - type: object
          properties:
            id:
              type: string
              example: The unique identifier of procedure, currently is same with name.
            library:
              type: string
              example: /path/to/library
            params:
              type: array
              items: 
               $ref: '#/components/schemas/Parameter'
            returns:
              type: array
              items: 
               $ref: '#/components/schemas/Parameter'
            enable:
              type: boolean
              example : true
    GetProcedureResponse:
      x-body-name: get_procedure_response
      allOf:
        - $ref: '#/components/schemas/StoredProcedureMeta'
        - type: object
          properties:
            bound_graph:
              type: string
            runnable:
              type: boolean
            creation_time:
              type: integer
            update_time:
              type: integer
    UpdateProcedureRequest:
      x-body-name: update_procedure_request
      type: object
      properties:
        description:
          type: string
          example: A sample stored procedure
    CreateGraphResponse:
      x-body-name: create_graph_response
      type: object
      properties:
        graph_id:
          type: string
          example: "1"
    CreateGraphRequest:
      x-body-name: create_graph_request
      type: object
      properties:
        name:
          type: string
          example: modern_graph
        description:
          type: string
          example: A default description
        stored_procedures:
          type: array
          items: 
            $ref: '#/components/schemas/CreateProcedureRequest'
        schema:
          $ref: '#/components/schemas/CreateGraphSchemaRequest'
    APIResponse:
      x-body-name: api_response
      type: string
      example: "Response string"
    VertexStatistics:
      x-body-name: vertex_statistics
      type: object
      properties:
        type_id:
          type: integer
        type_name:
          type: string
        count:
          type: integer
    VertexTypePairStatistics:
      type: object
      x-body-name: vertex_type_pair_statistics
      required:
        - source_vertex
        - destination_vertex
        - count
      properties:
        source_vertex: 
          type: string
        destination_vertex:
          type: string
        count:
          type: integer
    EdgeStatistics:
      x-body-name: edge_statistics
      type: object
      properties:
        type_id:
          type: integer
        type_name:
          type: string
        vertex_type_pair_statistics:
          type: array
          items:
            $ref: '#/components/schemas/VertexTypePairStatistics'
    GetGraphStatisticsResponse:
      x-body-name: graph_statistics_response
      type: object
      required:
        - total_vertex_count
        - total_edge_count
      properties:
        total_vertex_count:
          type: integer
        total_edge_count:
          type: integer
        vertex_type_statistics:
          type: array
          items: 
            $ref: '#/components/schemas/VertexStatistics'
        edge_type_statistics:
          type: array
          items:
            $ref: '#/components/schemas/EdgeStatistics'
    GetGraphResponse:
      x-body-name: get_graph_response
      type: object
      properties:
        id: 
          type: string
        name:
          type: string
        description:
          type: string
        store_type:
          type: string
          enum:
            - mutable_csr
        creation_time:
          type: integer
          example: 11223444
        data_update_time:
          type: integer
          example: 11123445
        stored_procedures:
          type: array
          items:
            $ref: '#/components/schemas/GetProcedureResponse'
        schema:
          $ref: '#/components/schemas/GetGraphSchemaResponse'
        data_import_config:
          $ref: '#/components/schemas/SchemaMapping'
    CreateGraphSchemaRequest:
      x-body-name: create_graph_schema_request
      type: object
      properties:
        vertex_types:
          type: array
          items:
            $ref: '#/components/schemas/CreateVertexType'
        edge_types:
          type: array
          items:
            $ref: '#/components/schemas/CreateEdgeType'
    GetGraphSchemaResponse:
      x-body-name: get_graph_schema_response
      type: object
      properties:
        vertex_types:
          type: array
          items:
            $ref: '#/components/schemas/GetVertexType'
        edge_types:
          type: array
          items:
            $ref: '#/components/schemas/GetEdgeType'
    BaseVertexType:
      type: object
      properties:
        type_name:
          type: string
        primary_keys:
          type: array
          items:
            type: string
        x_csr_params:
          type: object
          description: Used for storage optimization
          properties:
            max_vertex_num:
              type: integer
    CreateVertexType:
      x-body-name: create_vertex_type
      allOf:
        - $ref: '#/components/schemas/BaseVertexType'
        - type: object       
          properties:
            properties:
              type: array
              items:
                $ref: '#/components/schemas/CreatePropertyMeta'
    GetVertexType:
      x-body-name: get_vertex_type
      allOf:
        - $ref: '#/components/schemas/BaseVertexType'
        - type: object
          properties:
            type_id:
              type: integer
              format: int32
            properties:
              type: array
              items:
                $ref: '#/components/schemas/GetPropertyMeta'
            description:
              type: string
    BaseEdgeType:
      type: object
      properties:
        type_name:
          type: string
        vertex_type_pair_relations:
          type: array
          items:
            type: object
            properties:
              source_vertex:
                type: string
              destination_vertex:
                type: string
              relation:
                type: string
                enum:
                  - MANY_TO_MANY
                  - ONE_TO_MANY
                  - MANY_TO_ONE
                  - ONE_TO_ONE
              x_csr_params:
                type: object
                description: Used for storage optimization
                properties:
                  edge_storage_strategy:
                    type: string
                    enum:
                      - ONLY_IN
                      - ONLY_OUT
                      - BOTH_OUT_IN
                  sort_on_compaction:
                    type: boolean
                  oe_mutability:
                    type: string
                  ie_mutability:
                    type: string
    CreateEdgeType:
      x-body-name: create_edge_type
      allOf:
        - $ref: '#/components/schemas/BaseEdgeType'
        - type: object
          properties:
            properties:
              type: array
              items:
                $ref: '#/components/schemas/CreatePropertyMeta'
    GetEdgeType:
      x-body-name: get_edge_type
      allOf:
        - $ref: '#/components/schemas/BaseEdgeType'
        - type: object
          properties:
            type_id:
              type: integer
              format: int32
            description:
              type: string
            properties:
              type: array
              items:
                $ref: '#/components/schemas/GetPropertyMeta'
    BasePropertyMeta:
      type: object
      properties:
        property_name:
          type: string
        property_type: 
          $ref: '#/components/schemas/GSDataType'
    CreatePropertyMeta:
      x-body-name: create_property_meta
      allOf:
        - $ref: '#/components/schemas/BasePropertyMeta'
    GetPropertyMeta:
      x-body-name: get_property_meta
      allOf:
        - $ref: '#/components/schemas/BasePropertyMeta'
        - type: object
          properties:
            property_id:
              type: integer
              format: int32
    SchemaMapping:
      x-body-name: schema_mapping
      type: object
      properties:
        loading_config:
          type: object
          properties:
            data_source:
              type: object
              properties:
                scheme:
                  type: string
                  enum:
                    - odps
                    - file
<<<<<<< HEAD
=======
                location:
                  type: string
>>>>>>> 238db289
            import_option:
              type: string
              enum:
                - init
                - overwrite
            format:
              type: object
              properties:
                type:
                  type: string
                metadata:
                  type: object
                  additionalProperties: true
        vertex_mappings:
          type: array
          items:
            $ref: '#/components/schemas/VertexMapping'
        edge_mappings:
          type: array
          items:
            $ref: '#/components/schemas/EdgeMapping'
    VertexMapping:
      x-body-name: vertex_mapping
      type: object
      properties:
        type_name:
          type: string
        inputs:
          type: array
          items:
            type: string
            example: file:///path/to/person.csv
        column_mappings:
          type: array
          items:
            $ref: '#/components/schemas/ColumnMapping'
    EdgeMapping:
      x-body-name: edge_mapping
      type: object
      properties:
        type_triplet:
          type: object
          description: source label -> [edge label] -> destination label
          properties:
            edge:
              type: string
            source_vertex:
              type: string
            destination_vertex:
              type: string
        inputs:
          type: array
          items:
            type: string
        source_vertex_mappings:
          type: array
          items:
            type: object
            description: Mapping column to the primary key of source vertex
            properties:
              column:
                type: object
                properties:
                  index:
                    type: integer
                    format: int32
                  name:
                    type: string
              property:
                type: string # the primary key's name to map
                example: id
        destination_vertex_mappings:
          type: array
          items:
            type: object
            description: Mapping column to the primary key of destination vertex
            properties:
              column:
                type: object
                properties:
                  index:
                    type: integer
                    format: int32
                  name:
                    type: string
              property:
                type: string
                example: id
        column_mappings:
          type: array
          items:
            $ref: '#/components/schemas/ColumnMapping'
    ColumnMapping:
      x-body-name: column_mapping
      type: object
      properties:
        column:
          type: object
          properties:
            index:
              type: integer
              format: int32
            name:
              type: string
        property:
          type: string
          description: must align with the schema
    StartServiceRequest:
      x-body-name: start_service_request
      properties:
        graph_id:
          type: string
    ServiceStatus:
      x-body-name: service_status
      type: object
      properties:
        status:
          type: string
        graph:
          $ref: '#/components/schemas/GetGraphResponse'
        bolt_port:
          type: integer
          format: int32
        hqps_port:
          type: integer
          format: int32
        gremlin_port:
          type: integer
          format: int32
        start_time:
          type: integer
          format: int32
    JobResponse:
      type: object
      x-body-name: job_response
      properties:
        job_id:
          type: string
    JobStatus:
      type: object
      x-body-name: job_status
      properties:
        id:
          type: string
        type:
          type: string
        status:
          type: string
          enum:
            - RUNNING
            - SUCCESS
            - FAILED
            - CANCELLED
            - WAITING
        start_time:
          type: integer
          format: int32
        end_time:
          type: integer
          format: int32
        log:
          type: string
          description: URL or log string
        detail:
          type: object
          additionalProperties: true
    UploadFileResponse:
      required:
        - file_path
        # - metadata
      properties:
        file_path:
          type: string
        metadata:
          type: object
          additionalProperties: true<|MERGE_RESOLUTION|>--- conflicted
+++ resolved
@@ -1610,11 +1610,8 @@
                   enum:
                     - odps
                     - file
-<<<<<<< HEAD
-=======
                 location:
                   type: string
->>>>>>> 238db289
             import_option:
               type: string
               enum:
