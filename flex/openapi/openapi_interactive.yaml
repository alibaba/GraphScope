openapi: 3.0.3
info:
  description: |
    This is the definition of GraphScope Interactive API, including
      - AdminService API
      - Vertex/Edge API
      - QueryService


    AdminService API (with tag AdminService) defines the API for GraphManagement, ProcedureManagement and Service Management.

    Vertex/Edge API (with tag GraphService) defines the API for Vertex/Edge management, including creation/updating/delete/retrieve.

    QueryService API (with tag QueryService) defines the API for procedure_call, Ahodc query.
  version: "1.0.0"
  title: GraphScope Interactive API v0.3
  contact:
    email: graphscope@alibaba-inc.com
  license:
    name: Apache 2.0
    url: 'http://www.apache.org/licenses/LICENSE-2.0.html'
externalDocs:
  description: Find out More about GraphScope
  url: http://graphscope.io
tags:
  - name: AdminService/GraphManagement
    description: GraphManagement
  - name: AdminService/ProcedureManagement
    description: ProcedureManagement
  - name: AdminService/ServiceManagement
    description: ServiceManagement
  - name: GraphService/VertexManagement
    description: VertexManagement
  - name: GraphService/EdgeManagement
    description: EdgeManagement
  - name: QueryService
    description: Graph query
paths:
  /v1/graph:
    post:
      tags:
        - AdminService/GraphManagement
      description: Create a new graph
      operationId: create_graph
      requestBody:
        content:
          application/json:
            schema:
              $ref: "#/components/schemas/CreateGraphRequest"
        required: true
      responses:
        "200":
          description: successful operation
          content:
            application/json:
              schema:
                $ref: "#/components/schemas/CreateGraphResponse"
        "400":
          description: BadRequest
          content:
            application/json:
              schema:
                type: string
        "500":
          description: Internal error
          content:
            application/json:
              schema:
                type: string
    get:
      tags:
        - AdminService/GraphManagement
      description: List all graphs
      operationId: list_graphs
      responses:
        "200":
          description: Successful operation
          content:
            application/json:
              schema:
                type: array
                items:
                  $ref: "#/components/schemas/GetGraphResponse"
  /v1/graph/{graph_id}:
    get:
      tags:
        - AdminService/GraphManagement
      description: Get a graph by name
      operationId: get_graph
      parameters:
        - name: graph_id
          in: path
          required: true
          schema:
            type: string
          description: The id of graph to get
      responses:
        "200":
          description: Successful operation
          content:
            application/json:
              schema:
                $ref: "#/components/schemas/GetGraphResponse"
        "404":
          description: Not found
          content:
            application/json:
              schema:
                type: string
                example: graph not exists
    delete:
      tags:
        - AdminService/GraphManagement
      description: Delete a graph by id
      operationId: delete_graph
      parameters:
        - name: graph_id
          in: path
          required: true
          schema:
            type: string
          description: The id of graph to delete
      responses:
        "200":
          description: Successful operation
          content:
            application/json:
              schema:
                $ref: "#/components/schemas/APIResponse"
              example: "Successfully delete graph"
        "404":
          description: Not Found
          content:
            application/json:
              schema:
                $ref: "#/components/schemas/APIResponseWithCode"
              example:
                code: 4
                message: "Graph not found"
        "500":
          description: Internal Error
          content:
            application/json:
              schema:
                $ref: "#/components/schemas/APIResponseWithCode"
              example:
                code: 103
                message: "Internal error"
  /v1/graph/{graph_id}/schema:
    get:
      tags:
        - AdminService/GraphManagement
      description: Get schema by graph id
      operationId: get_schema
      parameters:
        - name: graph_id
          in: path
          required: true
          schema:
            type: string
          description: The id of graph to get schema
      responses:
        200:
          description: successful operation
          content:
            application/json:
              schema:
                $ref: "#/components/schemas/GetGraphSchemaResponse"
        500:
          $ref: "#/components/responses/500"
  /v1/graph/{graph_id}/schema/vertex:
    post:
      tags:
        - AdminService/GraphManagement
      description: Create a vertex type
      operationId: create_vertex_type
      parameters:
        - name: graph_id
          in: path
          required: true
          schema:
            type: string
      requestBody:
        required: true
        content:
          application/json:
            schema:
              $ref: "#/components/schemas/CreateVertexType"
      responses:
        "200":
          description: Successfully created the vertex type
          content:
            application/json:
              schema:
                $ref: "#/components/schemas/APIResponse"
        "400":
          $ref: "#/components/responses/400"
        "500":
          $ref: "#/components/responses/500"

    delete:
      tags:
        - AdminService/GraphManagement
      description: Delete a vertex type by name
      operationId: delete_vertex_type
      parameters:
        - name: graph_id
          in: path
          required: true
          schema:
            type: string
        - name: type_name
          in: query
          required: true
          schema:
            type: string
      responses:
        "200":
          description: Successfully deleted the vertex type
          content:
            application/json:
              schema:
                $ref: "#/components/schemas/APIResponse"
        "400":
          $ref: "#/components/responses/400"
        "500":
          $ref: "#/components/responses/500"

    put:
      tags:
        - AdminService/GraphManagement
      description: Update a vertex type to add more properties
      operationId: update_vertex_type
      parameters:
        - name: graph_id
          in: path
          required: true
          schema:
            type: string
      requestBody:
        required: true
        content:
          application/json:
            schema:
              $ref: "#/components/schemas/CreateVertexType"
      responses:
        "200":
          description: Successfully updated the vertex type
          content:
            application/json:
              schema:
                $ref: "#/components/schemas/APIResponse"
        "400":
          $ref: "#/components/responses/400"
        "500":
          $ref: "#/components/responses/500"

  /v1/graph/{graph_id}/schema/edge:
    post:
      tags:
        - AdminService/GraphManagement
      description: Create a edge type
      operationId: create_edge_type
      parameters:
        - name: graph_id
          in: path
          required: true
          schema:
            type: string
      requestBody:
        content:
          application/json:
            schema:
              $ref: "#/components/schemas/CreateEdgeType"
      responses:
        "200":
          description: Successful created the edge type
          content:
            application/json:
              schema:
                $ref: "#/components/schemas/APIResponse"
        "400":
          $ref: "#/components/responses/400"
        "500":
          $ref: "#/components/responses/500"

    delete:
      tags:
        - AdminService/GraphManagement
      description: Delete an edge type by name
      operationId: delete_edge_type
      parameters:
        - name: graph_id
          in: path
          required: true
          schema:
            type: string
        - name: type_name
          in: query
          required: true
          schema:
            type: string
        - name: source_vertex_type
          in: query
          required: true
          schema:
            type: string
        - name: destination_vertex_type
          in: query
          required: true
          schema:
            type: string
      responses:
        "200":
          description: Successfully deleted the edge type
          content:
            application/json:
              schema:
                $ref: "#/components/schemas/APIResponse"
        "400":
          $ref: "#/components/responses/400"
        "500":
          $ref: "#/components/responses/500"

    put:
      tags:
        - AdminService/GraphManagement
      description: Update an edge type to add more properties
      operationId: update_edge_type
      parameters:
        - name: graph_id
          in: path
          required: true
          schema:
            type: string
      requestBody:
        required: true
        content:
          application/json:
            schema:
              $ref: "#/components/schemas/CreateEdgeType"
      responses:
        200:
          description: Successfully updated the edge type
          content:
            application/json:
              schema:
                $ref: "#/components/schemas/APIResponse"
        400:
          $ref: "#/components/responses/400"
        500:
          $ref: "#/components/responses/500"

  /v1/graph/{graph_id}/snapshot/{snapshot_id}/status:
    get:
      tags:
        - AdminService/GraphManagement
      description: Get the status of a snapshot by id
      operationId: get_snapshot_status
      parameters:
        - name: graph_id
          in: path
          required: true
          schema:
            type: string
        - name: snapshot_id
          in: path
          required: true
          schema:
            type: integer
      responses:
        "200":
          description: the status of a snapshot_id
          content:
            application/json:
              schema:
                $ref: "#/components/schemas/SnapshotStatus"
        "400":
          $ref: "#/components/responses/400"
        "500":
          $ref: "#/components/responses/500"

  /v1/graph/{graph_id}/statistics:
    get:
      tags:
        - AdminService/GraphManagement
      description: Get the statics info of a graph, including number of vertices for each label, number of edges for each label.
      operationId: get_graph_statistic
      parameters:
        - name: graph_id
          in: path
          required: true
          schema:
            type: string
          description: The id of graph to get statistics
      responses:
        "200":
          description: successful operation
          content:
            application/json:
              schema:
                $ref: "#/components/schemas/GetGraphStatisticsResponse"
        "500":
          description: Server Internal Error
          content:
            application/json:
              schema:
                $ref: "#/components/schemas/APIResponseWithCode"
              example:
                code: 103
                message: "Internal error"
        "404":
          description: Not Found
          content:
            application/json:
              schema:
                $ref: "#/components/schemas/APIResponseWithCode"
              example:
                code: 4
                message: "Graph not found"
        "503":
          description: Service Unavailable
          content:
            application/json:
              schema:
                $ref: "#/components/schemas/APIResponseWithCode"
              example:
                code: 15
                message: "Service Unavailable"

  /v1/graph/{graph_id}/dataloading:
    post:
      tags:
        - AdminService/GraphManagement
      description: Create a dataloading job
      operationId: create_dataloading_job
      parameters:
        - name: graph_id
          in: path
          required: true
          schema:
            type: string
          description: The id of graph to do bulk loading.
      requestBody:
        content:
          application/json:
            schema:
              $ref: "#/components/schemas/SchemaMapping"
        required: true
      responses:
        "200":
          description: successful operation
          content:
            application/json:
              schema:
                $ref: "#/components/schemas/JobResponse"
  /v1/job/{job_id}:
    get:
      tags:
        - AdminService/JobManagement
      operationId: get_job_by_id
      parameters:
        - name: job_id
          in: path
          required: true
          schema:
            type: string
          description: The id of the job, returned from POST /v1/graph/{graph_id}/dataloading
      responses:
        "200":
          description: successful operation
          content:
            application/json:
              schema:
                $ref: "#/components/schemas/JobStatus"
    delete:
      tags:
        - AdminService/JobManagement
      operationId: delete_job_by_id
      parameters:
        - name: job_id
          in: path
          required: true
          schema:
            type: string
      responses:
        "200":
          description: Successful operation
          content:
            application/json:
              schema:
                $ref: "#/components/schemas/APIResponse"
              example: "Successfully cancel job: 123"
  /v1/job:
    get:
      tags:
        - AdminService/JobManagement
      operationId: list_jobs
      responses:
        "200":
          description: successful operation
          content:
            application/json:
              schema:
                type: array
                items:
                  $ref: "#/components/schemas/JobStatus"
  /v1/graph/{graph_id}/procedure:
    post:
      tags:
        - AdminService/ProcedureManagement
      description: Create a new procedure on a graph
      operationId: create_procedure
      parameters:
        - name: graph_id
          in: path
          required: true
          schema:
            type: string
      requestBody:
        content:
          application/json:
            schema:
              $ref: "#/components/schemas/CreateProcedureRequest"
        required: true
      responses:
        "200":
          description: successful operation
          content:
            application/json:
              schema:
                $ref: "#/components/schemas/CreateProcedureResponse"
        "400":
          description: Bad request
          content:
            application/json:
              schema:
                $ref: "#/components/schemas/APIResponseWithCode"
              example:
                code: 14
                message: "Bad request"
        "404":
          description: not found
          content:
            application/json:
              schema:
                $ref: "#/components/schemas/APIResponseWithCode"
              example:
                code: 4
                message: "Graph not found"
        "500":
          description: Internal Error
          content:
            application/json:
              schema:
                $ref: "#/components/schemas/APIResponseWithCode"
              example:
                code: 103
                message: "Internal error"
    get:
      tags:
        - AdminService/ProcedureManagement
      description: List all procedures
      operationId: list_procedures
      parameters:
        - name: graph_id
          in: path
          required: true
          schema:
            type: string
      responses:
        "200":
          description: Successful operation
          content:
            application/json:
              schema:
                type: array
                items:
                  $ref: "#/components/schemas/GetProcedureResponse"
        "404":
          description: Not found
          content:
            application/json:
              schema:
                type: string
                example: "Graph not found"
  /v1/graph/{graph_id}/procedure/{procedure_id}:
    get:
      tags:
        - AdminService/ProcedureManagement
      description: Get a procedure by id
      operationId: get_procedure
      parameters:
        - name: graph_id
          in: path
          required: true
          schema:
            type: string
        - name: procedure_id
          in: path
          required: true
          schema:
            type: string
      responses:
        "200":
          description: successful operation
          content:
            application/json:
              schema:
                $ref: "#/components/schemas/GetProcedureResponse"
        "404":
          description: Not found
          content:
            application/json:
              schema:
                type: string
                example: "Graph not found/procedure not found"
    put:
      tags:
        - AdminService/ProcedureManagement
      description: Update procedure on a graph by id
      operationId: update_procedure
      parameters:
        - name: graph_id
          in: path
          required: true
          schema:
            type: string
        - name: procedure_id
          in: path
          required: true
          schema:
            type: string
      requestBody:
        content:
          application/json:
            schema:
              $ref: "#/components/schemas/UpdateProcedureRequest"
      responses:
        "200":
          description: Successful operation
          content:
            application/json:
              schema:
                $ref: "#/components/schemas/APIResponse"
        "400":
          description: Bad request
          content:
            application/json:
              schema:
                $ref: "#/components/schemas/APIResponseWithCode"
              example:
                code: 14
                message: "Bad request"
        "404":
          description: Not Found
          content:
            application/json:
              schema:
                $ref: "#/components/schemas/APIResponseWithCode"
              example:
                code: 4
                message: "Graph not found/Procedure not found"
        "500":
          description: Internal error
          content:
            application/json:
              schema:
                $ref: "#/components/schemas/APIResponseWithCode"
              example:
                code: 103
                message: "Internal error"
    delete:
      tags:
        - AdminService/ProcedureManagement
      description: Delete a procedure on a graph by id
      operationId: delete_procedure
      parameters:
        - name: graph_id
          in: path
          required: true
          schema:
            type: string
        - name: procedure_id
          in: path
          required: true
          schema:
            type: string
      responses:
        "200":
          description: Successful operation
          content:
            application/json:
              schema:
                $ref: "#/components/schemas/APIResponse"
        "404":
          description: Not Found
          content:
            application/json:
              schema:
                $ref: "#/components/schemas/APIResponseWithCode"
              example:
                code: 4
                message: "Graph not found/Procedure not found"
  /v1/service/start:
    post:
      tags:
        - AdminService/ServiceManagement
      description: Start service on a specified graph
      operationId: start_service
      requestBody:
        description: Start service on a specified graph
        content:
          application/json:
            schema:
              $ref: "#/components/schemas/StartServiceRequest"
      responses:
        "200":
          description: successful operation
          content:
            application/json:
              schema:
                $ref: "#/components/schemas/APIResponse"
        "500":
          description: Internal Error
          content:
            application/json:
              schema:
                $ref: "#/components/schemas/APIResponseWithCode"
              example:
                code: 103
                message: "Internal error"
  /v1/service/stop:
    post:
      tags:
        - AdminService/ServiceManagement
      description: Stop current service
      operationId: stop_service
      requestBody:
        description: Stop service on a specified graph
        content:
          application/json:
            schema:
              $ref: "#/components/schemas/StopServiceRequest"
      responses:
        "200":
          description: successful operation
          content:
            application/json:
              schema:
                $ref: "#/components/schemas/APIResponse"
  /v1/service/restart:
    post:
      tags:
        - AdminService/ServiceManagement
      description: Start current service
      operationId: restart_service
      responses:
        "200":
          description: successful operation
          content:
            application/json:
              schema:
                $ref: "#/components/schemas/APIResponse"
  /v1/service/status:
    get:
      tags:
        - AdminService/ServiceManagement
      description: Get service status
      operationId: get_service_status
      responses:
        "200":
          description: successful operation
          content:
            application/json:
              schema:
                $ref: "#/components/schemas/ServiceStatus"
  /v1/graph/{graph_id}/vertex:
    get:
      tags:
        - GraphService/VertexManagement
      summary: Get the vertex's properties with vertex primary key.
      operationId: get_vertex
      description: |
        Get the properties for the specified vertex.
        example:
        ```http
        GET /endpoint?param1=value1&param2=value2 HTTP/1.1
        Host: example.com
        ```
      parameters:
        - name: graph_id
          in: path
          required: true
          description: The id of the graph
          schema:
            type: string
        - name: label
          in: query
          required: true
          description: The label name of querying vertex.
          schema:
            type: string
        - name: primary_key_value
          in: query
          required: true
          description: The primary key value of querying vertex.
          schema:
            $ref: "#/components/schemas/AnyValue"
      responses:
        "200":
          description: Found vertex
          content:
            application/json:
              schema:
                $ref: "#/components/schemas/VertexData"
              example:
                label: "person"
                values:
                  - name: "id"
                    value: 1
                  - name: "age"
                    value: 23
                  - name: "name"
                    value: "amy"
        "400":
          description: Bad input parameter
        "404":
          description: Vertex not found or graph not found
        "500":
          description: Server internal error
    post:
      tags:
        - GraphService/VertexManagement
      summary: Add vertex (and edge) to the graph
      operationId: add_vertex
      parameters:
        - name: graph_id
          in: path
          required: true
          schema:
            type: string
      description: |
        Add the provided vertex (and edge) to the specified graph.
      requestBody:
        required: true
        content:
          application/json:
            schema:
              $ref: "#/components/schemas/VertexEdgeRequest"
            example:
              vertex_request:
                - label: "person"
                  primary_key_value: 2
                  properties:
                    age: 24
                    name: "Cindy"
              edge_request:
                - src_label: "person"
                  dst_label: "software"
                  edge_label: "created"
                  src_primary_key_values:
                    - name: "id"
                      value: 1
                  dst_primary_key_values:
                    - name: "id"
                      value: 3
                  properties:
                    - name: "weight"
                      value: 0.2
      responses:
        "200":
          description: Successfully created vertex
          content:
            application/json:
              schema:
                $ref: "#/components/schemas/APIResponse"
              example:
                message: "Successfully created vertex"
        "400":
          description: Invalid input vertex
          content:
            application/json:
              schema:
                $ref: "#/components/schemas/APIResponseWithCode"
              example:
                code: 101
                message: "Invalid input vertex schema"
        "404":
          description: Graph not found
          content:
            application/json:
              schema:
                $ref: "#/components/schemas/APIResponseWithCode"
              example:
                code: 4
                message: "Graph not found"
        "409":
          description: Vertex already exists
          content:
            application/json:
              schema:
                $ref: "#/components/schemas/APIResponseWithCode"
              example:
                code: 102
                message: "Vertex already exists"
        "500":
          description: Server internal error
          content:
            application/json:
              schema:
                $ref: "#/components/schemas/APIResponseWithCode"
              example:
                code: 103
                message: "Internal error"
    put:
      tags:
        - GraphService/VertexManagement
      summary: Update vertex's property
      operationId: update_vertex
      description: |
        Update the vertex with the provided properties to the specified graph.
      parameters:
        - name: graph_id
          in: path
          required: true
          schema:
            type: string
      requestBody:
        required: true
        content:
          application/json:
            schema:
              $ref: "#/components/schemas/VertexEdgeRequest"
            example:
              label: "person"
              primary_key_value: 2
              properties:
                age: 24
                name: "Cindy"
      responses:
        "200":
          description: Successfully update vertex
          content:
            application/json:
              schema:
                $ref: "#/components/schemas/APIResponse"
              example:
                message: "Successfully updated vertex"
        "400":
          description: Invalid input parameters
          content:
            application/json:
              schema:
                $ref: "#/components/schemas/APIResponseWithCode"
              example:
                code: 101
                message: "Invalid input vertex schema"
        "404":
          description: Vertex not exists
          content:
            application/json:
              schema:
                $ref: "#/components/schemas/APIResponseWithCode"
              example:
                code: 4
                message: "Vertex not exists"
        "500":
          description: Server internal error
          content:
            application/json:
              schema:
                $ref: "#/components/schemas/APIResponseWithCode"
              example:
                code: 103
                message: "Internal error"
    delete:
      tags:
        - GraphService/VertexManagement
      summary: Remove vertex from the graph
      operationId: delete_vertex
      description: |
        Remove the vertex from the specified graph.
      parameters:
        - name: graph_id
          in: path
          required: true
          schema:
            type: string
      requestBody:
        description: The label and primary key values of the vertex to be deleted.
        required: true
        content:
          application/json:
            schema:
              type: array
              items:
                $ref: "#/components/schemas/DeleteVertexRequest"
      responses:
        "200":
          description: Successfully delete vertex
          content:
            application/json:
              schema:
                $ref: "#/components/schemas/APIResponse"
              example:
                message: "Successfully delete vertex"
        "400":
          description: Invalid input vertex
          content:
            application/json:
              schema:
                $ref: "#/components/schemas/APIResponseWithCode"
              example:
                code: 101
                message: "Invalid input vertex schema"
        "404":
          description: Vertex not exists or Graph not exits.
          content:
            application/json:
              schema:
                $ref: "#/components/schemas/APIResponseWithCode"
              example:
                code: 4
                message: "Vertex not exists"
        "500":
          description: Server internal error
          content:
            application/json:
              schema:
                $ref: "#/components/schemas/APIResponseWithCode"
              example:
                code: 103
                message: "Internal error"

  /v1/graph/{graph_id}/edge:
    get:
      tags:
        - GraphService/EdgeManagement
      summary: Get the edge's properties with src and dst vertex primary keys.
      operationId: get_edge
      description: |
        Get the properties for the specified vertex.
      parameters:
        - name: graph_id
          in: path
          required: true
          schema:
            type: string
        - name: edge_label
          in: query
          required: true
          description: The label name of querying edge.
          schema:
            type: string
          example: created
        - name: src_label
          in: query
          required: true
          description: The label name of src vertex.
          schema:
            type: string
          example: person
        - name: src_primary_key_value
          in: query
          required: true
          description: The primary key value of src vertex.
          schema:
            $ref: "#/components/schemas/AnyValue"
          example: 1
        - name: dst_label
          in: query
          required: true
          description: The label name of dst vertex.
          schema:
            type: string
          example: software
        - name: dst_primary_key_value
          in: query
          required: true
          description: The value of dst vertex's primary key
          schema:
            $ref: "#/components/schemas/AnyValue"
          example: 3
      responses:
        "200":
          description: Found Edge
          content:
            application/json:
              schema:
                $ref: "#/components/schemas/EdgeData"
              example:
                src_label: "person"
                dst_label: "software"
                edge_label: "created"
                src_pk_value: 1
                dst_pk_value: 3
                properties:
                  - name: "weight"
                    value: 0.2
        "400":
          description: Bad input parameter
          content:
            application/json:
              schema:
                $ref: "#/components/schemas/APIResponseWithCode"
              example:
                code: 101
                message: "Invalid input edge schema"
        "404":
          description: Edge not found or Graph not found
          content:
            application/json:
              schema:
                $ref: "#/components/schemas/APIResponseWithCode"
              example:
                code: 4
                message: "Edge not found"
        "500":
          description: Server internal error
          content:
            application/json:
              schema:
                $ref: "#/components/schemas/APIResponseWithCode"
              example:
                code: 103
                message: "Internal error"
    post:
      tags:
        - GraphService/EdgeManagement
      summary: Add edge to the graph
      operationId: add_edge
      description: |
        Add the edge to graph.
      parameters:
        - name: graph_id
          in: path
          required: true
          schema:
            type: string
      responses:
        "200":
          description: Successfully insert the edge
          content:
            application/json:
              schema:
                $ref: "#/components/schemas/APIResponse"
              example:
                message: "Successfully create edge"
        "400":
          description: Invalid input edge
          content:
            application/json:
              schema:
                $ref: "#/components/schemas/APIResponseWithCode"
              example:
                code: 101
                message: "Invalid input edge schema"
        "409":
          description: edge already exists
          content:
            application/json:
              schema:
                $ref: "#/components/schemas/APIResponseWithCode"
              example:
                code: 102
                message: "Edge already exists"
        "500":
          description: Server internal error
          content:
            application/json:
              schema:
                $ref: "#/components/schemas/APIResponseWithCode"
              example:
                code: 103
                message: "Internal error"
      requestBody:
        required: true
        content:
          application/json:
            schema:
              type: array
              items:
                $ref: "#/components/schemas/EdgeRequest"
            example:
              - src_label: "person"
                dst_label: "software"
                edge_label: "created"
                src_primary_key_values:
                  - name: "id"
                    value: 1
                dst_primary_key_values:
                  - name: "id"
                    value: 3
                properties:
                  - name: "weight"
                    value: 0.2
    put:
      tags:
        - GraphService/EdgeManagement
      summary: Update edge's property
      operationId: update_edge
      description: |
        Update the edge on the running graph.
      parameters:
        - name: graph_id
          in: path
          required: true
          schema:
            type: string
      requestBody:
        required: true
        content:
          application/json:
            schema:
              type: array
              items:
                $ref: "#/components/schemas/EdgeRequest"
            example:
              - src_label: "person"
                dst_label: "software"
                edge_label: "created"
                src_primary_key_values:
                  - name: "id"
                    value: 1
                dst_primary_key_values:
                  - name: "id"
                    value: 3
                properties:
                  - name: "weight"
                    value: 0.2
      responses:
        "200":
          description: Successfully update edge
          content:
            application/json:
              schema:
                $ref: "#/components/schemas/APIResponse"
              example:
                message: "Successfully update edge"
        "400":
          description: Invalid input parameters
          content:
            application/json:
              schema:
                $ref: "#/components/schemas/APIResponseWithCode"
              example:
                code: 101
                message: "Invalid input edge schema"
        "404":
          description: Edge not exists
          content:
            application/json:
              schema:
                $ref: "#/components/schemas/APIResponseWithCode"
              example:
                code: 4
                message: "Edge not exists"
        "500":
          description: Server internal error
          content:
            application/json:
              schema:
                $ref: "#/components/schemas/APIResponseWithCode"
              example:
                code: 103
                message: "Internal error"
    delete:
      tags:
        - GraphService/EdgeManagement
      summary: Remove edge from the graph
      operationId: delete_edge
      description: |
        Remove the edge from current graph.
      parameters:
        - name: graph_id
          in: path
          required: true
          schema:
            type: string
      requestBody:
        description: The label and primary key values of the src and dst vertices, and the edge label.
        required: true
        content:
          application/json:
            schema:
              type: array
              items:
                $ref: "#/components/schemas/DeleteEdgeRequest"
      responses:
        "200":
          description: Successfully delete edge
          content:
            application/json:
              schema:
                $ref: "#/components/schemas/APIResponse"
              example:
                message: "Successfully delete edge"
        "400":
          description: Invalid input edge
          content:
            application/json:
              schema:
                $ref: "#/components/schemas/APIResponseWithCode"
              example:
                code: 101
                message: "Invalid input edge schema"
        "404":
          description: Edge not exists or Graph not exits
          content:
            application/json:
              schema:
                $ref: "#/components/schemas/APIResponseWithCode"
              example:
                code: 4
                message: "Edge not exists"
        "500":
          description: Server internal error
          content:
            application/json:
              schema:
                $ref: "#/components/schemas/APIResponseWithCode"
              example:
                code: 103
                message: "Internal error"

  /v1/graph/{graph_id}/query:
    post:
      tags:
        - QueryService
      summary: run queries on graph
      operationId: call_proc
      description: |
        After the procedure is created, user can use this API to run the procedure.
      parameters:
        - name: graph_id
          in: path
          required: true
          schema:
            type: string
      requestBody:
        content:
          text/plain:
            schema:
              type: string
              format: byte
      responses:
        "200":
          description: Successfully runned.
          content:
            text/plain:
              schema:
                type: string
                format: byte
        "500":
          description: Server internal error
          content:
            application/json:
              schema:
                $ref: "#/components/schemas/APIResponseWithCode"
              example:
                code: 103
                message: "Internal error"
  /v1/graph/current/query:
    post:
      tags:
        - QueryService
      summary: run queries on the running graph
      operationId: call_proc_current
      description: |
        Submit a query to the running graph.
      requestBody:
        content:
          text/plain:
            schema:
              type: string
              format: byte
      responses:
        "200":
          description: Successfully runned. Empty if failed?
          content:
            text/plain:
              schema:
                type: string
                format: byte
        "500":
          description: Server internal error
          content:
            application/json:
              schema:
                $ref: "#/components/schemas/APIResponseWithCode"
              example:
                code: 103
                message: "Internal error"
  /v1/graph/current/adhoc_query:
    post:
      tags:
        - QueryService
      summary: Submit adhoc query to the Interactive Query Service.
      operationId: run_adhoc_current
      description: |
        Submit a adhoc query to the running graph. The adhoc query should be represented by the physical plan:
        https://github.com/alibaba/GraphScope/blob/main/interactive_engine/executor/ir/proto/physical.proto
      requestBody:
        content:
          text/plain:
            schema:
              type: string
              format: byte
      responses:
        "200":
          description: Successfully runned. Empty if failed?
          content:
            text/plain:
              schema:
                type: string
                format: byte
        "500":
          description: Server internal error
          content:
            application/json:
              schema:
                $ref: "#/components/schemas/APIResponseWithCode"
              example:
                code: 103
                message: "Internal error"
  /v1/graph/{graph_id}/adhoc_query:
    post:
      tags:
        - QueryService
      summary: Submit adhoc query to the Interactive Query Service.
      operationId: run_adhoc
      description: |
        Submit a adhoc query to the running graph. The adhoc query should be represented by the physical plan:
        https://github.com/alibaba/GraphScope/blob/main/interactive_engine/executor/ir/proto/physical.proto
      parameters:
        - name: graph_id
          in: path
          required: true
          schema:
            type: string
      requestBody:
        content:
          text/plain:
            schema:
              type: string
              format: byte
      responses:
        "200":
          description: Successfully runned.
          content:
            text/plain:
              schema:
                type: string
                format: byte
        "500":
          description: Server internal error
          content:
            application/json:
              schema:
                $ref: "#/components/schemas/APIResponseWithCode"
              example:
                code: 103
                message: "Internal error"
  /v1/file/upload:
    post:
      tags: [Utils]
      operationId: uploadFile
      requestBody:
        required: true
        content:
          multipart/form-data:
            schema:
              type: object
              properties:
                filestorage:
                  type: string
                  format: binary
      responses:
        200:
          description: successful operation
          content:
            application/json:
              schema:
                $ref: "#/components/schemas/UploadFileResponse"
              example:
                file_path: /home/graphscope/path/to/file.csv
                # metadata:
                #   datasource: file
                #   file_type: csv
        500:
          description: Server Internal Error
          content:
            application/json:
              schema:
                $ref: "#/components/schemas/APIResponseWithCode"
              example:
                code: 103
                message: "Internal error"

components:
  schemas:
    ########################### Definition for GSDataType ###########################
    # Both Interactive and Coordinator use the same GSDataType definition, but we could
    # not include from another yaml file, so we need to define it twice.
    AnyValue: {}
    TypedValue:
      type: object
      required:
        - type
        - value
      properties:
        type:
          $ref: "#/components/schemas/GSDataType"
        value:
          $ref: "#/components/schemas/AnyValue"
    PrimitiveType:
      x-body-name: primitive_type
      type: object
      required:
        - primitive_type
      properties:
        primitive_type:
          type: string
          enum:
            [
              DT_SIGNED_INT32,
              DT_UNSIGNED_INT32,
              DT_SIGNED_INT64,
              DT_UNSIGNED_INT64,
              DT_BOOL,
              DT_FLOAT,
              DT_DOUBLE,
              DT_STRING,
            ]
            # The DT_STRING is added for backward compatibility, it should be replaced by StringType
          example: DT_SIGNED_INT32
    LongText:
      x-body-name: long_text
      type: object
      additionalProperties: false
      required:
        - long_text
      properties:
        long_text:
          type: string
          nullable: true
    FixedChar:
      x-body-name: fixed_char
      type: object
      additionalProperties: false
      required:
        - char
      properties:
        char:
          type: object
          required:
            - fixed_length
          properties:
            fixed_length:
              type: integer
    VarChar:
      x-body-name: var_char
      type: object
      additionalProperties: false
      required:
        - var_char
      properties:
        var_char:
          type: object
          required:
            - max_length
          properties:
            max_length:
              type: integer
    StringType:
      x-body-name: string_type
      type: object
      required:
        - string
      properties:
        string:
          oneOf:
            - $ref: "#/components/schemas/LongText"
            - $ref: "#/components/schemas/FixedChar"
            - $ref: "#/components/schemas/VarChar"
    TimeStampType:
      x-body-name: time_stamp_type
      type: object
      required:
        - timestamp
      properties:
        timestamp:
          type: string
          nullable: true
    DateType:
      x-body-name: date_type
      type: object
      required:
        - date32
      properties:
        date32:
          type: string
          nullable: true
    TemporalType:
      x-body-name: temporal_type
      type: object
      required:
        - temporal
      properties:
        temporal:
          oneOf:
            - $ref: "#/components/schemas/TimeStampType"
            - $ref: "#/components/schemas/DateType"
    GSDataType:
      x-body-name: gs_data_type
      oneOf:
        - $ref: "#/components/schemas/PrimitiveType"
        - $ref: "#/components/schemas/StringType"
        - $ref: "#/components/schemas/TemporalType"
    Property:
      x-body-name: property
      type: object
      required:
        - name
        - value
      properties:
        name:
          type: string
          example: "id"
        value:
          $ref: "#/components/schemas/AnyValue"
          # type: object
    Parameter:
      x-body-name: parameter
      type: object
      required:
        - name
        - type
      properties:
        name:
          type: string
          example: param1
        type:
          $ref: "#/components/schemas/GSDataType"
        allow_cast:
          type: boolean
          example: true
    VertexRequest:
      x-body-name: vertex_request
      type: object
      required:
        - label
        - primary_key_values
        - properties
      properties:
        label:
          type: string
          example: person
        primary_key_values:
          type: array
          items:
            $ref: "#/components/schemas/Property"
        properties:
          type: array
          items:
            $ref: "#/components/schemas/Property"
    DeleteVertexRequest:
      x-body-name: delete_vertex_request
      type: object
      properties:
        label:
          type: string
          description: The label name of the vertex.
          example: person
        primary_key_values:
          type: array
          description: Primary key values for the vertex.
          items:
            $ref: "#/components/schemas/Property"
    VertexData:
      x-body-name: vertex_data
      type: object
      required:
        - label
      properties:
        label:
          type: string
          example: person
        values:
          type: array
          items:
            $ref: "#/components/schemas/Property"
    EdgeData:
      x-body-name: edge_data
      type: object
      required:
        - src_label
        - dst_label
        - edge_label
        - src_primary_key_value
        - dst_primary_key_value
        - properties
      properties:
        src_label:
          type: string
          example: person
        dst_label:
          type: string
          example: software
        edge_label:
          type: string
          example: created
        src_primary_key_value:
          $ref: "#/components/schemas/AnyValue"
        dst_primary_key_value:
          $ref: "#/components/schemas/AnyValue"
        properties:
          type: array
          items:
            $ref: "#/components/schemas/Property"
    EdgeRequest:
      x-body-name: edge_request
      type: object
      required:
        - src_label
        - dst_label
        - edge_label
        - src_primary_key_values
        - dst_primary_key_values
      properties:
        src_label:
          type: string
          example: person
        dst_label:
          type: string
          example: software
        edge_label:
          type: string
          example: created
        src_primary_key_values:
          type: array
          items:
            $ref: "#/components/schemas/Property"
        dst_primary_key_values:
          type: array
          items:
            $ref: "#/components/schemas/Property"
        properties:
          type: array
          items:
            $ref: "#/components/schemas/Property"
    DeleteEdgeRequest:
      x-body-name: delete_edge_request
      type: object
      properties:
        edge_label:
          type: string
          description: The label name of the edge.
          example: created
        src_label:
          type: string
          description: The label name of the source vertex.
          example: person
        dst_label:
          type: string
          description: The label name of the destination vertex.
          example: software
        src_primary_key_values:
          type: array
          description: Primary key values for the source vertex.
          items:
            $ref: "#/components/schemas/Property"
        dst_primary_key_values:
          type: array
          description: Primary key values for the destination vertex.
          items:
            $ref: "#/components/schemas/Property"
        properties:
          type: array
          description: The properties of the edge. If the edge type has primary key, it should be included in the properties.
          items:
            $ref: "#/components/schemas/Property"
    QueryRequest:
      x-body-name: query_request
      type: object
      required:
        - query_name
      properties:
        query_name:
          type: string
          example: ic1
        arguments:
          type: array
          items:
            $ref: "#/components/schemas/TypedValue"
    CreateProcedureRequest:
      x-body-name: create_procedure_request
      type: object
      required:
        - name
        - type
        - query
      properties:
        name:
          type: string
          example: query1
        description:
          type: string
          example: A sample stored procedure
        type:
          type: string
          enum:
            - cpp
            - cypher
        query:
          type: string
          example: "MATCH(a) return COUNT(a);"
    CreateProcedureResponse:
      type: object
      x-body-name: create_procedure_response
      required:
        - procedure_id
      properties:
        procedure_id:
          type: string
          example: proc1
    StoredProcedureMeta:
      x-body-name: stored_procedure_meta
      allOf:
        - $ref: "#/components/schemas/CreateProcedureRequest"
        - type: object
          properties:
            id:
              type: string
              example: The unique identifier of procedure, currently is same with name.
            library:
              type: string
              example: /path/to/library
            params:
              type: array
              items:
                $ref: "#/components/schemas/Parameter"
            returns:
              type: array
              items:
                $ref: "#/components/schemas/Parameter"
            enable:
              type: boolean
              example: true
            option:
              type: object
              additionalProperties: true
    GetProcedureResponse:
      x-body-name: get_procedure_response
      allOf:
        - $ref: "#/components/schemas/StoredProcedureMeta"
        - type: object
          properties:
            bound_graph:
              type: string
            runnable:
              type: boolean
            creation_time:
              type: integer
            update_time:
              type: integer
    UpdateProcedureRequest:
      x-body-name: update_procedure_request
      type: object
      properties:
        description:
          type: string
          example: A sample stored procedure
    CreateGraphResponse:
      x-body-name: create_graph_response
      type: object
      properties:
        graph_id:
          type: string
          example: "1"
    CreateGraphRequest:
      x-body-name: create_graph_request
      type: object
      properties:
        name:
          type: string
          example: modern_graph
        description:
          type: string
          example: A default description
        stored_procedures:
          type: array
          items:
            $ref: "#/components/schemas/CreateProcedureRequest"
        schema:
          $ref: "#/components/schemas/CreateGraphSchemaRequest"
    APIResponse:
      x-body-name: api_response
      type: string
      example: "Response string"
    APIResponseWithCode:
      x-body-name: api_response_with_code
      type: object
      properties:
        code:
          type: integer
          format: int32
        message:
          type: string
      example:
        code: 500
        message: "Internal Error"
    VertexStatistics:
      x-body-name: vertex_statistics
      type: object
      properties:
        type_id:
          type: integer
        type_name:
          type: string
        count:
          type: integer
    VertexTypePairStatistics:
      type: object
      x-body-name: vertex_type_pair_statistics
      required:
        - source_vertex
        - destination_vertex
        - count
      properties:
        source_vertex:
          type: string
        destination_vertex:
          type: string
        count:
          type: integer
    EdgeStatistics:
      x-body-name: edge_statistics
      type: object
      properties:
        type_id:
          type: integer
        type_name:
          type: string
        vertex_type_pair_statistics:
          type: array
          items:
            $ref: "#/components/schemas/VertexTypePairStatistics"
    GetGraphStatisticsResponse:
      x-body-name: graph_statistics_response
      type: object
      required:
        - total_vertex_count
        - total_edge_count
      properties:
        total_vertex_count:
          type: integer
        total_edge_count:
          type: integer
        vertex_type_statistics:
          type: array
          items:
            $ref: "#/components/schemas/VertexStatistics"
        edge_type_statistics:
          type: array
          items:
            $ref: "#/components/schemas/EdgeStatistics"
    GetGraphResponse:
      x-body-name: get_graph_response
      type: object
      properties:
        version:
          type: string
        id:
          type: string
        name:
          type: string
        description:
          type: string
        store_type:
          type: string
          enum:
            - mutable_csr
        creation_time:
          type: integer
          example: 11223444
        data_update_time:
          type: integer
          example: 11123445
        stored_procedures:
          type: array
          items:
            $ref: "#/components/schemas/GetProcedureResponse"
        schema:
          $ref: "#/components/schemas/GetGraphSchemaResponse"
        data_import_config:
<<<<<<< HEAD
          $ref: '#/components/schemas/SchemaMapping'
=======
          $ref: "#/components/schemas/SchemaMapping"
>>>>>>> 90508518
        remote_path:
          type: string
          example: /path/to/remote # If remote_path is specified, we could download the data from remote path.
    CreateGraphSchemaRequest:
      x-body-name: create_graph_schema_request
      type: object
      properties:
        vertex_types:
          type: array
          items:
            $ref: "#/components/schemas/CreateVertexType"
        edge_types:
          type: array
          items:
            $ref: "#/components/schemas/CreateEdgeType"
    GetGraphSchemaResponse:
      x-body-name: get_graph_schema_response
      type: object
      properties:
        vertex_types:
          type: array
          items:
            $ref: "#/components/schemas/GetVertexType"
        edge_types:
          type: array
          items:
            $ref: "#/components/schemas/GetEdgeType"
    BaseVertexType:
      type: object
      properties:
        type_name:
          type: string
        primary_keys:
          type: array
          items:
            type: string
        x_csr_params:
          type: object
          description: Used for storage optimization
          properties:
            max_vertex_num:
              type: integer
    CreateVertexType:
      x-body-name: create_vertex_type
      allOf:
        - $ref: "#/components/schemas/BaseVertexType"
        - type: object
          properties:
            properties:
              type: array
              items:
                $ref: "#/components/schemas/CreatePropertyMeta"
    GetVertexType:
      x-body-name: get_vertex_type
      allOf:
        - $ref: "#/components/schemas/BaseVertexType"
        - type: object
          properties:
            type_id:
              type: integer
              format: int32
            properties:
              type: array
              items:
                $ref: "#/components/schemas/GetPropertyMeta"
            description:
              type: string
    BaseEdgeType:
      type: object
      properties:
        type_name:
          type: string
        primary_keys:
          type: array
          description: The primary keys of the edge type, which is optional.
          items:
            type: string
        vertex_type_pair_relations:
          type: array
          items:
            type: object
            properties:
              source_vertex:
                type: string
              destination_vertex:
                type: string
              relation:
                type: string
                enum:
                  - MANY_TO_MANY
                  - ONE_TO_MANY
                  - MANY_TO_ONE
                  - ONE_TO_ONE
              x_csr_params:
                type: object
                description: Used for storage optimization
                properties:
                  edge_storage_strategy:
                    type: string
                    enum:
                      - ONLY_IN
                      - ONLY_OUT
                      - BOTH_OUT_IN
                  sort_on_compaction:
                    type: boolean
                  oe_mutability:
                    type: string
                  ie_mutability:
                    type: string
    CreateEdgeType:
      x-body-name: create_edge_type
      allOf:
        - $ref: "#/components/schemas/BaseEdgeType"
        - type: object
          properties:
            properties:
              type: array
              items:
                $ref: "#/components/schemas/CreatePropertyMeta"
    GetEdgeType:
      x-body-name: get_edge_type
      allOf:
        - $ref: "#/components/schemas/BaseEdgeType"
        - type: object
          properties:
            type_id:
              type: integer
              format: int32
            description:
              type: string
            properties:
              type: array
              items:
                $ref: "#/components/schemas/GetPropertyMeta"
    BasePropertyMeta:
      type: object
      properties:
        property_name:
          type: string
        property_type:
          $ref: "#/components/schemas/GSDataType"
    CreatePropertyMeta:
      x-body-name: create_property_meta
      allOf:
        - $ref: "#/components/schemas/BasePropertyMeta"
    GetPropertyMeta:
      x-body-name: get_property_meta
      allOf:
        - $ref: "#/components/schemas/BasePropertyMeta"
        - type: object
          properties:
            property_id:
              type: integer
              format: int32
    SchemaMapping:
      x-body-name: schema_mapping
      type: object
      properties:
        loading_config:
          type: object
          properties:
            x_csr_params:
              type: object
              description: mutable_csr specific parameters
              properties:
                parallelism: # how many thread used for bulk loading
                  type: integer
                build_csr_in_mem: # whether to build csr in memory
                  type: boolean
                use_mmap_vector: # whether to use mmap vector
                  type: boolean
            data_source:
              type: object
              properties:
                scheme:
                  type: string
                  enum:
                    - odps
                    - file
                location:
                  type: string
            import_option:
              type: string
              enum:
                - init
                - overwrite
            format:
              type: object
              properties:
                type:
                  type: string
                metadata:
                  type: object
                  additionalProperties: true
            destination:
              type: string # oss path or local path
        vertex_mappings:
          type: array
          items:
            $ref: "#/components/schemas/VertexMapping"
        edge_mappings:
          type: array
          items:
            $ref: "#/components/schemas/EdgeMapping"
    VertexMapping:
      x-body-name: vertex_mapping
      type: object
      properties:
        type_name:
          type: string
        inputs:
          type: array
          items:
            type: string
            example: file:///path/to/person.csv
        column_mappings:
          type: array
          items:
            $ref: "#/components/schemas/ColumnMapping"
    EdgeMapping:
      x-body-name: edge_mapping
      type: object
      properties:
        type_triplet:
          type: object
          description: source label -> [edge label] -> destination label
          properties:
            edge:
              type: string
            source_vertex:
              type: string
            destination_vertex:
              type: string
        inputs:
          type: array
          items:
            type: string
        source_vertex_mappings:
          type: array
          items:
            type: object
            description: Mapping column to the primary key of source vertex
            properties:
              column:
                type: object
                properties:
                  index:
                    type: integer
                    format: int32
                  name:
                    type: string
              property:
                type: string # the primary key's name to map
                example: id
        destination_vertex_mappings:
          type: array
          items:
            type: object
            description: Mapping column to the primary key of destination vertex
            properties:
              column:
                type: object
                properties:
                  index:
                    type: integer
                    format: int32
                  name:
                    type: string
              property:
                type: string
                example: id
        column_mappings:
          type: array
          items:
            $ref: "#/components/schemas/ColumnMapping"
    ColumnMapping:
      x-body-name: column_mapping
      type: object
      properties:
        column:
          type: object
          properties:
            index:
              type: integer
              format: int32
            name:
              type: string
        property:
          type: string
          description: must align with the schema
    StartServiceRequest:
      x-body-name: start_service_request
      properties:
        graph_id:
          type: string
    StopServiceRequest:
      x-body-name: stop_service_request
      properties:
        graph_id:
          type: string
          nullable: true
      additionalProperties: false
    ServiceStatus:
      x-body-name: service_status
      type: object
      properties:
        deploy_mode:
          type: string
          enum:
            - standalone
            - k8s # when the deploy_mode is k8s, bolt_port, hqps_port and gremlin_port will not be available
        statistics_enabled: # indicate whether the graph statistics interface is enabled
          type: boolean
        status:
          type: string
        graph:
          $ref: "#/components/schemas/GetGraphResponse"
        bolt_port:
          type: integer
          format: int32
        hqps_port:
          type: integer
          format: int32
        gremlin_port:
          type: integer
          format: int32
        start_time:
          type: integer
          format: int32
    JobResponse:
      type: object
      x-body-name: job_response
      properties:
        job_id:
          type: string
    JobStatus:
      type: object
      x-body-name: job_status
      properties:
        id:
          type: string
        type:
          type: string
        status:
          type: string
          enum:
            - RUNNING
            - SUCCESS
            - FAILED
            - CANCELLED
            - WAITING
        start_time:
          type: integer
          format: int32
        end_time:
          type: integer
          format: int32
        log:
          type: string
          description: URL or log string
        detail:
          type: object
          additionalProperties: true
    UploadFileResponse:
      required:
        - file_path
        # - metadata
      properties:
        file_path:
          type: string
        metadata:
          type: object
          additionalProperties: true
    VertexEdgeRequest:
      type: object
      required:
        - vertex_request
      properties:
        vertex_request:
          type: array
          items:
            $ref: "#/components/schemas/VertexRequest"
        edge_request:
          type: array
          items:
            $ref: "#/components/schemas/EdgeRequest"
    SnapshotStatus:
      type: object
      required:
        - snapshot_id
        - status
      properties:
        snapshot_id:
          type: integer
        status:
          type: string
          example: "AVAILABLE"
  responses:
    "400":
      content:
        application/json:
          schema:
            $ref: "#/components/schemas/APIResponse"
      description: Bad request
    "404":
      content:
        application/json:
          schema:
            $ref: "#/components/schemas/APIResponse"
      description: Not found
    "500":
      content:
        application/json:
          schema:
            $ref: "#/components/schemas/APIResponse"
      description: Server error<|MERGE_RESOLUTION|>--- conflicted
+++ resolved
@@ -1995,11 +1995,7 @@
         schema:
           $ref: "#/components/schemas/GetGraphSchemaResponse"
         data_import_config:
-<<<<<<< HEAD
-          $ref: '#/components/schemas/SchemaMapping'
-=======
           $ref: "#/components/schemas/SchemaMapping"
->>>>>>> 90508518
         remote_path:
           type: string
           example: /path/to/remote # If remote_path is specified, we could download the data from remote path.
