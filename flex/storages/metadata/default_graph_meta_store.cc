/** Copyright 2020 Alibaba Group Holding Limited.
 *
 * Licensed under the Apache License, Version 2.0 (the "License");
 * you may not use this file except in compliance with the License.
 * You may obtain a copy of the License at
 *
 * 	http://www.apache.org/licenses/LICENSE-2.0
 *
 * Unless required by applicable law or agreed to in writing, software
 * distributed under the License is distributed on an "AS IS" BASIS,
 * WITHOUT WARRANTIES OR CONDITIONS OF ANY KIND, either express or implied.
 * See the License for the specific language governing permissions and
 * limitations under the License.
 */
#include "flex/storages/metadata/default_graph_meta_store.h"

namespace gs {

DefaultGraphMetaStore::DefaultGraphMetaStore(
    std::unique_ptr<IMetaStore> base_store)
    : base_store_(std::move(base_store)) {
  // Clear previous context, in case of dirty data.
  ClearRunningGraph();
  clear_locks();
}

DefaultGraphMetaStore::~DefaultGraphMetaStore() { Close(); }

Result<bool> DefaultGraphMetaStore::Open() { return base_store_->Open(); }

Result<bool> DefaultGraphMetaStore::Close() {
  RETURN_IF_NOT_OK(ClearRunningGraph());
  RETURN_IF_NOT_OK(clear_locks());
  return base_store_->Close();
}

Result<GraphId> DefaultGraphMetaStore::CreateGraphMeta(
    const CreateGraphMetaRequest& request) {
  GraphId graph_id;
  ASSIGN_AND_RETURN_IF_RESULT_NOT_OK(
      graph_id, base_store_->CreateMeta(GRAPH_META, request.ToString()));
  return Result<GraphId>(graph_id);
}

Result<GraphMeta> DefaultGraphMetaStore::GetGraphMeta(const GraphId& graph_id) {
  auto res = base_store_->GetMeta(GRAPH_META, graph_id);
  if (!res.ok()) {
    return Result<GraphMeta>(
        Status(res.status().error_code(), "Graph not exits"));
  }
  std::string meta_str = res.move_value();
  auto meta = GraphMeta::FromJson(meta_str);
  meta.id = graph_id;
  return Result<GraphMeta>(meta);
}

Result<std::vector<GraphMeta>> DefaultGraphMetaStore::GetAllGraphMeta() {
  auto res = base_store_->GetAllMeta(GRAPH_META);
  if (!res.ok()) {
    return Result<std::vector<GraphMeta>>(res.status());
  }
  std::vector<GraphMeta> metas;
  for (auto& pair : res.move_value()) {
    auto meta = GraphMeta::FromJson(pair.second);
    meta.id = pair.first;
    metas.push_back(meta);
  }
  return Result<std::vector<GraphMeta>>(metas);
}

Result<bool> DefaultGraphMetaStore::DeleteGraphMeta(const GraphId& graph_id) {
  return base_store_->DeleteMeta(GRAPH_META, graph_id);
}

Result<bool> DefaultGraphMetaStore::UpdateGraphMeta(
    const GraphId& graph_id, const UpdateGraphMetaRequest& request) {
  return base_store_->UpdateMeta(
      GRAPH_META, graph_id, [graph_id, &request](const std::string& old_meta) {
        nlohmann::json json;
        try {
          json = nlohmann::json::parse(old_meta);
        } catch (const std::exception& e) {
          LOG(ERROR) << "Fail to parse old graph meta:" << e.what();
<<<<<<< HEAD
          return Result<std::string>(Status(StatusCode::INTERNAL_ERROR,
                                            "Fail to parse old graph meta"));
=======
          return Result<std::string>(
              Status(StatusCode::InternalError,
                     std::string("Fail to parse old graph meta: ") + e.what()));
>>>>>>> aac90607
        }
        auto graph_meta = GraphMeta::FromJson(json);
        if (request.graph_name.has_value()) {
          graph_meta.name = request.graph_name.value();
        }
        if (request.description.has_value()) {
          graph_meta.description = request.description.value();
        }
        if (request.data_update_time.has_value()) {
          graph_meta.data_update_time = request.data_update_time.value();
        }
        if (request.data_import_config.has_value()) {
          graph_meta.data_import_config = request.data_import_config.value();
        }
        return Result<std::string>(graph_meta.ToJson());
      });
}

Result<PluginId> DefaultGraphMetaStore::CreatePluginMeta(
    const CreatePluginMetaRequest& request) {
  if (request.id.has_value()) {
    auto real_meta_key =
        generate_real_plugin_meta_key(request.bound_graph, request.id.value());
    RETURN_IF_NOT_OK(base_store_->CreateMeta(PLUGIN_META, real_meta_key,
                                             request.ToString()));
    return Result<PluginId>(request.id.value());
  } else {
    LOG(ERROR) << "Can not create plugin meta without id";
    return Result<PluginId>(Status(StatusCode::INVALID_ARGUMENT,
                                   "Can not create plugin meta without id"));
  }
}

Result<PluginMeta> DefaultGraphMetaStore::GetPluginMeta(
    const GraphId& graph_id, const PluginId& plugin_id) {
  auto real_meta_key = generate_real_plugin_meta_key(graph_id, plugin_id);
  auto res = base_store_->GetMeta(PLUGIN_META, real_meta_key);
  if (!res.ok()) {
    return Result<PluginMeta>(res.status());
  }
  std::string meta_str = res.move_value();
  auto meta = PluginMeta::FromJson(meta_str);
  if (meta.bound_graph != graph_id) {
    return Result<PluginMeta>(Status(StatusCode::INVALID_ARGUMENT,
                                     "Plugin not belongs to the graph"));
  }
  if (meta.id != plugin_id) {
    return Result<PluginMeta>(
        Status(StatusCode::INVALID_ARGUMENT,
               "Plugin id not match: " + plugin_id + " vs " + meta.id));
  }
  return Result<PluginMeta>(meta);
}

Result<std::vector<PluginMeta>> DefaultGraphMetaStore::GetAllPluginMeta(
    const GraphId& graph_id) {
  auto res = base_store_->GetAllMeta(PLUGIN_META);
  if (!res.ok()) {
    return Result<std::vector<PluginMeta>>(res.status());
  }
  std::vector<PluginMeta> metas;
  for (auto& pair : res.move_value()) {
    auto plugin_meta = PluginMeta::FromJson(pair.second);
    if (plugin_meta.bound_graph == graph_id) {
      metas.push_back(plugin_meta);
    }
  }
  // Sort the plugin metas by create time.
  std::sort(metas.begin(), metas.end(),
            [](const PluginMeta& a, const PluginMeta& b) {
              return a.creation_time < b.creation_time;
            });
  return Result<std::vector<PluginMeta>>(metas);
}

Result<bool> DefaultGraphMetaStore::DeletePluginMeta(
    const GraphId& graph_id, const PluginId& plugin_id) {
  auto real_meta_key = generate_real_plugin_meta_key(graph_id, plugin_id);
  return base_store_->DeleteMeta(PLUGIN_META, real_meta_key);
}

Result<bool> DefaultGraphMetaStore::DeletePluginMetaByGraphId(
    const GraphId& graph_id) {
  // get all plugin meta, and get the plugin_ids which belong to graph graph_id
  auto res = base_store_->GetAllMeta(PLUGIN_META);
  if (!res.ok()) {
    return Result<bool>(res.status());
  }
  std::vector<PluginId> plugin_ids;
  for (auto& meta_str : res.value()) {
    auto plugin_meta = PluginMeta::FromJson(meta_str.second);
    if (plugin_meta.bound_graph == graph_id) {
      plugin_ids.push_back(plugin_meta.id);
    }
  }
  VLOG(10) << "Found plugin_ids: " << plugin_ids.size();
  for (auto& plugin_id : plugin_ids) {
    RETURN_IF_NOT_OK(DeletePluginMeta(graph_id, plugin_id));
  }
  return Result<bool>(true);
}

Result<bool> DefaultGraphMetaStore::UpdatePluginMeta(
    const GraphId& graph_id, const PluginId& plugin_id,
    const UpdatePluginMetaRequest& update_request) {
  auto real_meta_key = generate_real_plugin_meta_key(graph_id, plugin_id);
  return base_store_->UpdateMeta(
      PLUGIN_META, real_meta_key,
      [graph_id, plugin_id, &update_request](const std::string& old_meta) {
        nlohmann::json json;
        try {
          json = nlohmann::json::parse(old_meta);
        } catch (const std::exception& e) {
          LOG(ERROR) << "Fail to parse old plugin meta:" << e.what();
<<<<<<< HEAD
          return Result<std::string>(Status(StatusCode::INTERNAL_ERROR,
                                            "Fail to parse old plugin meta"));
=======
          return Result<std::string>(Status(
              StatusCode::InternalError,
              std::string("Fail to parse old plugin meta: ") + e.what()));
>>>>>>> aac90607
        }
        auto plugin_meta = PluginMeta::FromJson(json);
        if (plugin_meta.bound_graph != graph_id) {
          return Result<std::string>(Status(gs::StatusCode::INTERNAL_ERROR,
                                            "Plugin not belongs to the graph"));
        }
        if (update_request.bound_graph.has_value()) {
          if (update_request.bound_graph.value() != graph_id) {
            return Result<std::string>(
                Status(gs::StatusCode::ILLEGAL_OPERATION,
                       "The plugin_id in update payload is not "
                       "the same with original"));
          }
        }
        if (update_request.name.has_value()) {
          plugin_meta.name = update_request.name.value();
        }
        if (update_request.description.has_value()) {
          plugin_meta.description = update_request.description.value();
        }
        if (update_request.params.has_value()) {
          plugin_meta.params = update_request.params.value();
        }
        if (update_request.returns.has_value()) {
          plugin_meta.returns = update_request.returns.value();
        }
        if (update_request.library.has_value()) {
          plugin_meta.library = update_request.library.value();
        }
        if (update_request.option.has_value()) {
          plugin_meta.option = update_request.option.value();
        }
        if (update_request.enable.has_value()) {
          plugin_meta.enable = update_request.enable.value();
        }
        if (update_request.update_time.has_value()) {
          plugin_meta.update_time = update_request.update_time.value();
        }
        return Result<std::string>(plugin_meta.ToJson());
      });
}

Result<JobId> DefaultGraphMetaStore::CreateJobMeta(
    const CreateJobMetaRequest& request) {
  JobId job_id;
  ASSIGN_AND_RETURN_IF_RESULT_NOT_OK(
      job_id, base_store_->CreateMeta(JOB_META, request.ToString()));
  return Result<JobId>(job_id);
}

Result<JobMeta> DefaultGraphMetaStore::GetJobMeta(const JobId& job_id) {
  auto res = base_store_->GetMeta(JOB_META, job_id);
  if (!res.ok()) {
    return Result<JobMeta>(res.status());
  }
  std::string meta_str = res.move_value();
  auto job = JobMeta::FromJson(meta_str);
  job.id = job_id;
  return Result<JobMeta>(job);
}

Result<std::vector<JobMeta>> DefaultGraphMetaStore::GetAllJobMeta() {
  auto res = base_store_->GetAllMeta(JOB_META);
  if (!res.ok()) {
    return Result<std::vector<JobMeta>>(res.status());
  }
  std::vector<JobMeta> metas;
  for (auto& pair : res.move_value()) {
    auto meta = JobMeta::FromJson(pair.second);
    meta.id = pair.first;
    metas.push_back(meta);
  }
  return Result<std::vector<JobMeta>>(metas);
}

Result<bool> DefaultGraphMetaStore::DeleteJobMeta(const JobId& job_id) {
  return base_store_->DeleteMeta(JOB_META, job_id);
}

Result<bool> DefaultGraphMetaStore::UpdateJobMeta(
    const JobId& job_id, const UpdateJobMetaRequest& update_request) {
  return base_store_->UpdateMeta(
      JOB_META, job_id, [&update_request](const std::string& old_meta) {
        nlohmann::json json;
        try {
          json = nlohmann::json::parse(old_meta);
        } catch (const std::exception& e) {
          LOG(ERROR) << "Fail to parse old job meta:" << e.what();
          return Result<std::string>(
<<<<<<< HEAD
              Status(StatusCode::INTERNAL_ERROR, "Fail to parse old job meta"));
=======
              Status(StatusCode::InternalError,
                     std::string("Fail to parse old job meta: ") + e.what()));
>>>>>>> aac90607
        }
        auto job_meta = JobMeta::FromJson(json);
        if (update_request.status.has_value()) {
          job_meta.status = update_request.status.value();
        }
        if (update_request.end_time.has_value()) {
          job_meta.end_time = update_request.end_time.value();
        }
        return Result<std::string>(job_meta.ToJson(false));
      });
}

Result<bool> DefaultGraphMetaStore::LockGraphIndices(const GraphId& graph_id) {
  // First try to get lock
  auto get_lock_res = GetGraphIndicesLocked(graph_id);
  if (!get_lock_res.ok()) {
    return get_lock_res.status();
  }
  if (get_lock_res.value()) {
    LOG(WARNING) << "graph " << graph_id << "'s indices is already locked";
    return Result<bool>(false);
  }
  auto lock_res = base_store_->CreateMeta(INDICES_LOCK, graph_id, LOCKED);
  if (!lock_res.ok()) {
    // If the key already exists, update it.
    return base_store_->UpdateMeta(
        INDICES_LOCK, graph_id, [graph_id](const std::string& old_value) {
          if (old_value == LOCKED) {
            return old_value;
          } else if (old_value == UNLOCKED) {
            return std::string(LOCKED);
          } else {
            LOG(ERROR) << "Unknow value: " << old_value;
            return old_value;
          }
        });
  }
  return Result<bool>(true);
}

Result<bool> DefaultGraphMetaStore::UnlockGraphIndices(
    const GraphId& graph_id) {
  // First try to get lock
  auto get_lock_res = GetGraphIndicesLocked(graph_id);
  if (!get_lock_res.ok()) {
    return get_lock_res.status();
  }
  if (!get_lock_res.value()) {
    LOG(WARNING) << "graph " << graph_id << "'s indices is already unlocked";
    return Result<bool>(false);
  }
  return base_store_->UpdateMeta(
      INDICES_LOCK, graph_id, [graph_id](const std::string& old_value) {
        if (old_value == LOCKED) {
          return std::string(UNLOCKED);
        } else if (old_value == UNLOCKED) {
          LOG(WARNING) << "graph " << graph_id
                       << "'s indices is already unlocked";
          return std::string(UNLOCKED);
        } else {
          LOG(ERROR) << "Unknow value: " << old_value;
          return old_value;
        }
      });
}

Result<bool> DefaultGraphMetaStore::GetGraphIndicesLocked(
    const GraphId& graph_id) {
  auto res = base_store_->GetMeta(INDICES_LOCK, graph_id);
  if (!res.ok()) {
    return false;  // If the key not exists, return true.
  }
  return Result<bool>(res.value() == LOCKED);
}

Result<bool> DefaultGraphMetaStore::LockGraphPlugins(const GraphId& graph_id) {
  // First try to get lock
  auto get_lock_res = GetGraphPluginsLocked(graph_id);
  if (!get_lock_res.ok()) {
    return get_lock_res.status();
  }
  if (get_lock_res.value()) {
    LOG(WARNING) << "graph " << graph_id << "'s plugins is already locked";
    return Result<bool>(false);
  }
  auto res = base_store_->CreateMeta(PLUGINS_LOCK, graph_id, LOCKED);
  if (!res.ok()) {
    // If the key already exists, update it.
    return base_store_->UpdateMeta(
        PLUGINS_LOCK, graph_id, [graph_id](const std::string& old_value) {
          if (old_value == LOCKED) {
            return old_value;
          } else if (old_value == UNLOCKED) {
            return std::string(LOCKED);
          } else {
            LOG(ERROR) << "Unknow value: " << old_value;
            return old_value;
          }
        });
  }
  return Result<bool>(true);
}

Result<bool> DefaultGraphMetaStore::UnlockGraphPlugins(
    const GraphId& graph_id) {
  // First try to get lock
  auto get_lock_res = GetGraphPluginsLocked(graph_id);
  if (!get_lock_res.ok()) {
    return get_lock_res.status();
  }
  if (!get_lock_res.value()) {
    LOG(WARNING) << "graph " << graph_id << "'s plugins is already unlocked";
    return Result<bool>(false);
  }

  return base_store_->UpdateMeta(
      PLUGINS_LOCK, graph_id, [graph_id](const std::string& old_value) {
        if (old_value == LOCKED) {
          return std::string(UNLOCKED);
        } else if (old_value == UNLOCKED) {
          LOG(WARNING) << "graph " << graph_id
                       << "'s plugins is already unlocked";
          return std::string(UNLOCKED);
        } else {
          LOG(ERROR) << "Unknow value: " << old_value;
          return old_value;
        }
      });
}

Result<bool> DefaultGraphMetaStore::GetGraphPluginsLocked(
    const GraphId& graph_id) {
  auto res = base_store_->GetMeta(PLUGINS_LOCK, graph_id);
  if (!res.ok()) {
    return false;  // If the key not exists, return true.
  }
  return Result<bool>(res.value() == LOCKED);
}

Result<bool> DefaultGraphMetaStore::SetRunningGraph(const GraphId& graph_id) {
  auto create_res =
      base_store_->CreateMeta(RUNNING_GRAPH, RUNNING_GRAPH, graph_id);
  if (!create_res.ok()) {
    // If the key already exists, update it.
    return base_store_->UpdateMeta(
        RUNNING_GRAPH, RUNNING_GRAPH,
        [graph_id](const std::string& old_value) { return graph_id; });
  }
  return Result<bool>(true);
}

Result<GraphId> DefaultGraphMetaStore::GetRunningGraph() {
  auto res = base_store_->GetMeta(RUNNING_GRAPH, RUNNING_GRAPH);
  if (!res.ok()) {
    return Result<GraphId>(res.status());
  }
  return Result<GraphId>(res.value());
}

Result<bool> DefaultGraphMetaStore::ClearRunningGraph() {
  return base_store_->DeleteMeta(RUNNING_GRAPH, RUNNING_GRAPH);
}

Result<bool> DefaultGraphMetaStore::clear_locks() {
  RETURN_IF_NOT_OK(base_store_->DeleteAllMeta(INDICES_LOCK));
  RETURN_IF_NOT_OK(base_store_->DeleteAllMeta(PLUGINS_LOCK));
  return Result<bool>(true);
}

std::string DefaultGraphMetaStore::generate_real_plugin_meta_key(
    const GraphId& graph_id, const PluginId& plugin_id) {
  return graph_id + "_" + plugin_id;
}

}  // namespace gs<|MERGE_RESOLUTION|>--- conflicted
+++ resolved
@@ -81,14 +81,9 @@
           json = nlohmann::json::parse(old_meta);
         } catch (const std::exception& e) {
           LOG(ERROR) << "Fail to parse old graph meta:" << e.what();
-<<<<<<< HEAD
-          return Result<std::string>(Status(StatusCode::INTERNAL_ERROR,
-                                            "Fail to parse old graph meta"));
-=======
           return Result<std::string>(
-              Status(StatusCode::InternalError,
+              Status(StatusCode::INTERNAL_ERROR,
                      std::string("Fail to parse old graph meta: ") + e.what()));
->>>>>>> aac90607
         }
         auto graph_meta = GraphMeta::FromJson(json);
         if (request.graph_name.has_value()) {
@@ -203,14 +198,9 @@
           json = nlohmann::json::parse(old_meta);
         } catch (const std::exception& e) {
           LOG(ERROR) << "Fail to parse old plugin meta:" << e.what();
-<<<<<<< HEAD
-          return Result<std::string>(Status(StatusCode::INTERNAL_ERROR,
-                                            "Fail to parse old plugin meta"));
-=======
           return Result<std::string>(Status(
-              StatusCode::InternalError,
+              StatusCode::INTERNAL_ERROR,
               std::string("Fail to parse old plugin meta: ") + e.what()));
->>>>>>> aac90607
         }
         auto plugin_meta = PluginMeta::FromJson(json);
         if (plugin_meta.bound_graph != graph_id) {
@@ -300,12 +290,8 @@
         } catch (const std::exception& e) {
           LOG(ERROR) << "Fail to parse old job meta:" << e.what();
           return Result<std::string>(
-<<<<<<< HEAD
-              Status(StatusCode::INTERNAL_ERROR, "Fail to parse old job meta"));
-=======
-              Status(StatusCode::InternalError,
+              Status(StatusCode::INTERNAL_ERROR,
                      std::string("Fail to parse old job meta: ") + e.what()));
->>>>>>> aac90607
         }
         auto job_meta = JobMeta::FromJson(json);
         if (update_request.status.has_value()) {
