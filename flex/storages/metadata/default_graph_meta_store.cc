--- conflicted
+++ resolved
@@ -150,16 +150,11 @@
       metas.push_back(plugin_meta);
     }
   }
-<<<<<<< HEAD
   // Sort the plugin metas by create time.
   std::sort(metas.begin(), metas.end(),
             [](const PluginMeta& a, const PluginMeta& b) {
               return a.creation_time < b.creation_time;
             });
-  VLOG(10) << "Found plugin metas belong to graph " << graph_id << ": "
-           << metas.size();
-=======
->>>>>>> f70c5c6a
   return Result<std::vector<PluginMeta>>(metas);
 }
 
