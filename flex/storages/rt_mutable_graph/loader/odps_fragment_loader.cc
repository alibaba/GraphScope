/** Copyright 2020 Alibaba Group Holding Limited.
 *
 * Licensed under the Apache License, Version 2.0 (the "License");
 * you may not use this file except in compliance with the License.
 * You may obtain a copy of the License at
 *
 * 	http://www.apache.org/licenses/LICENSE-2.0
 *
 * Unless required by applicable law or agreed to in writing, software
 * distributed under the License is distributed on an "AS IS" BASIS,
 * WITHOUT WARRANTIES OR CONDITIONS OF ANY KIND, either express or implied.
 * See the License for the specific language governing permissions and
 * limitations under the License.
 */

#include "flex/storages/rt_mutable_graph/loader/odps_fragment_loader.h"

#include <arrow/csv/api.h>

#include <filesystem>

#include "arrow/ipc/api.h"
#include "arrow/status.h"
#include "boost/algorithm/algorithm.hpp"
#include "boost/algorithm/string.hpp"
#include "storage_api.hpp"

namespace gs {

ODPSReadClient::ODPSReadClient() {}
ODPSReadClient::~ODPSReadClient() {}

void ODPSReadClient::init() {
  char* env = std::getenv("ODPS_ACCESS_ID");
  if (env != nullptr) {
    access_id_ = env;
  } else {
    LOG(FATAL) << "ODPS_ACCESS_ID is not set";
  }
  env = std::getenv("ODPS_ACCESS_KEY");
  if (env != nullptr) {
    access_key_ = env;
  } else {
    LOG(FATAL) << "ODPS_ACCESS_KEY is not set";
  }
  env = std::getenv("ODPS_ENDPOINT");
  if (env != nullptr) {
    odps_endpoint_ = env;
  } else {
    LOG(FATAL) << "ODPS_ENDPOINT is not set";
  }
  env = std::getenv("TUNNEL_ENDPOINT");
  if (env != nullptr) {
    tunnel_endpoint_ = env;
  } else {
    LOG(WARNING) << "TUNNEL_ENDPOINT is not set";
  }
  AliyunAccount aliyun_account(access_id_, access_key_);
  Configuration configuration;
  configuration.SetSocketConnectTimeout(CONNECTION_TIMEOUT);
  configuration.SetSocketTimeout(READ_WRITE_TIMEOUT);
  configuration.SetAccount(aliyun_account);
  configuration.SetEndpoint(odps_endpoint_);
  configuration.SetTunnelEndpoint(tunnel_endpoint_);
  arrow_client_ptr_ = std::make_shared<ArrowClient>(configuration);
}

std::shared_ptr<ArrowClient> ODPSReadClient::GetArrowClient() const {
  return arrow_client_ptr_;
}

TableBatchScanResp ODPSReadClient::createReadSession(
    const TableIdentifier& table_identifier,
    const std::vector<std::string>& selected_cols,
    const std::vector<std::string>& partition_cols,
    const std::vector<std::string>& selected_partitions) {
  VLOG(1) << "CreateReadSession:" << table_identifier.project_ << ", "
          << table_identifier.table_;
  VLOG(1) << "Selected cols:" << gs::to_string(selected_cols);
  VLOG(1) << "Partition:" << gs::to_string(partition_cols);
  VLOG(1) << "Selected partitions:" << gs::to_string(selected_partitions);

  TableBatchScanReq req;
  req.table_identifier_ = table_identifier;
  req.split_options_ = SplitOptions::GetDefaultOptions(SplitOptions::SIZE);
  req.split_options_.split_number_ = 64 * 1024 * 1024;

  if (!partition_cols.empty()) {
    req.required_partitions_ = selected_partitions;
  }
  req.required_data_columns_ = selected_cols;
  // req.required_partition_columns_ = ["p1", "p2"];
  // req.required_partition_ = ["p1=t1/p2=t2"];
  // req.required_data_columns_ = ["col1", "col2"];

  TableBatchScanResp resp;
  arrow_client_ptr_->CreateReadSession(req, resp);
  return resp;
}

TableBatchScanResp ODPSReadClient::getReadSession(
    std::string session_id, const TableIdentifier& table_identifier) {
  SessionReq req;
  req.session_id_ = session_id;
  req.table_identifier_ = table_identifier;

  TableBatchScanResp resp;
  arrow_client_ptr_->GetReadSession(req, resp);
  return resp;
}

void ODPSReadClient::CreateReadSession(
    std::string* session_id, int* split_count,
    const TableIdentifier& table_identifier,
    const std::vector<std::string>& selected_cols,
    const std::vector<std::string>& partition_cols,
    const std::vector<std::string>& selected_partitions) {
  auto resp = createReadSession(table_identifier, selected_cols, partition_cols,
                                selected_partitions);
  while (resp.status_ != apsara::odps::sdk::storage_api::Status::OK &&
<<<<<<< HEAD
      resp.status_ != apsara::odps::sdk::storage_api::Status::WAIT) {
    LOG(INFO) << "CreateReadSession failed" <<resp.status_ << " " << resp.error_message_; 
    std::this_thread::sleep_for(std::chrono::seconds(2));
    resp = createReadSession(table_identifier, selected_cols, partition_cols,
		                                    selected_partitions);
=======
         resp.status_ != apsara::odps::sdk::storage_api::Status::WAIT) {
    LOG(ERROR) << "CreateReadSession failed" << resp.error_message_;
    resp = createReadSession(table_identifier, selected_cols, partition_cols,
                             selected_partitions);
>>>>>>> 56e4921e
  }
  *session_id = resp.session_id_;

  getReadSessionStatus(*session_id, split_count, table_identifier);
  VLOG(1) << "Got split_count: " << *split_count;
//  *split_count = std::min(*split_count,8);
}

void ODPSReadClient::getReadSessionStatus(
    const std::string& session_id, int* split_count,
    const TableIdentifier& table_identifier) {
  TableBatchScanResp resp;
  while (true) {
    resp = getReadSession(session_id, table_identifier);
    if (resp.session_status_ == SessionStatus::NORMAL) {
      *split_count = resp.split_count_;
      break;
    }
    LOG(WARNING) << "GetReadSession failed: " << resp.error_message_
                 << ", retrying...";
    if (resp.session_status_ == SessionStatus::CRITICAL) {
      LOG(FATAL) << "CreateReadSession failed: " << resp.error_message_;
    }
    if (resp.session_status_ == SessionStatus::EXPIRED) {
      LOG(FATAL) << "CreateReadSession expired: " << resp.error_message_;
    }
    std::this_thread::sleep_for(std::chrono::seconds(2));
  }
}

void ODPSReadClient::producerRoutine(
    const std::string& session_id, const TableIdentifier& table_identifier,
    std::vector<std::vector<std::shared_ptr<arrow::RecordBatch>>>& all_batches,
    std::vector<int>&& indices) const {
  for (int i : indices) {
    for (size_t j = 0; j < MAX_RETRY; ++j) {
      bool st = readRows(session_id, table_identifier, all_batches[i], i);
      if (!st) {
        LOG(ERROR) << "Read split " << i << " error";
        LOG(ERROR) << "Retry " << j << "/ " << MAX_RETRY;
      } else {
        break;
      }
    }
  }
}

bool ODPSReadClient::readRows(
    std::string session_id, const TableIdentifier& table_identifier,
    std::vector<std::shared_ptr<arrow::RecordBatch>>& res_batches,
    int split_index) const {
  ReadRowsReq req;
  req.table_identifier_ = table_identifier;
  req.session_id_ = session_id;
  req.split_index_ = split_index;
  req.max_batch_rows_ = 20000;

  auto reader = arrow_client_ptr_->ReadRows(req);
  std::shared_ptr<arrow::RecordBatch> record_batch;
  while (reader->Read(record_batch)) {
    res_batches.push_back(record_batch);
  }
  if (reader->GetStatus() != apsara::odps::sdk::storage_api::Status::OK) {
    LOG(ERROR) << "read rows error: " << reader->GetErrorMessage();
    return false;
  }
  return true;
}

// Read table from halo, the producer number
std::shared_ptr<arrow::Table> ODPSReadClient::ReadTable(
    const std::string& session_id, int split_count,
    const TableIdentifier& table_id, int thread_num) const {
  std::vector<std::thread> producers;
  int cur_thread_num = std::max(1, (int) MAX_PRODUCER_NUM / thread_num);
  cur_thread_num = std::min(cur_thread_num, split_count);

  auto split_indices = [](int id, int part, int total) -> std::vector<int> {
    int share = total / part;
    std::vector<int> indices;
    int start = share * id;
    int end = std::min(start + share, total);
    for (int i = start; i < end; ++i) {
      indices.push_back(i);
    }
    int index_in_remainder = share * part + id;
    if (index_in_remainder < total) {
      indices.push_back(index_in_remainder);
    }
    return indices;
  };
  VLOG(10) << "Reading table with " << cur_thread_num << " threads";

  std::vector<std::vector<std::shared_ptr<arrow::RecordBatch>>> all_batches;
  all_batches.resize(split_count);
  for (int32_t i = 0; i < cur_thread_num; ++i) {
    auto indices = split_indices(i, cur_thread_num, split_count);
    LOG(INFO) << "Thread " << i << " will read " << indices.size()
              << " splits of " << split_count
              << " splits: " << gs::to_string(indices);
    producers.emplace_back(std::thread(
        &ODPSReadClient::producerRoutine, this, std::cref(session_id),
        std::cref(table_id), std::ref(all_batches), std::move(indices)));
    // sleep for 1 second
    std::this_thread::sleep_for(std::chrono::seconds(1));
  }

  for (auto& th : producers) {
    if (th.joinable()) {
      th.join();
    }
  }
  LOG(INFO) << "All producers finished";
  std::vector<std::shared_ptr<arrow::RecordBatch>> batches;
  for (auto& sub_batches : all_batches) {
    batches.insert(batches.end(), sub_batches.begin(), sub_batches.end());
  }
  auto result = arrow::Table::FromRecordBatches(batches);
  if (!result.ok()) {
    LOG(FATAL) << "Fail to convert record batches to table";
  }
  auto table = result.ValueOrDie();
  CHECK(table != nullptr);
  all_batches.clear();
  LOG(INFO) << "[table-" << table_id.table_
            << "] contains: " << table->num_rows() << " rows, "
            << table->num_columns() << " columns";
  return table;
}

////////////////ODPSStreamRecordBatchSupplier/////////////////

ODPSStreamRecordBatchSupplier::ODPSStreamRecordBatchSupplier(
    label_t label_id, const std::string& file_path,
    const ODPSReadClient& odps_table_reader, const std::string& session_id,
    int split_count, TableIdentifier table_identifier, int worker_id,
    int worker_num)
    : file_path_(file_path),
      odps_read_client_(odps_table_reader),
      session_id_(session_id),
      split_count_(split_count),
      table_identifier_(table_identifier),
      cur_split_index_(worker_id),
      worker_num_(worker_num) {
  read_rows_req_.table_identifier_ = table_identifier_;
  read_rows_req_.session_id_ = session_id_;
  read_rows_req_.split_index_ = cur_split_index_;
  read_rows_req_.max_batch_rows_ = 20000;
  cur_batch_reader_ =
      odps_read_client_.GetArrowClient()->ReadRows(read_rows_req_);
}

std::shared_ptr<arrow::RecordBatch>
ODPSStreamRecordBatchSupplier::GetNextBatch() {
  std::shared_ptr<arrow::RecordBatch> record_batch;
  if (!cur_batch_reader_ || cur_split_index_ >= split_count_) {
    return record_batch;
  }
  while (true) {
    if (!cur_batch_reader_->Read(record_batch)) {
      if (cur_batch_reader_->GetStatus() !=
          apsara::odps::sdk::storage_api::Status::OK) {
        LOG(ERROR) << "read rows error: "
                   << cur_batch_reader_->GetErrorMessage() << ", "
                   << cur_batch_reader_->GetStatus()
                   << ", split id: " << cur_split_index_;
        cur_batch_reader_ =
            odps_read_client_.GetArrowClient()->ReadRows(read_rows_req_);
      } else {
        VLOG(1) << "Read split " << cur_split_index_ << " finished";
        // move to next split
        cur_split_index_ += worker_num_;
        if (cur_split_index_ >= split_count_) {
          VLOG(1) << "Finish Read all splits";
          cur_batch_reader_.reset();
          break;
        } else {
          VLOG(1) << "Start reading split " << cur_split_index_;
          read_rows_req_.split_index_ = cur_split_index_;
          cur_batch_reader_ =
              odps_read_client_.GetArrowClient()->ReadRows(read_rows_req_);
        }
      }
    } else {
      break;
    }
  }
  return record_batch;
}

////////////////ODPSTableRecordBatchSupplier/////////////////
ODPSTableRecordBatchSupplier::ODPSTableRecordBatchSupplier(
    label_t label_id, const std::string& file_path,
    const ODPSReadClient& odps_table_reader, const std::string& session_id,
    int split_count, TableIdentifier table_identifier, int thread_num)
    : file_path_(file_path),
      odps_read_client_(odps_table_reader),
      session_id_(session_id),
      table_identifier_(table_identifier) {
  // Read the table.
  table_ = odps_read_client_.ReadTable(session_id, split_count,
                                       table_identifier, thread_num);

  LOG(INFO) << "Successfully read table: " << table_identifier.table_
            << " with " << table_->num_rows() << " rows, "
            << table_->num_columns() << " columns";
  reader_ = std::make_shared<arrow::TableBatchReader>(*table_);
}

std::shared_ptr<arrow::RecordBatch>
ODPSTableRecordBatchSupplier::GetNextBatch() {
  std::shared_ptr<arrow::RecordBatch> batch;
  auto status = reader_->ReadNext(&batch);
  if (!status.ok()) {
    LOG(ERROR) << "Failed to read batch from file: " << file_path_
               << " error: " << status.message();
  }
  return batch;
}

////////////////ODPSFragmentLoader/////////////////

std::shared_ptr<IFragmentLoader> ODPSFragmentLoader::Make(
    const std::string& work_dir, const Schema& schema,
    const LoadingConfig& loading_config, int32_t thread_num,
    bool build_csr_in_mem, bool use_mmap_vector) {
  return std::shared_ptr<IFragmentLoader>(
      new ODPSFragmentLoader(work_dir, schema, loading_config, thread_num,
                             build_csr_in_mem, use_mmap_vector));
}
void ODPSFragmentLoader::init() { odps_read_client_.init(); }

void ODPSFragmentLoader::LoadFragment() {
  init();
  loadVertices();
  loadEdges();

  basic_fragment_loader_.LoadFragment();
}

// odps_table_path is like /project_name/table_name/partition_name
// partition : pt1
// selected partitions pt1=1,
void ODPSFragmentLoader::parseLocation(
    const std::string& odps_table_path, TableIdentifier& table_identifier,
    std::vector<std::string>& res_partitions,
    std::vector<std::string>& selected_partitions) {
  LOG(INFO) << "Parse real path: " << odps_table_path;

  std::vector<std::string> splits;
  boost::split(splits, odps_table_path, boost::is_any_of("/"));
  // the first one is empty
  CHECK(splits.size() >= 2) << "Invalid odps table path: " << odps_table_path;
  table_identifier.project_ = splits[0];
  table_identifier.table_ = splits[1];

  if (splits.size() == 3) {
    boost::split(selected_partitions, splits[2], boost::is_any_of(","));
    std::vector<std::string> partitions;
    for (size_t i = 0; i < selected_partitions.size(); ++i) {
      partitions.emplace_back(selected_partitions[i].substr(
          0, selected_partitions[i].find_first_of("=")));
    }
    // dedup partitions
    std::sort(partitions.begin(), partitions.end());
    partitions.erase(std::unique(partitions.begin(), partitions.end()),
                     partitions.end());
    res_partitions = partitions;
  }
}

void ODPSFragmentLoader::addVertices(label_t v_label_id,
                                     const std::vector<std::string>& v_files) {
  auto record_batch_supplier_creator = [this](
                                           label_t label_id,
                                           const std::string& v_file,
                                           const LoadingConfig& loading_config,
                                           int worker_num) {
    auto vertex_column_mappings =
        loading_config_.GetVertexColumnMappings(label_id);
    std::string session_id;
    int split_count;
    TableIdentifier table_identifier;
    std::vector<std::string> partition_cols;
    std::vector<std::string> selected_partitions;
    std::vector<std::shared_ptr<IRecordBatchSupplier>> suppliers;
    parseLocation(v_file, table_identifier, partition_cols,
                  selected_partitions);
    auto selected_cols = columnMappingsToSelectedCols(vertex_column_mappings);
    odps_read_client_.CreateReadSession(&session_id, &split_count,
                                        table_identifier, selected_cols,
                                        partition_cols, selected_partitions);
    VLOG(1) << "Successfully got session_id: " << session_id
            << ", split count: " << split_count;
    if (loading_config.GetIsBatchReader()) {
      for (int i = 0; i < worker_num; ++i) {
        suppliers.emplace_back(std::make_shared<ODPSStreamRecordBatchSupplier>(
            label_id, v_file, odps_read_client_, session_id, split_count,
            table_identifier, i, worker_num));
      }
    } else {
      suppliers.emplace_back(std::make_shared<ODPSTableRecordBatchSupplier>(
          label_id, v_file, odps_read_client_, session_id, split_count,
          table_identifier, thread_num_));
    }
    return suppliers;
  };
  return AbstractArrowFragmentLoader::AddVerticesRecordBatch(
      v_label_id, v_files, record_batch_supplier_creator);
}

void ODPSFragmentLoader::loadVertices() {
  auto vertex_sources = loading_config_.GetVertexLoadingMeta();
  if (vertex_sources.empty()) {
    LOG(INFO) << "Skip loading vertices since no vertex source is specified.";
    return;
  }

  if (thread_num_ == 1) {
    LOG(INFO) << "Loading vertices with single thread...";
    for (auto iter = vertex_sources.begin(); iter != vertex_sources.end();
         ++iter) {
      auto v_label_id = iter->first;
      auto v_files = iter->second;
      addVertices(v_label_id, v_files);
    }
  } else {
    // copy vertex_sources and edge sources to vector, since we need to
    // use multi-thread loading.
    std::vector<std::pair<label_t, std::vector<std::string>>> vertex_files;
    for (auto iter = vertex_sources.begin(); iter != vertex_sources.end();
         ++iter) {
      vertex_files.emplace_back(iter->first, iter->second);
    }
    LOG(INFO) << "Parallel loading with " << thread_num_ << " threads, " << " "
              << vertex_files.size() << " vertex files, ";
    std::atomic<size_t> v_ind(0);
    std::vector<std::thread> threads(thread_num_);
    for (int i = 0; i < thread_num_; ++i) {
      threads[i] = std::thread([&]() {
        while (true) {
          size_t cur = v_ind.fetch_add(1);
          if (cur >= vertex_files.size()) {
            break;
          }
          auto v_label_id = vertex_files[cur].first;
          addVertices(v_label_id, vertex_files[cur].second);
        }
      });
    }
    for (auto& thread : threads) {
      thread.join();
    }

    LOG(INFO) << "Finished loading vertices";
  }
}

////////////////Loading edges/////////////////

void ODPSFragmentLoader::addEdges(label_t src_label_i, label_t dst_label_i,
                                  label_t edge_label_i,
                                  const std::vector<std::string>& table_paths) {
  auto lambda = [this](label_t src_label_id, label_t dst_label_id,
                       label_t e_label_id, const std::string& table_path,
                       const LoadingConfig& loading_config, int worker_num) {
    std::string session_id;
    int split_count;
    TableIdentifier table_identifier;
    std::vector<std::string> partition_cols;
    std::vector<std::string> selected_partitions;
    std::vector<std::shared_ptr<IRecordBatchSupplier>> suppliers;
    parseLocation(table_path, table_identifier, partition_cols,
                  selected_partitions);
    auto edge_column_mappings = loading_config_.GetEdgeColumnMappings(
        src_label_id, dst_label_id, e_label_id);
    auto selected_props = columnMappingsToSelectedCols(edge_column_mappings);
    // if odps fragment loader, src_column_name and dst_column_name must be
    // specified.
    auto src_dst_col_pair = loading_config_.GetEdgeSrcDstCol(
        src_label_id, dst_label_id, e_label_id);
    auto src_col_name = src_dst_col_pair.first[0].first;
    auto dst_col_name = src_dst_col_pair.second[0].first;
    if (src_col_name.empty()) {
      LOG(FATAL) << "SrcColumnName in edge table should be specified";
    }
    if (dst_col_name.empty()) {
      LOG(FATAL) << "DstColumnName in edge table should be specified";
    }
    std::vector<std::string> selected_cols;
    selected_cols.emplace_back(src_col_name);
    selected_cols.emplace_back(dst_col_name);
    selected_cols.insert(selected_cols.end(), selected_props.begin(),
                         selected_props.end());

    odps_read_client_.CreateReadSession(&session_id, &split_count,
                                        table_identifier, selected_cols,
                                        partition_cols, selected_partitions);
    VLOG(1) << "Successfully got session_id: " << session_id
            << ", split count: " << split_count;
    if (loading_config.GetIsBatchReader()) {
      for (int i = 0; i < worker_num; ++i) {
        suppliers.emplace_back(std::make_shared<ODPSStreamRecordBatchSupplier>(
            e_label_id, table_path, odps_read_client_, session_id, split_count,
            table_identifier, i, worker_num));
      }

    } else {
      suppliers.emplace_back(std::make_shared<ODPSTableRecordBatchSupplier>(
          e_label_id, table_path, odps_read_client_, session_id, split_count,
          table_identifier, thread_num_));
    }
    return suppliers;
  };

  AbstractArrowFragmentLoader::AddEdgesRecordBatch(
      src_label_i, dst_label_i, edge_label_i, table_paths, lambda);
}

void ODPSFragmentLoader::loadEdges() {
  auto& edge_sources = loading_config_.GetEdgeLoadingMeta();

  if (edge_sources.empty()) {
    LOG(INFO) << "Skip loading edges since no edge source is specified.";
    return;
  }

  if (thread_num_ == 1) {
    LOG(INFO) << "Loading edges with single thread...";
    for (auto iter = edge_sources.begin(); iter != edge_sources.end(); ++iter) {
      auto& src_label_id = std::get<0>(iter->first);
      auto& dst_label_id = std::get<1>(iter->first);
      auto& e_label_id = std::get<2>(iter->first);
      auto& e_files = iter->second;
      addEdges(src_label_id, dst_label_id, e_label_id, e_files);
    }
  } else {
    std::vector<std::pair<typename LoadingConfig::edge_triplet_type,
                          std::vector<std::string>>>
        edge_files;
    for (auto iter = edge_sources.begin(); iter != edge_sources.end(); ++iter) {
      edge_files.emplace_back(iter->first, iter->second);
    }
    LOG(INFO) << "Parallel loading with " << thread_num_ << " threads, "
              << edge_files.size() << " edge files.";
    std::atomic<size_t> e_ind(0);
    std::vector<std::thread> threads(thread_num_);
    for (int i = 0; i < thread_num_; ++i) {
      threads[i] = std::thread([&]() {
        while (true) {
          size_t cur = e_ind.fetch_add(1);
          if (cur >= edge_files.size()) {
            break;
          }
          auto& edge_file = edge_files[cur];
          auto src_label_id = std::get<0>(edge_file.first);
          auto dst_label_id = std::get<1>(edge_file.first);
          auto e_label_id = std::get<2>(edge_file.first);
          auto& file_names = edge_file.second;
          addEdges(src_label_id, dst_label_id, e_label_id, file_names);
        }
      });
    }
    for (auto& thread : threads) {
      thread.join();
    }
    LOG(INFO) << "Finished loading edges";
  }
}

std::vector<std::string> ODPSFragmentLoader::columnMappingsToSelectedCols(
    const std::vector<std::tuple<size_t, std::string, std::string>>&
        column_mappings) {
  std::vector<std::string> selected_cols;
  for (auto& column_mapping : column_mappings) {
    selected_cols.push_back(std::get<1>(column_mapping));
  }
  return selected_cols;
}

const bool ODPSFragmentLoader::registered_ =
    LoaderFactory::Register("odps", "arrow",
                            static_cast<LoaderFactory::loader_initializer_t>(
                                &ODPSFragmentLoader::Make));

}  // namespace gs<|MERGE_RESOLUTION|>--- conflicted
+++ resolved
@@ -118,24 +118,17 @@
   auto resp = createReadSession(table_identifier, selected_cols, partition_cols,
                                 selected_partitions);
   while (resp.status_ != apsara::odps::sdk::storage_api::Status::OK &&
-<<<<<<< HEAD
-      resp.status_ != apsara::odps::sdk::storage_api::Status::WAIT) {
-    LOG(INFO) << "CreateReadSession failed" <<resp.status_ << " " << resp.error_message_; 
+         resp.status_ != apsara::odps::sdk::storage_api::Status::WAIT) {
+    LOG(ERROR) << "CreateReadSession failed" << resp.error_message_;
     std::this_thread::sleep_for(std::chrono::seconds(2));
     resp = createReadSession(table_identifier, selected_cols, partition_cols,
-		                                    selected_partitions);
-=======
-         resp.status_ != apsara::odps::sdk::storage_api::Status::WAIT) {
-    LOG(ERROR) << "CreateReadSession failed" << resp.error_message_;
-    resp = createReadSession(table_identifier, selected_cols, partition_cols,
                              selected_partitions);
->>>>>>> 56e4921e
   }
   *session_id = resp.session_id_;
 
   getReadSessionStatus(*session_id, split_count, table_identifier);
   VLOG(1) << "Got split_count: " << *split_count;
-//  *split_count = std::min(*split_count,8);
+  //  *split_count = std::min(*split_count,8);
 }
 
 void ODPSReadClient::getReadSessionStatus(
@@ -464,8 +457,8 @@
          ++iter) {
       vertex_files.emplace_back(iter->first, iter->second);
     }
-    LOG(INFO) << "Parallel loading with " << thread_num_ << " threads, " << " "
-              << vertex_files.size() << " vertex files, ";
+    LOG(INFO) << "Parallel loading with " << thread_num_ << " threads, "
+              << " " << vertex_files.size() << " vertex files, ";
     std::atomic<size_t> v_ind(0);
     std::vector<std::thread> threads(thread_num_);
     for (int i = 0; i < thread_num_; ++i) {
