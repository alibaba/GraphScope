--- conflicted
+++ resolved
@@ -24,13 +24,7 @@
 class IFragmentLoader {
  public:
   virtual ~IFragmentLoader() = default;
-<<<<<<< HEAD
-  virtual void LoadFragment(MutablePropertyFragment& fragment) = 0;
-=======
-  // get the fragment loader type
-  virtual FragmentLoaderType GetFragmentLoaderType() const = 0;
   virtual void LoadFragment() = 0;
->>>>>>> f5ebd08a
 };
 
 }  // namespace gs
