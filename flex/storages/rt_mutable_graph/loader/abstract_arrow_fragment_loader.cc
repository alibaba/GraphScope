/** Copyright 2020 Alibaba Group Holding Limited.
 *
 * Licensed under the Apache License, Version 2.0 (the "License");
 * you may not use this file except in compliance with the License.
 * You may obtain a copy of the License at
 *
 * 	http://www.apache.org/licenses/LICENSE-2.0
 *
 * Unless required by applicable law or agreed to in writing, software
 * distributed under the License is distributed on an "AS IS" BASIS,
 * WITHOUT WARRANTIES OR CONDITIONS OF ANY KIND, either express or implied.
 * See the License for the specific language governing permissions and
 * limitations under the License.
 */

#include "flex/storages/rt_mutable_graph/loader/abstract_arrow_fragment_loader.h"
#include "flex/engines/hqps_db/core/utils/hqps_utils.h"

namespace gs {

bool check_primary_key_type(std::shared_ptr<arrow::DataType> data_type) {
  if (data_type->Equals(arrow::int64()) || data_type->Equals(arrow::uint64()) ||
      data_type->Equals(arrow::int32()) || data_type->Equals(arrow::uint32()) ||
      data_type->Equals(arrow::utf8()) ||
      data_type->Equals(arrow::large_utf8())) {
    return true;
  } else {
    return false;
  }
}

void set_vertex_column_from_string_array(
    gs::ColumnBase* col, std::shared_ptr<arrow::ChunkedArray> array,
    const std::vector<vid_t>& vids) {
  auto type = array->type();
  CHECK(type->Equals(arrow::large_utf8()) || type->Equals(arrow::utf8()))
      << "Inconsistent data type, expect string, but got " << type->ToString();
  size_t cur_ind = 0;
  if (type->Equals(arrow::large_utf8())) {
    for (auto j = 0; j < array->num_chunks(); ++j) {
      auto casted =
          std::static_pointer_cast<arrow::LargeStringArray>(array->chunk(j));
      for (auto k = 0; k < casted->length(); ++k) {
        auto str = casted->GetView(k);
        std::string_view sw;
        if (casted->IsNull(k)) {
          VLOG(1) << "Found null string in vertex property.";
<<<<<<< HEAD
          sw = " ";
=======
          sw = "";
>>>>>>> 10525cf9
        } else {
          sw = std::string_view(str.data(), str.size());
        }
        if (vids[cur_ind] == std::numeric_limits<vid_t>::max()) {
          cur_ind++;
        } else {
          col->set_any(vids[cur_ind++], std::move(sw));
        }
      }
    }
  } else {
    for (auto j = 0; j < array->num_chunks(); ++j) {
      auto casted =
          std::static_pointer_cast<arrow::StringArray>(array->chunk(j));
      for (auto k = 0; k < casted->length(); ++k) {
        auto str = casted->GetView(k);
        std::string_view sw(str.data(), str.size());
        if (vids[cur_ind] == std::numeric_limits<vid_t>::max()) {
          cur_ind++;
        } else {
          col->set_any(vids[cur_ind++], std::move(sw));
        }
      }
    }
  }
}

void set_vertex_properties(gs::ColumnBase* col,
                           std::shared_ptr<arrow::ChunkedArray> array,
                           const std::vector<vid_t>& vids) {
  auto type = array->type();
  auto col_type = col->type();

  // TODO(zhanglei): reduce the dummy code here with a template function.
  if (col_type == PropertyType::kBool) {
    set_single_vertex_column<bool>(col, array, vids);
  } else if (col_type == PropertyType::kUInt8) {
    set_single_vertex_column<uint8_t>(col, array, vids);
  } else if (col_type == PropertyType::kUInt16) {
    set_single_vertex_column<uint16_t>(col, array, vids);
  } else if (col_type == PropertyType::kInt64) {
    set_single_vertex_column<int64_t>(col, array, vids);
  } else if (col_type == PropertyType::kInt32) {
    set_single_vertex_column<int32_t>(col, array, vids);
  } else if (col_type == PropertyType::kUInt64) {
    set_single_vertex_column<uint64_t>(col, array, vids);
  } else if (col_type == PropertyType::kUInt32) {
    set_single_vertex_column<uint32_t>(col, array, vids);
  } else if (col_type == PropertyType::kDouble) {
    set_single_vertex_column<double>(col, array, vids);
  } else if (col_type == PropertyType::kFloat) {
    set_single_vertex_column<float>(col, array, vids);
  } else if (col_type == PropertyType::kStringMap) {
    set_vertex_column_from_string_array(col, array, vids);
  } else if (col_type == PropertyType::kDate) {
    set_vertex_column_from_timestamp_array(col, array, vids);
  } else if (col_type == PropertyType::kDay) {
    set_vertex_column_from_timestamp_array_to_day(col, array, vids);
  } else if (col_type.type_enum == impl::PropertyTypeImpl::kVarChar) {
    set_vertex_column_from_string_array(col, array, vids);
  } else {
    LOG(FATAL) << "Not support type: " << type->ToString();
  }
}

void set_vertex_column_from_timestamp_array(
    gs::ColumnBase* col, std::shared_ptr<arrow::ChunkedArray> array,
    const std::vector<vid_t>& vids) {
  auto type = array->type();
  auto col_type = col->type();
  size_t cur_ind = 0;
  if (type->Equals(arrow::timestamp(arrow::TimeUnit::type::MILLI))) {
    for (auto j = 0; j < array->num_chunks(); ++j) {
      auto casted =
          std::static_pointer_cast<arrow::TimestampArray>(array->chunk(j));
      for (auto k = 0; k < casted->length(); ++k) {
        if (vids[cur_ind] == std::numeric_limits<vid_t>::max()) {
          cur_ind++;
        } else {
          col->set_any(vids[cur_ind++],
                       std::move(AnyConverter<Date>::to_any(casted->Value(k))));
        }
      }
    }
  } else {
    LOG(FATAL) << "Not implemented: converting " << type->ToString() << " to "
               << col_type;
  }
}

void set_vertex_column_from_timestamp_array_to_day(
    gs::ColumnBase* col, std::shared_ptr<arrow::ChunkedArray> array,
    const std::vector<vid_t>& vids) {
  auto type = array->type();
  auto col_type = col->type();
  size_t cur_ind = 0;
  if (type->Equals(arrow::timestamp(arrow::TimeUnit::type::MILLI))) {
    for (auto j = 0; j < array->num_chunks(); ++j) {
      auto casted =
          std::static_pointer_cast<arrow::TimestampArray>(array->chunk(j));
      for (auto k = 0; k < casted->length(); ++k) {
        if (vids[cur_ind] == std::numeric_limits<vid_t>::max()) {
          cur_ind++;
        } else {
          col->set_any(vids[cur_ind++],
                       std::move(AnyConverter<Day>::to_any(casted->Value(k))));
        }
      }
    }
  } else {
    LOG(FATAL) << "Not implemented: converting " << type->ToString() << " to "
               << col_type;
  }
}

void check_edge_invariant(
    const Schema& schema,
    const std::vector<std::tuple<size_t, std::string, std::string>>&
        column_mappings,
    size_t src_col_ind, size_t dst_col_ind, label_t src_label_i,
    label_t dst_label_i, label_t edge_label_i) {
  // TODO(zhanglei): Check column mappings after multiple property on edge is
  // supported
  if (column_mappings.size() > 1) {
    LOG(FATAL) << "Edge column mapping must be less than 1";
  }
  if (column_mappings.size() > 0) {
    auto& mapping = column_mappings[0];
    if (std::get<0>(mapping) == src_col_ind ||
        std::get<0>(mapping) == dst_col_ind) {
      LOG(FATAL) << "Edge column mappings must not contain src_col_ind or "
                    "dst_col_ind";
    }
    auto src_label_name = schema.get_vertex_label_name(src_label_i);
    auto dst_label_name = schema.get_vertex_label_name(dst_label_i);
    auto edge_label_name = schema.get_edge_label_name(edge_label_i);
    // check property exists in schema
    if (!schema.edge_has_property(src_label_name, dst_label_name,
                                  edge_label_name, std::get<2>(mapping))) {
      LOG(FATAL) << "property " << std::get<2>(mapping)
                 << " not exists in schema for edge triplet " << src_label_name
                 << " -> " << edge_label_name << " -> " << dst_label_name;
    }
  }
}

void AbstractArrowFragmentLoader::AddVerticesRecordBatch(
    label_t v_label_id, const std::vector<std::string>& v_files,
    std::function<std::vector<std::shared_ptr<IRecordBatchSupplier>>(
        label_t, const std::string&, const LoadingConfig&, int)>
        supplier_creator) {
  auto primary_keys = schema_.get_vertex_primary_key(v_label_id);

  if (primary_keys.size() != 1) {
    LOG(FATAL) << "Only support one primary key for vertex.";
  }
  auto type = std::get<0>(primary_keys[0]);
  if (type != PropertyType::kInt64 && type != PropertyType::kString &&
      type != PropertyType::kInt32 && type != PropertyType::kUInt32 &&
      type != PropertyType::kUInt64) {
    LOG(FATAL)
        << "Only support int64_t, uint64_t, int32_t, uint32_t and string "
           "primary key for vertex.";
  }
  std::string v_label_name = schema_.get_vertex_label_name(v_label_id);
  VLOG(10) << "Start init vertices for label " << v_label_name << " with "
           << v_files.size() << " files.";

  if (type == PropertyType::kInt64) {
    addVertexRecordBatchImpl<int64_t>(v_label_id, v_files, supplier_creator);
  } else if (type == PropertyType::kInt32) {
    addVertexRecordBatchImpl<int32_t>(v_label_id, v_files, supplier_creator);
  } else if (type == PropertyType::kUInt32) {
    addVertexRecordBatchImpl<uint32_t>(v_label_id, v_files, supplier_creator);
  } else if (type == PropertyType::kUInt64) {
    addVertexRecordBatchImpl<uint64_t>(v_label_id, v_files, supplier_creator);
  } else if (type.type_enum == impl::PropertyTypeImpl::kVarChar) {
    addVertexRecordBatchImpl<std::string_view>(v_label_id, v_files,
                                               supplier_creator);
  }
  VLOG(10) << "Finish init vertices for label " << v_label_name;
}

void AbstractArrowFragmentLoader::AddEdgesRecordBatch(
    label_t src_label_i, label_t dst_label_i, label_t edge_label_i,
    const std::vector<std::string>& filenames,
    std::function<std::vector<std::shared_ptr<IRecordBatchSupplier>>(
        label_t, label_t, label_t, const std::string&, const LoadingConfig&,
        int)>
        supplier_creator) {
  auto src_label_name = schema_.get_vertex_label_name(src_label_i);
  auto dst_label_name = schema_.get_vertex_label_name(dst_label_i);
  auto edge_label_name = schema_.get_edge_label_name(edge_label_i);
  if (filenames.size() <= 0) {
    LOG(FATAL) << "No edge files found for src label: " << src_label_name
               << " dst label: " << dst_label_name
               << " edge label: " << edge_label_name;
  }
  if (filenames.size() <= 0) {
    LOG(FATAL) << "No edge files found for src label: " << src_label_name
               << " dst label: " << dst_label_name
               << " edge label: " << edge_label_name;
  }
  VLOG(10) << "Init edges src label: " << src_label_name
           << " dst label: " << dst_label_name
           << " edge label: " << edge_label_name
           << " filenames: " << filenames.size();
  auto& property_types = schema_.get_edge_properties(
      src_label_name, dst_label_name, edge_label_name);
  size_t col_num = property_types.size();
  CHECK_LE(col_num, 1) << "Only single or no property is supported for edge.";

  if (col_num == 0) {
    if (filenames.empty()) {
      basic_fragment_loader_.AddNoPropEdgeBatch<grape::EmptyType>(
          src_label_i, dst_label_i, edge_label_i);
    } else {
      addEdgesRecordBatchImpl<grape::EmptyType>(
          src_label_i, dst_label_i, edge_label_i, filenames, supplier_creator);
    }
  } else if (property_types[0] == PropertyType::kBool) {
    if (filenames.empty()) {
      basic_fragment_loader_.AddNoPropEdgeBatch<bool>(src_label_i, dst_label_i,
                                                      edge_label_i);
    } else {
      addEdgesRecordBatchImpl<bool>(src_label_i, dst_label_i, edge_label_i,
                                    filenames, supplier_creator);
    }
  } else if (property_types[0] == PropertyType::kDate) {
    if (filenames.empty()) {
      basic_fragment_loader_.AddNoPropEdgeBatch<Date>(src_label_i, dst_label_i,
                                                      edge_label_i);
    } else {
      addEdgesRecordBatchImpl<Date>(src_label_i, dst_label_i, edge_label_i,
                                    filenames, supplier_creator);
    }
  } else if (property_types[0] == PropertyType::kInt32) {
    if (filenames.empty()) {
      basic_fragment_loader_.AddNoPropEdgeBatch<int32_t>(
          src_label_i, dst_label_i, edge_label_i);
    } else {
      addEdgesRecordBatchImpl<int32_t>(src_label_i, dst_label_i, edge_label_i,
                                       filenames, supplier_creator);
    }
  } else if (property_types[0] == PropertyType::kUInt32) {
    if (filenames.empty()) {
      basic_fragment_loader_.AddNoPropEdgeBatch<uint32_t>(
          src_label_i, dst_label_i, edge_label_i);
    } else {
      addEdgesRecordBatchImpl<uint32_t>(src_label_i, dst_label_i, edge_label_i,
                                        filenames, supplier_creator);
    }
  } else if (property_types[0] == PropertyType::kInt64) {
    if (filenames.empty()) {
      basic_fragment_loader_.AddNoPropEdgeBatch<int64_t>(
          src_label_i, dst_label_i, edge_label_i);
    } else {
      addEdgesRecordBatchImpl<int64_t>(src_label_i, dst_label_i, edge_label_i,
                                       filenames, supplier_creator);
    }
  } else if (property_types[0] == PropertyType::kUInt64) {
    if (filenames.empty()) {
      basic_fragment_loader_.AddNoPropEdgeBatch<uint64_t>(
          src_label_i, dst_label_i, edge_label_i);
    } else {
      addEdgesRecordBatchImpl<uint64_t>(src_label_i, dst_label_i, edge_label_i,
                                        filenames, supplier_creator);
    }
  } else if (property_types[0] == PropertyType::kDouble) {
    if (filenames.empty()) {
      basic_fragment_loader_.AddNoPropEdgeBatch<double>(
          src_label_i, dst_label_i, edge_label_i);
    } else {
      addEdgesRecordBatchImpl<double>(src_label_i, dst_label_i, edge_label_i,
                                      filenames, supplier_creator);
    }
  } else if (property_types[0] == PropertyType::kFloat) {
    if (filenames.empty()) {
      basic_fragment_loader_.AddNoPropEdgeBatch<float>(src_label_i, dst_label_i,
                                                       edge_label_i);
    } else {
      addEdgesRecordBatchImpl<float>(src_label_i, dst_label_i, edge_label_i,
                                     filenames, supplier_creator);
    }
  } else if (property_types[0].type_enum == impl::PropertyTypeImpl::kVarChar) {
    if (filenames.empty()) {
      basic_fragment_loader_.AddNoPropEdgeBatch<std::string_view>(
          src_label_i, dst_label_i, edge_label_i);
    } else {
      addEdgesRecordBatchImpl<std::string_view>(
          src_label_i, dst_label_i, edge_label_i, filenames, supplier_creator);
    }
  } else {
    LOG(FATAL) << "Unsupported edge property type." << property_types[0];
  }
}

}  // namespace gs<|MERGE_RESOLUTION|>--- conflicted
+++ resolved
@@ -45,11 +45,7 @@
         std::string_view sw;
         if (casted->IsNull(k)) {
           VLOG(1) << "Found null string in vertex property.";
-<<<<<<< HEAD
-          sw = " ";
-=======
           sw = "";
->>>>>>> 10525cf9
         } else {
           sw = std::string_view(str.data(), str.size());
         }
