
/** Copyright 2020 Alibaba Group Holding Limited.
 *
 * Licensed under the Apache License, Version 2.0 (the "License");
 * you may not use this file except in compliance with the License.
 * You may obtain a copy of the License at
 *
 * 	http://www.apache.org/licenses/LICENSE-2.0
 *
 * Unless required by applicable law or agreed to in writing, software
 * distributed under the License is distributed on an "AS IS" BASIS,
 * WITHOUT WARRANTIES OR CONDITIONS OF ANY KIND, either express or implied.
 * See the License for the specific language governing permissions and
 * limitations under the License.
 */

#ifndef STORAGES_RT_MUTABLE_GRAPH_LOADER_ABSTRACT_ARROW_FRAGMENT_LOADER_H_
#define STORAGES_RT_MUTABLE_GRAPH_LOADER_ABSTRACT_ARROW_FRAGMENT_LOADER_H_

#include "flex/storages/rt_mutable_graph/loader/basic_fragment_loader.h"
#include "flex/storages/rt_mutable_graph/loader/i_fragment_loader.h"
#include "flex/storages/rt_mutable_graph/loader/load_utils.h"
#include "flex/storages/rt_mutable_graph/loading_config.h"
#include "flex/storages/rt_mutable_graph/mutable_property_fragment.h"

#include <arrow/api.h>
#include <arrow/io/api.h>
#include "arrow/util/value_parsing.h"

#include "grape/util.h"

namespace gs {

// The interface providing visitor pattern for RecordBatch.
class IRecordBatchSupplier {
 public:
  virtual ~IRecordBatchSupplier() = default;
  virtual std::shared_ptr<arrow::RecordBatch> GetNextBatch() = 0;
};

bool check_primary_key_type(std::shared_ptr<arrow::DataType> data_type);

// For Primitive types.
template <typename COL_T>
void set_single_vertex_column(gs::ColumnBase* col,
                              std::shared_ptr<arrow::ChunkedArray> array,
                              const std::vector<vid_t>& vids) {
  using arrow_array_type = typename gs::TypeConverter<COL_T>::ArrowArrayType;
  auto array_type = array->type();
  auto arrow_type = gs::TypeConverter<COL_T>::ArrowTypeValue();
  CHECK(array_type->Equals(arrow_type))
      << "Inconsistent data type, expect " << arrow_type->ToString()
      << ", but got " << array_type->ToString();
  size_t cur_ind = 0;
  for (auto j = 0; j < array->num_chunks(); ++j) {
    auto casted = std::static_pointer_cast<arrow_array_type>(array->chunk(j));
    for (auto k = 0; k < casted->length(); ++k) {
      col->set_any(vids[cur_ind++],
                   std::move(AnyConverter<COL_T>::to_any(casted->Value(k))));
    }
  }
}

// For String types.
void set_vertex_column_from_string_array(
    gs::ColumnBase* col, std::shared_ptr<arrow::ChunkedArray> array,
    const std::vector<vid_t>& vids);

void set_vertex_column_from_timestamp_array(
    gs::ColumnBase* col, std::shared_ptr<arrow::ChunkedArray> array,
    const std::vector<vid_t>& vids);

void set_vertex_column_from_timestamp_array_to_day(
    gs::ColumnBase* col, std::shared_ptr<arrow::ChunkedArray> array,
    const std::vector<vid_t>& vids);

void set_vertex_properties(gs::ColumnBase* col,
                           std::shared_ptr<arrow::ChunkedArray> array,
                           const std::vector<vid_t>& vids);

void check_edge_invariant(
    const Schema& schema,
    const std::vector<std::tuple<size_t, std::string, std::string>>&
        column_mappings,
    size_t src_col_ind, size_t dst_col_ind, label_t src_label_i,
    label_t dst_label_i, label_t edge_label_i);

template <typename KEY_T>
struct _add_vertex {
#ifndef USE_PTHASH
  void operator()(const std::shared_ptr<arrow::Array>& col,
                  IdIndexer<KEY_T, vid_t>& indexer, std::vector<vid_t>& vids,
                  std::mutex& mtx) {
    size_t row_num = col->length();
    vid_t vid;
    if constexpr (!std::is_same<std::string_view, KEY_T>::value) {
      // for non-string value
      auto expected_type = gs::TypeConverter<KEY_T>::ArrowTypeValue();
      using arrow_array_t = typename gs::TypeConverter<KEY_T>::ArrowArrayType;
      if (!col->type()->Equals(expected_type)) {
        LOG(FATAL) << "Inconsistent data type, expect "
                   << expected_type->ToString() << ", but got "
                   << col->type()->ToString();
      }
      auto casted_array = std::static_pointer_cast<arrow_array_t>(col);
      std::unique_lock<std::mutex> lock(mtx);
      for (size_t i = 0; i < row_num; ++i) {
        if (!indexer.add(casted_array->Value(i), vid)) {
          VLOG(2) << "Duplicate vertex id: " << casted_array->Value(i) << "..";
          vids.emplace_back(std::numeric_limits<vid_t>::max());
        } else {
          vids.emplace_back(vid);
        }
      }
    } else {
      if (col->type()->Equals(arrow::utf8())) {
        auto casted_array = std::static_pointer_cast<arrow::StringArray>(col);
        std::unique_lock<std::mutex> lock(mtx);
        for (size_t i = 0; i < row_num; ++i) {
          auto str = casted_array->GetView(i);
          std::string_view str_view(str.data(), str.size());
          if (!indexer.add(str_view, vid)) {
            VLOG(2) << "Duplicate vertex id: " << str_view << "..";
            vids.emplace_back(std::numeric_limits<vid_t>::max());
          } else {
            vids.emplace_back(vid);
          }
        }
      } else if (col->type()->Equals(arrow::large_utf8())) {
        auto casted_array =
            std::static_pointer_cast<arrow::LargeStringArray>(col);
        std::unique_lock<std::mutex> lock(mtx);
        for (size_t i = 0; i < row_num; ++i) {
          auto str = casted_array->GetView(i);
          std::string_view str_view(str.data(), str.size());
          if (!indexer.add(str_view, vid)) {
            VLOG(2) << "Duplicate vertex id: " << str_view << "..";
            vids.emplace_back(std::numeric_limits<vid_t>::max());
          } else {
            vids.emplace_back(vid);
          }
        }
      } else {
        LOG(FATAL) << "Not support type: " << col->type()->ToString();
      }
    }
  }

#else
  void operator()(const std::shared_ptr<arrow::Array>& col,
                  PTIndexerBuilder<KEY_T, vid_t>& indexer, std::mutex& mtx) {
    size_t row_num = col->length();
    if constexpr (!std::is_same<std::string_view, KEY_T>::value) {
      // for non-string value
      auto expected_type = gs::TypeConverter<KEY_T>::ArrowTypeValue();
      using arrow_array_t = typename gs::TypeConverter<KEY_T>::ArrowArrayType;
      if (!col->type()->Equals(expected_type)) {
        LOG(FATAL) << "Inconsistent data type, expect "
                   << expected_type->ToString() << ", but got "
                   << col->type()->ToString();
      }
      auto casted_array = std::static_pointer_cast<arrow_array_t>(col);
      std::unique_lock<std::mutex> lock(mtx);
      for (size_t i = 0; i < row_num; ++i) {
        indexer.add_vertex(casted_array->Value(i));
      }
    } else {
      if (col->type()->Equals(arrow::utf8())) {
        auto casted_array = std::static_pointer_cast<arrow::StringArray>(col);
        std::unique_lock<std::mutex> lock(mtx);
        for (size_t i = 0; i < row_num; ++i) {
          auto str = casted_array->GetView(i);
          std::string_view str_view(str.data(), str.size());
          indexer.add_vertex(str_view);
        }
      } else if (col->type()->Equals(arrow::large_utf8())) {
        auto casted_array =
            std::static_pointer_cast<arrow::LargeStringArray>(col);
        std::unique_lock<std::mutex> lock(mtx);
        for (size_t i = 0; i < row_num; ++i) {
          auto str = casted_array->GetView(i);
          std::string_view str_view(str.data(), str.size());
          indexer.add_vertex(str_view);
        }
      } else {
        LOG(FATAL) << "Not support type: " << col->type()->ToString();
      }
    }
  }
#endif
};

template <typename PK_T, typename EDATA_T, typename VECTOR_T>
void _append(bool is_dst, size_t cur_ind, std::shared_ptr<arrow::Array> col,
<<<<<<< HEAD
             const IndexerType& indexer, VECTOR_T& parsed_edges,
             std::vector<std::atomic<int32_t>>& degree) {
=======
             const IndexerType& indexer,
             std::vector<std::tuple<vid_t, vid_t, EDATA_T>>& parsed_edges,
             std::vector<int32_t>& degree) {
>>>>>>> 10525cf9
  static constexpr auto invalid_vid = std::numeric_limits<vid_t>::max();
  if constexpr (std::is_same_v<PK_T, std::string_view>) {
    if (col->type()->Equals(arrow::utf8())) {
      auto casted = std::static_pointer_cast<arrow::StringArray>(col);
      for (auto j = 0; j < casted->length(); ++j) {
        auto str = casted->GetView(j);
        std::string_view str_view(str.data(), str.size());
        auto vid = indexer.get_index(Any::From(str_view));
        if (is_dst) {
          std::get<1>(parsed_edges[cur_ind++]) = vid;
        } else {
          std::get<0>(parsed_edges[cur_ind++]) = vid;
        }
        if (vid != invalid_vid) {
          degree[vid]++;
        }
      }
    } else {
      // must be large utf8
      auto casted = std::static_pointer_cast<arrow::LargeStringArray>(col);
      for (auto j = 0; j < casted->length(); ++j) {
        auto str = casted->GetView(j);
        std::string_view str_view(str.data(), str.size());
        auto vid = indexer.get_index(Any::From(str_view));
        if (is_dst) {
          std::get<1>(parsed_edges[cur_ind++]) = vid;
        } else {
          std::get<0>(parsed_edges[cur_ind++]) = vid;
        }
        if (vid != invalid_vid) {
          degree[vid]++;
        }
      }
    }
  } else {
    using arrow_array_type = typename gs::TypeConverter<PK_T>::ArrowArrayType;
    auto casted = std::static_pointer_cast<arrow_array_type>(col);
    for (auto j = 0; j < casted->length(); ++j) {
      auto vid = indexer.get_index(Any::From(casted->Value(j)));
      if (is_dst) {
        std::get<1>(parsed_edges[cur_ind++]) = vid;
      } else {
        std::get<0>(parsed_edges[cur_ind++]) = vid;
      }
      if (vid != invalid_vid) {
        degree[vid]++;
      }
    }
  }
}

template <typename SRC_PK_T, typename DST_PK_T, typename EDATA_T>
static void append_edges(
    std::shared_ptr<arrow::Array> src_col,
    std::shared_ptr<arrow::Array> dst_col, const IndexerType& src_indexer,
    const IndexerType& dst_indexer,
    std::vector<std::shared_ptr<arrow::Array>>& edata_cols,
    const PropertyType& edge_prop,
    std::vector<std::tuple<vid_t, vid_t, EDATA_T>>& parsed_edges,
    std::vector<std::atomic<int32_t>>& ie_degree,
    std::vector<std::atomic<int32_t>>& oe_degree) {
  CHECK(src_col->length() == dst_col->length());
  auto indexer_check_lambda = [](const IndexerType& cur_indexer,
                                 const std::shared_ptr<arrow::Array>& cur_col) {
    if (cur_indexer.get_type() == PropertyType::kInt64) {
      CHECK(cur_col->type()->Equals(arrow::int64()));
    } else if (cur_indexer.get_type() == PropertyType::kString) {
      CHECK(cur_col->type()->Equals(arrow::utf8()) ||
            cur_col->type()->Equals(arrow::large_utf8()));
    } else if (cur_indexer.get_type() == PropertyType::kInt32) {
      CHECK(cur_col->type()->Equals(arrow::int32()));
    } else if (cur_indexer.get_type() == PropertyType::kUInt32) {
      CHECK(cur_col->type()->Equals(arrow::uint32()));
    } else if (cur_indexer.get_type() == PropertyType::kUInt64) {
      CHECK(cur_col->type()->Equals(arrow::uint64()));
    }
  };

  indexer_check_lambda(src_indexer, src_col);
  indexer_check_lambda(dst_indexer, dst_col);
  auto old_size = parsed_edges.size();
  parsed_edges.resize(old_size + src_col->length());
  VLOG(10) << "resize parsed_edges from" << old_size << " to "
           << parsed_edges.size();

  // if EDATA_T is grape::EmptyType, no need to read columns
  auto edata_col_thread = std::thread([&]() {
    if constexpr (!std::is_same<EDATA_T, grape::EmptyType>::value) {
      CHECK(edata_cols.size() == 1);
      auto edata_col = edata_cols[0];
      CHECK(src_col->length() == edata_col->length());
      size_t cur_ind = old_size;
      auto type = edata_col->type();
      if (!type->Equals(TypeConverter<EDATA_T>::ArrowTypeValue())) {
        LOG(FATAL) << "Inconsistent data type, expect "
                   << TypeConverter<EDATA_T>::ArrowTypeValue()->ToString()
                   << ", but got " << type->ToString();
      }

      using arrow_array_type =
          typename gs::TypeConverter<EDATA_T>::ArrowArrayType;
      // cast chunk to EDATA_T array
      auto data = std::static_pointer_cast<arrow_array_type>(edata_col);
      for (auto j = 0; j < edata_col->length(); ++j) {
        if constexpr (std::is_same<arrow_array_type,
                                   arrow::StringArray>::value ||
                      std::is_same<arrow_array_type,
                                   arrow::LargeStringArray>::value) {
          auto str = data->GetView(j);
          std::string_view str_view(str.data(), str.size());
          std::get<2>(parsed_edges[cur_ind++]) = str_view;
        } else {
          std::get<2>(parsed_edges[cur_ind++]) = data->Value(j);
        }
      }
      VLOG(10) << "Finish inserting:  " << src_col->length() << " edges";
    }
  });
  size_t cur_ind = old_size;
  auto src_col_thread = std::thread([&]() {
    _append<SRC_PK_T, EDATA_T>(false, cur_ind, src_col, src_indexer,
                               parsed_edges, oe_degree);
  });
  auto dst_col_thread = std::thread([&]() {
    _append<DST_PK_T, EDATA_T>(true, cur_ind, dst_col, dst_indexer,
                               parsed_edges, ie_degree);
  });
  src_col_thread.join();
  dst_col_thread.join();
  edata_col_thread.join();
}

// A AbstractArrowFragmentLoader with can load fragment from arrow::table.
// Cannot be used directly, should be inherited.
class AbstractArrowFragmentLoader : public IFragmentLoader {
 public:
  AbstractArrowFragmentLoader(const std::string& work_dir, const Schema& schema,
                              const LoadingConfig& loading_config,
                              int32_t thread_num)
      : loading_config_(loading_config),
        schema_(schema),
        thread_num_(thread_num),
        basic_fragment_loader_(schema_, work_dir) {
    vertex_label_num_ = schema_.vertex_label_num();
    edge_label_num_ = schema_.edge_label_num();
    mtxs_ = new std::mutex[vertex_label_num_];
  }

  ~AbstractArrowFragmentLoader() {
    if (mtxs_) {
      delete[] mtxs_;
    }
  }

  void AddVerticesRecordBatch(
      label_t v_label_id, const std::vector<std::string>& input_paths,
      std::function<std::vector<std::shared_ptr<IRecordBatchSupplier>>(
          label_t, const std::string&, const LoadingConfig&, int)>
          supplier_creator);

  // Add edges in record batch to output_parsed_edges, output_ie_degrees and
  // output_oe_degrees.

  void AddEdgesRecordBatch(
      label_t src_label_id, label_t dst_label_id, label_t edge_label_id,
      const std::vector<std::string>& input_paths,
      std::function<std::vector<std::shared_ptr<IRecordBatchSupplier>>(
          label_t, label_t, label_t, const std::string&, const LoadingConfig&,
          int)>
          supplier_creator);

 protected:
  template <typename KEY_T>
  void addVertexBatchFromArray(
      label_t v_label_id, IdIndexer<KEY_T, vid_t>& indexer,
      std::shared_ptr<arrow::Array>& primary_key_col,
      const std::vector<std::shared_ptr<arrow::Array>>& property_cols) {
    size_t row_num = primary_key_col->length();
    auto col_num = property_cols.size();
    for (size_t i = 0; i < col_num; ++i) {
      CHECK_EQ(property_cols[i]->length(), row_num);
    }

    std::vector<vid_t> vids;
    vids.reserve(row_num);

    _add_vertex<KEY_T>()(primary_key_col, indexer, vids, mtxs_[v_label_id]);

    for (size_t j = 0; j < property_cols.size(); ++j) {
      auto array = property_cols[j];
      auto chunked_array = std::make_shared<arrow::ChunkedArray>(array);
      set_vertex_properties(
          basic_fragment_loader_.GetVertexTable(v_label_id).column_ptrs()[j],
          chunked_array, vids);
    }

    VLOG(10) << "Insert rows: " << row_num;
  }

#ifndef USE_PTHASH
  template <typename KEY_T>
  void addVertexRecordBatchImpl(
      label_t v_label_id, const std::vector<std::string>& v_files,
      std::function<std::vector<std::shared_ptr<IRecordBatchSupplier>>(
          label_t, const std::string&, const LoadingConfig&, int)>
          supplier_creator) {
    std::string v_label_name = schema_.get_vertex_label_name(v_label_id);
    VLOG(10) << "Parsing vertex file:" << v_files.size() << " for label "
             << v_label_name;
    auto primary_key = schema_.get_vertex_primary_key(v_label_id)[0];
    auto primary_key_name = std::get<1>(primary_key);
    size_t primary_key_ind = std::get<2>(primary_key);
    IdIndexer<KEY_T, vid_t> indexer;

    ConsumerQueue<std::shared_ptr<arrow::RecordBatch>> queue;
    std::vector<std::thread> work_threads;

    for (auto& v_file : v_files) {
      VLOG(10) << "Parsing vertex file:" << v_file << " for label "
               << v_label_name;
      auto record_batch_supplier_vec =
          supplier_creator(v_label_id, v_file, loading_config_,
                           std::thread::hardware_concurrency());
      std::atomic<int> finish_reads(0);
      work_threads.emplace_back([&]() {
        while (true) {
          if (finish_reads.load() ==
                  static_cast<int>(record_batch_supplier_vec.size()) &&
              queue.size() == 0) {
            queue.finish();
            break;
          }
          std::this_thread::sleep_for(std::chrono::seconds(1));
        }
      });

      for (size_t idx = 0; idx < record_batch_supplier_vec.size(); ++idx) {
        work_threads.emplace_back(
            [&](int i) {
              auto& record_batch_supplier = record_batch_supplier_vec[i];
              bool first_batch = true;
              while (true) {
                auto batch = record_batch_supplier->GetNextBatch();
                if (!batch) {
                  finish_reads++;
                  break;
                }
                if (first_batch) {
                  auto header = batch->schema()->field_names();
                  auto schema_column_names =
                      schema_.get_vertex_property_names(v_label_id);
                  CHECK(schema_column_names.size() + 1 == header.size())
                      << "File header of size: " << header.size()
                      << " does not match schema column size: "
                      << schema_column_names.size() + 1;
                  first_batch = false;
                }
                queue.push(batch);
              }
            },
            idx);
      }
      for (unsigned idx = 0;
           idx <
           std::min(static_cast<unsigned>(8 * record_batch_supplier_vec.size()),
                    std::thread::hardware_concurrency());
           ++idx) {
        work_threads.emplace_back(
            [&](int i) {
              while (true) {
                auto batch = queue.pop();
                if (!batch) {
                  break;
                }
                auto columns = batch->columns();
                CHECK(primary_key_ind < columns.size());
                auto primary_key_column = columns[primary_key_ind];
                auto other_columns_array = columns;
                other_columns_array.erase(other_columns_array.begin() +
                                          primary_key_ind);

                addVertexBatchFromArray(v_label_id, indexer, primary_key_column,
                                        other_columns_array);
              }
            },
            idx);
      }
      for (auto& t : work_threads) {
        t.join();
      }
      work_threads.clear();
      VLOG(10) << "Finish parsing vertex file:" << v_file << " for label "
               << v_label_name;
    }

    VLOG(10) << "Finish parsing vertex file:" << v_files.size() << " for label "
             << v_label_name;
    if (indexer.bucket_count() == 0) {
      indexer._rehash(schema_.get_max_vnum(v_label_name));
    }
    basic_fragment_loader_.FinishAddingVertex<KEY_T>(v_label_id, indexer);
  }
#else
  template <typename KEY_T>
  void addVertexRecordBatchImpl(
      label_t v_label_id, const std::vector<std::string>& v_files,
      std::function<std::vector<std::shared_ptr<IRecordBatchSupplier>>(
          label_t, const std::string&, const LoadingConfig&, int)>
          supplier_creator) {
    std::string v_label_name = schema_.get_vertex_label_name(v_label_id);
    VLOG(10) << "Parsing vertex file:" << v_files.size() << " for label "
             << v_label_name;
    auto primary_key = schema_.get_vertex_primary_key(v_label_id)[0];
    auto primary_key_name = std::get<1>(primary_key);
    size_t primary_key_ind = std::get<2>(primary_key);
    ConsumerQueue<std::shared_ptr<arrow::RecordBatch>> queue;
    PTIndexerBuilder<KEY_T, vid_t> indexer_builder;
    std::vector<std::vector<std::shared_ptr<arrow::RecordBatch>>> batchs(
        std::thread::hardware_concurrency());
    std::vector<std::thread> work_threads;
    for (auto& v_file : v_files) {
      VLOG(10) << "Parsing vertex file:" << v_file << " for label "
               << v_label_name;
      auto record_batch_supplier_vec =
          supplier_creator(v_label_id, v_file, loading_config_,
                           std::thread::hardware_concurrency());
      std::atomic<int> finish_reads(0);
      work_threads.emplace_back([&]() {
        while (true) {
          if (finish_reads.load() ==
                  static_cast<int>(record_batch_supplier_vec.size()) &&
              queue.size() == 0) {
            queue.finish();
            break;
          }
          std::this_thread::sleep_for(std::chrono::seconds(1));
        }
      });

      for (size_t idx = 0; idx < record_batch_supplier_vec.size(); ++idx) {
        work_threads.emplace_back(
            [&](int i) {
              auto& record_batch_supplier = record_batch_supplier_vec[i];
              bool first_batch = true;
              while (true) {
                auto batch = record_batch_supplier->GetNextBatch();
                if (!batch) {
                  finish_reads++;
                  break;
                }
                if (first_batch) {
                  auto header = batch->schema()->field_names();
                  auto schema_column_names =
                      schema_.get_vertex_property_names(v_label_id);
                  CHECK(schema_column_names.size() + 1 == header.size())
                      << "File header of size: " << header.size()
                      << " does not match schema column size: "
                      << schema_column_names.size() + 1;
                  first_batch = false;
                }
                queue.push(batch);
              }
            },
            idx);
      }

      for (unsigned idx = 0; idx < std::thread::hardware_concurrency(); ++idx) {
        work_threads.emplace_back(
            [&](int i) {
              while (true) {
                auto batch = queue.pop();
                if (!batch) {
                  break;
                }
                batchs[i].emplace_back(batch);
                auto columns = batch->columns();
                CHECK(primary_key_ind < columns.size());
                auto primary_key_column = columns[primary_key_ind];
                _add_vertex<KEY_T>()(primary_key_column, indexer_builder,
                                     mtxs_[v_label_id]);
              }
            },
            idx);
      }
      for (auto& t : work_threads) {
        t.join();
      }
      work_threads.clear();

      VLOG(10) << "Finish parsing vertex file:" << v_file << " for label "
               << v_label_name;
    }
    basic_fragment_loader_.FinishAddingVertex(v_label_id, indexer_builder);
    const auto& indexer = basic_fragment_loader_.GetLFIndexer(v_label_id);

    std::atomic<size_t> cur_batch_id(0);
    for (unsigned i = 0; i < std::thread::hardware_concurrency(); ++i) {
      work_threads.emplace_back(
          [&](int idx) {
            for (size_t id = 0; id < batchs[idx].size(); ++id) {
              auto batch = batchs[idx][id];
              auto columns = batch->columns();
              auto other_columns_array = columns;
              auto primary_key_column = columns[primary_key_ind];
              size_t row_num = primary_key_column->length();
              std::vector<vid_t> vids;
              if constexpr (!std::is_same<std::string_view, KEY_T>::value) {
                using arrow_array_t =
                    typename gs::TypeConverter<KEY_T>::ArrowArrayType;
                auto casted_array =
                    std::static_pointer_cast<arrow_array_t>(primary_key_column);
                for (size_t i = 0; i < row_num; ++i) {
                  vids.emplace_back(indexer.get_index(casted_array->Value(i)));
                }
              } else {
                if (primary_key_column->type()->Equals(arrow::utf8())) {
                  auto casted_array =
                      std::static_pointer_cast<arrow::StringArray>(
                          primary_key_column);
                  for (size_t i = 0; i < row_num; ++i) {
                    auto str = casted_array->GetView(i);
                    std::string_view str_view(str.data(), str.size());
                    vids.emplace_back(indexer.get_index(str_view));
                  }
                } else if (primary_key_column->type()->Equals(
                               arrow::large_utf8())) {
                  auto casted_array =
                      std::static_pointer_cast<arrow::LargeStringArray>(
                          primary_key_column);
                  for (size_t i = 0; i < row_num; ++i) {
                    auto str = casted_array->GetView(i);
                    std::string_view str_view(str.data(), str.size());
                    vids.emplace_back(indexer.get_index(str_view));
                  }
                }
              }
              other_columns_array.erase(other_columns_array.begin() +
                                        primary_key_ind);

              for (size_t j = 0; j < other_columns_array.size(); ++j) {
                auto array = other_columns_array[j];
                auto chunked_array =
                    std::make_shared<arrow::ChunkedArray>(array);
                set_vertex_properties(
                    basic_fragment_loader_.GetVertexTable(v_label_id)
                        .column_ptrs()[j],
                    chunked_array, vids);
              }
            }
          },
          i);
    }
    for (auto& t : work_threads) {
      t.join();
    }

    auto& v_data = basic_fragment_loader_.GetVertexTable(v_label_id);
    auto label_name = schema_.get_vertex_label_name(v_label_id);

    v_data.resize(indexer.size());
    v_data.dump(vertex_table_prefix(label_name),
                snapshot_dir(basic_fragment_loader_.work_dir(), 0));

    VLOG(10) << "Finish parsing vertex file:" << v_files.size() << " for label "
             << v_label_name;
  }
#endif

  template <typename SRC_PK_T, typename EDATA_T>
  void _append_edges(
      std::shared_ptr<arrow::Array> src_col,
      std::shared_ptr<arrow::Array> dst_col, const IndexerType& src_indexer,
      const IndexerType& dst_indexer,
      std::vector<std::shared_ptr<arrow::Array>>& property_cols,
      const PropertyType& edge_property,
      std::vector<std::tuple<vid_t, vid_t, EDATA_T>>& parsed_edges,
      std::vector<std::atomic<int32_t>>& ie_degree,
      std::vector<std::atomic<int32_t>>& oe_degree) {
    auto dst_col_type = dst_col->type();
    if (dst_col_type->Equals(arrow::int64())) {
      append_edges<SRC_PK_T, int64_t, EDATA_T>(
          src_col, dst_col, src_indexer, dst_indexer, property_cols,
          edge_property, parsed_edges, ie_degree, oe_degree);
    } else if (dst_col_type->Equals(arrow::uint64())) {
      append_edges<SRC_PK_T, uint64_t, EDATA_T>(
          src_col, dst_col, src_indexer, dst_indexer, property_cols,
          edge_property, parsed_edges, ie_degree, oe_degree);
    } else if (dst_col_type->Equals(arrow::int32())) {
      append_edges<SRC_PK_T, int32_t, EDATA_T>(
          src_col, dst_col, src_indexer, dst_indexer, property_cols,
          edge_property, parsed_edges, ie_degree, oe_degree);
    } else if (dst_col_type->Equals(arrow::uint32())) {
      append_edges<SRC_PK_T, uint32_t, EDATA_T>(
          src_col, dst_col, src_indexer, dst_indexer, property_cols,
          edge_property, parsed_edges, ie_degree, oe_degree);
    } else {
      // must be string
      append_edges<SRC_PK_T, std::string_view, EDATA_T>(
          src_col, dst_col, src_indexer, dst_indexer, property_cols,
          edge_property, parsed_edges, ie_degree, oe_degree);
    }
  }
  template <typename EDATA_T>
  void addEdgesRecordBatchImpl(
      label_t src_label_id, label_t dst_label_id, label_t e_label_id,
      const std::vector<std::string>& e_files,
      std::function<std::vector<std::shared_ptr<IRecordBatchSupplier>>(
          label_t, label_t, label_t, const std::string&, const LoadingConfig&,
          int)>
          supplier_creator) {
    auto src_label_name = schema_.get_vertex_label_name(src_label_id);
    auto dst_label_name = schema_.get_vertex_label_name(dst_label_id);
    auto edge_label_name = schema_.get_edge_label_name(e_label_id);
    auto edge_column_mappings = loading_config_.GetEdgeColumnMappings(
        src_label_id, dst_label_id, e_label_id);
    auto src_dst_col_pair = loading_config_.GetEdgeSrcDstCol(
        src_label_id, dst_label_id, e_label_id);
    if (src_dst_col_pair.first.size() != 1 ||
        src_dst_col_pair.second.size() != 1) {
      LOG(FATAL) << "We currently only support one src primary key and one "
                    "dst primary key";
    }
    size_t src_col_ind = src_dst_col_pair.first[0].second;
    size_t dst_col_ind = src_dst_col_pair.second[0].second;
    CHECK(src_col_ind != dst_col_ind);

    check_edge_invariant(schema_, edge_column_mappings, src_col_ind,
                         dst_col_ind, src_label_id, dst_label_id, e_label_id);

    const auto& src_indexer = basic_fragment_loader_.GetLFIndexer(src_label_id);
    const auto& dst_indexer = basic_fragment_loader_.GetLFIndexer(dst_label_id);
    std::vector<std::vector<std::tuple<vid_t, vid_t, EDATA_T>>>
        parsed_edges_vec;
    parsed_edges_vec.resize(std::thread::hardware_concurrency());

    std::vector<std::atomic<int32_t>> ie_degree(dst_indexer.size()),
        oe_degree(src_indexer.size());
    for (size_t idx = 0; idx < ie_degree.size(); ++idx) {
      ie_degree[idx].store(0);
    }
    for (size_t idx = 0; idx < oe_degree.size(); ++idx) {
      oe_degree[idx].store(0);
    }
    VLOG(10) << "src indexer size: " << src_indexer.size()
             << " dst indexer size: " << dst_indexer.size();

    ConsumerQueue<std::shared_ptr<arrow::RecordBatch>> queue;
    std::vector<std::thread> work_threads;

    std::vector<std::vector<std::shared_ptr<arrow::Array>>> string_columns(
        std::thread::hardware_concurrency());

    // use a dummy vector to store the string columns, to avoid the
    // strings being released as record batch is released.
    std::vector<std::shared_ptr<arrow::Array>> string_cols;

    for (auto filename : e_files) {
      std::atomic<int> finish_readers(0);
      auto record_batch_supplier_vec =
          supplier_creator(src_label_id, dst_label_id, e_label_id, filename,
                           loading_config_, parsed_edges_vec.size());

      work_threads.emplace_back([&]() {
        while (true) {
          if (finish_readers.load() ==
                  static_cast<int>(record_batch_supplier_vec.size()) &&
              queue.size() == 0) {
            queue.finish();
            break;
          }
          std::this_thread::sleep_for(std::chrono::seconds(1));
        }
      });

      for (size_t i = 0; i < record_batch_supplier_vec.size(); ++i) {
        work_threads.emplace_back(
            [&](int idx) {
              auto& string_column = string_columns[idx];
              bool first_batch = true;
              auto& record_batch_supplier = record_batch_supplier_vec[idx];
              while (true) {
                auto record_batch = record_batch_supplier->GetNextBatch();
                if (!record_batch) {
                  finish_readers++;
                  break;
                }
                if (first_batch) {
                  auto header = record_batch->schema()->field_names();
                  auto schema_column_names = schema_.get_edge_property_names(
                      src_label_id, dst_label_id, e_label_id);
                  auto schema_column_types = schema_.get_edge_properties(
                      src_label_id, dst_label_id, e_label_id);
                  CHECK(schema_column_names.size() + 2 == header.size())
                      << "schema size: " << schema_column_names.size()
                      << " neq header size: " << header.size();
                  first_batch = false;
                }
                for (auto i = 0; i < record_batch->num_columns(); ++i) {
                  if (record_batch->column(i)->type()->Equals(arrow::utf8()) ||
                      record_batch->column(i)->type()->Equals(
                          arrow::large_utf8())) {
                    string_column.emplace_back(record_batch->column(i));
                  }
                }

                queue.push(record_batch);
              }
            },
            i);
      }
      for (size_t i = 0;
           i <
           std::min(static_cast<unsigned>(8 * record_batch_supplier_vec.size()),
                    std::thread::hardware_concurrency());
           ++i) {
        work_threads.emplace_back(
            [&](int idx) {
              // copy the table to csr.
              auto& parsed_edges = parsed_edges_vec[idx];
              while (true) {
                auto record_batch = queue.pop();

                if (!record_batch) {
                  break;
                }
                auto columns = record_batch->columns();
                // We assume the src_col and dst_col will always be put
                // at front.
                CHECK(columns.size() >= 2);
                auto src_col = columns[0];
                auto dst_col = columns[1];
                auto src_col_type = src_col->type();
                auto dst_col_type = dst_col->type();
                CHECK(check_primary_key_type(src_col_type))
                    << "unsupported src_col type: " << src_col_type->ToString();
                CHECK(check_primary_key_type(dst_col_type))
                    << "unsupported dst_col type: " << dst_col_type->ToString();

                std::vector<std::shared_ptr<arrow::Array>> property_cols;
                for (size_t i = 2; i < columns.size(); ++i) {
                  property_cols.emplace_back(columns[i]);
                }
                auto edge_property = schema_.get_edge_property(
                    src_label_id, dst_label_id, e_label_id);
                // add edges to vector
                CHECK(src_col->length() == dst_col->length());
                if (src_col_type->Equals(arrow::int64())) {
                  _append_edges<int64_t, EDATA_T>(
                      src_col, dst_col, src_indexer, dst_indexer, property_cols,
                      edge_property, parsed_edges, ie_degree, oe_degree);
                } else if (src_col_type->Equals(arrow::uint64())) {
                  _append_edges<uint64_t, EDATA_T>(
                      src_col, dst_col, src_indexer, dst_indexer, property_cols,
                      edge_property, parsed_edges, ie_degree, oe_degree);
                } else if (src_col_type->Equals(arrow::int32())) {
                  _append_edges<int32_t, EDATA_T>(
                      src_col, dst_col, src_indexer, dst_indexer, property_cols,
                      edge_property, parsed_edges, ie_degree, oe_degree);
                } else if (src_col_type->Equals(arrow::uint32())) {
                  _append_edges<uint32_t, EDATA_T>(
                      src_col, dst_col, src_indexer, dst_indexer, property_cols,
                      edge_property, parsed_edges, ie_degree, oe_degree);
                } else {
                  // must be string
                  _append_edges<std::string_view, EDATA_T>(
                      src_col, dst_col, src_indexer, dst_indexer, property_cols,
                      edge_property, parsed_edges, ie_degree, oe_degree);
                }
              }
            },
            i);
      }

      for (auto& t : work_threads) {
        t.join();
      }
      VLOG(10) << "Finish parsing edge file:" << filename << " for label "
               << src_label_name << " -> " << dst_label_name << " -> "
               << edge_label_name;
    }
    VLOG(10) << "Finish parsing edge file:" << e_files.size() << " for label "
             << src_label_name << " -> " << dst_label_name << " -> "
             << edge_label_name;
    std::vector<int32_t> ie_deg(ie_degree.size());
    std::vector<int32_t> oe_deg(oe_degree.size());
    for (size_t idx = 0; idx < ie_deg.size(); ++idx) {
      ie_deg[idx] = ie_degree[idx];
    }
    for (size_t idx = 0; idx < oe_deg.size(); ++idx) {
      oe_deg[idx] = oe_degree[idx];
    }

    basic_fragment_loader_.PutEdges<EDATA_T>(src_label_id, dst_label_id,
                                             e_label_id, parsed_edges_vec,
                                             ie_deg, oe_deg);
    string_columns.clear();
    size_t sum = 0;
    for (const auto& edges : parsed_edges_vec) {
      sum += edges.size();
    }

    VLOG(10) << "Finish putting: " << sum << " edges";
  }

  const LoadingConfig& loading_config_;
  const Schema& schema_;
  size_t vertex_label_num_, edge_label_num_;
  int32_t thread_num_;
  std::mutex* mtxs_;
  mutable BasicFragmentLoader basic_fragment_loader_;
};

}  // namespace gs

#endif  // STORAGES_RT_MUTABLE_GRAPH_LOADER_ABSTRACT_ARROW_FRAGMENT_LOADER_H_<|MERGE_RESOLUTION|>--- conflicted
+++ resolved
@@ -190,16 +190,11 @@
 #endif
 };
 
-template <typename PK_T, typename EDATA_T, typename VECTOR_T>
+template <typename PK_T, typename EDATA_T>
 void _append(bool is_dst, size_t cur_ind, std::shared_ptr<arrow::Array> col,
-<<<<<<< HEAD
-             const IndexerType& indexer, VECTOR_T& parsed_edges,
-             std::vector<std::atomic<int32_t>>& degree) {
-=======
              const IndexerType& indexer,
              std::vector<std::tuple<vid_t, vid_t, EDATA_T>>& parsed_edges,
              std::vector<int32_t>& degree) {
->>>>>>> 10525cf9
   static constexpr auto invalid_vid = std::numeric_limits<vid_t>::max();
   if constexpr (std::is_same_v<PK_T, std::string_view>) {
     if (col->type()->Equals(arrow::utf8())) {
