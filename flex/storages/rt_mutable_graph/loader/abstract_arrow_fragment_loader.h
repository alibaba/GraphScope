
/** Copyright 2020 Alibaba Group Holding Limited.
 *
 * Licensed under the Apache License, Version 2.0 (the "License");
 * you may not use this file except in compliance with the License.
 * You may obtain a copy of the License at
 *
 * 	http://www.apache.org/licenses/LICENSE-2.0
 *
 * Unless required by applicable law or agreed to in writing, software
 * distributed under the License is distributed on an "AS IS" BASIS,
 * WITHOUT WARRANTIES OR CONDITIONS OF ANY KIND, either express or implied.
 * See the License for the specific language governing permissions and
 * limitations under the License.
 */

#ifndef STORAGES_RT_MUTABLE_GRAPH_LOADER_ABSTRACT_ARROW_FRAGMENT_LOADER_H_
#define STORAGES_RT_MUTABLE_GRAPH_LOADER_ABSTRACT_ARROW_FRAGMENT_LOADER_H_

#include "flex/storages/rt_mutable_graph/loader/basic_fragment_loader.h"
#include "flex/storages/rt_mutable_graph/loader/i_fragment_loader.h"
#include "flex/storages/rt_mutable_graph/loading_config.h"
#include "flex/storages/rt_mutable_graph/mutable_property_fragment.h"

#include <arrow/api.h>
#include <arrow/io/api.h>
#include "arrow/util/value_parsing.h"

#include "grape/util.h"

namespace gs {

// The interface providing visitor pattern for RecordBatch.
class IRecordBatchSupplier {
 public:
  virtual std::shared_ptr<arrow::RecordBatch> GetNextBatch() = 0;
};

bool check_primary_key_type(std::shared_ptr<arrow::DataType> data_type);

// For Primitive types.
template <typename COL_T>
void set_single_vertex_column(gs::ColumnBase* col,
                              std::shared_ptr<arrow::ChunkedArray> array,
                              const std::vector<vid_t>& vids) {
  using arrow_array_type = typename gs::TypeConverter<COL_T>::ArrowArrayType;
  auto array_type = array->type();
  auto arrow_type = gs::TypeConverter<COL_T>::ArrowTypeValue();
  CHECK(array_type->Equals(arrow_type))
      << "Inconsistent data type, expect " << arrow_type->ToString()
      << ", but got " << array_type->ToString();
  size_t cur_ind = 0;
  for (auto j = 0; j < array->num_chunks(); ++j) {
    auto casted = std::static_pointer_cast<arrow_array_type>(array->chunk(j));
    for (auto k = 0; k < casted->length(); ++k) {
      col->set_any(vids[cur_ind++],
                   std::move(AnyConverter<COL_T>::to_any(casted->Value(k))));
    }
  }
}

// For String types.
template <typename COL_T>
void set_vertex_column_from_string_array(
    gs::ColumnBase* col, std::shared_ptr<arrow::ChunkedArray> array,
    const std::vector<vid_t>& vids,
    std::function<COL_T(const arrow::util::string_view& view)> converter) {
  auto type = array->type();
  CHECK(type->Equals(arrow::large_utf8()) || type->Equals(arrow::utf8()))
      << "Inconsistent data type, expect string, but got " << type->ToString();
  size_t cur_ind = 0;
  if (type->Equals(arrow::large_utf8())) {
    for (auto j = 0; j < array->num_chunks(); ++j) {
      auto casted =
          std::static_pointer_cast<arrow::LargeStringArray>(array->chunk(j));
      for (auto k = 0; k < casted->length(); ++k) {
        auto str = casted->GetView(k);
        if constexpr (std::is_same_v<COL_T, VarChar>) {
          col->set_any(vids[cur_ind++],
                       std::move(AnyConverter<COL_T>::to_any(
                           converter(str),
                           col->type().additional_type_info.max_length)));
        } else {
          col->set_any(vids[cur_ind++],
                       std::move(AnyConverter<COL_T>::to_any(converter(str))));
        }
      }
    }
  } else {
    for (auto j = 0; j < array->num_chunks(); ++j) {
      auto casted =
          std::static_pointer_cast<arrow::StringArray>(array->chunk(j));
      for (auto k = 0; k < casted->length(); ++k) {
        auto str = casted->GetView(k);
        if constexpr (std::is_same_v<COL_T, VarChar>) {
          col->set_any(vids[cur_ind++],
                       std::move(AnyConverter<COL_T>::to_any(
                           converter(str),
                           col->type().additional_type_info.max_length)));
        } else {
          col->set_any(vids[cur_ind++],
                       std::move(AnyConverter<COL_T>::to_any(converter(str))));
        }
      }
    }
  }
}

void set_vertex_column_from_timestamp_array(
    gs::ColumnBase* col, std::shared_ptr<arrow::ChunkedArray> array,
    const std::vector<vid_t>& vids);

void set_vertex_properties(gs::ColumnBase* col,
                           std::shared_ptr<arrow::ChunkedArray> array,
                           const std::vector<vid_t>& vids);

void check_edge_invariant(
    const Schema& schema,
    const std::vector<std::tuple<size_t, std::string, std::string>>&
        column_mappings,
    size_t src_col_ind, size_t dst_col_ind, label_t src_label_i,
    label_t dst_label_i, label_t edge_label_i);

template <typename KEY_T>
struct _add_vertex {
  void operator()(const std::shared_ptr<arrow::Array>& col,
                  IdIndexer<KEY_T, vid_t>& indexer, std::vector<vid_t>& vids) {
    size_t row_num = col->length();
    vid_t vid;
    if constexpr (!std::is_same<std::string_view, KEY_T>::value) {
      // for non-string value
      auto expected_type = gs::TypeConverter<KEY_T>::ArrowTypeValue();
      using arrow_array_t = typename gs::TypeConverter<KEY_T>::ArrowArrayType;
      if (!col->type()->Equals(expected_type)) {
        LOG(FATAL) << "Inconsistent data type, expect "
                   << expected_type->ToString() << ", but got "
                   << col->type()->ToString();
      }
      auto casted_array = std::static_pointer_cast<arrow_array_t>(col);
      for (auto i = 0; i < row_num; ++i) {
        if (!indexer.add(casted_array->Value(i), vid)) {
          LOG(FATAL) << "Duplicate vertex id: " << casted_array->Value(i)
                     << "..";
        }
        vids.emplace_back(vid);
      }
    } else {
      if (col->type()->Equals(arrow::utf8())) {
        auto casted_array = std::static_pointer_cast<arrow::StringArray>(col);
        for (auto i = 0; i < row_num; ++i) {
          auto str = casted_array->GetView(i);
          std::string_view str_view(str.data(), str.size());
          if (!indexer.add(str_view, vid)) {
            LOG(FATAL) << "Duplicate vertex id: " << str_view << "..";
          }
          vids.emplace_back(vid);
        }
      } else if (col->type()->Equals(arrow::large_utf8())) {
        auto casted_array =
            std::static_pointer_cast<arrow::LargeStringArray>(col);
        for (auto i = 0; i < row_num; ++i) {
          auto str = casted_array->GetView(i);
          std::string_view str_view(str.data(), str.size());
          if (!indexer.add(str_view, vid)) {
            LOG(FATAL) << "Duplicate vertex id: " << str_view << "..";
          }
          vids.emplace_back(vid);
        }
      } else {
        LOG(FATAL) << "Not support type: " << col->type()->ToString();
      }
    }
  }
};

template <typename PK_T, typename EDATA_T>
static void append_edges(
    std::shared_ptr<arrow::Array> src_col,
    std::shared_ptr<arrow::Array> dst_col, const LFIndexer<vid_t>& src_indexer,
    const LFIndexer<vid_t>& dst_indexer,
    std::vector<std::shared_ptr<arrow::Array>>& edata_cols,
    const PropertyType& edge_prop,
    std::vector<std::tuple<vid_t, vid_t, EDATA_T>>& parsed_edges,
    std::vector<int32_t>& ie_degree, std::vector<int32_t>& oe_degree) {
  CHECK(src_col->length() == dst_col->length());
  auto indexer_check_lambda = [](const LFIndexer<vid_t>& cur_indexer,
                                 const std::shared_ptr<arrow::Array>& cur_col) {
    if (cur_indexer.get_type() == PropertyType::kInt64) {
      CHECK(cur_col->type()->Equals(arrow::int64()));
    } else if (cur_indexer.get_type() == PropertyType::kString) {
      CHECK(cur_col->type()->Equals(arrow::utf8()) ||
            cur_col->type()->Equals(arrow::large_utf8()));
    } else if (cur_indexer.get_type() == PropertyType::kInt32) {
      CHECK(cur_col->type()->Equals(arrow::int32()));
    } else if (cur_indexer.get_type() == PropertyType::kUInt32) {
      CHECK(cur_col->type()->Equals(arrow::uint32()));
    } else if (cur_indexer.get_type() == PropertyType::kUInt64) {
      CHECK(cur_col->type()->Equals(arrow::uint64()));
    }
  };

  indexer_check_lambda(src_indexer, src_col);
  indexer_check_lambda(dst_indexer, dst_col);
  auto old_size = parsed_edges.size();
  parsed_edges.resize(old_size + src_col->length());
  VLOG(10) << "resize parsed_edges from" << old_size << " to "
           << parsed_edges.size();

  auto _append = [&](bool is_dst) {
    size_t cur_ind = old_size;
    const auto& col = is_dst ? dst_col : src_col;
    const auto& indexer = is_dst ? dst_indexer : src_indexer;
    if constexpr (std::is_same_v<PK_T, std::string_view>) {
      if (col->type()->Equals(arrow::utf8())) {
        auto casted = std::static_pointer_cast<arrow::StringArray>(col);
        for (auto j = 0; j < casted->length(); ++j) {
          auto str = casted->GetView(j);
          std::string_view str_view(str.data(), str.size());
          auto vid = indexer.get_index(Any::From(str_view));
          if (is_dst) {
            std::get<1>(parsed_edges[cur_ind++]) = vid;
          } else {
            std::get<0>(parsed_edges[cur_ind++]) = vid;
          }
          is_dst ? ie_degree[vid]++ : oe_degree[vid]++;
        }
      } else {
        // must be large utf8
        auto casted = std::static_pointer_cast<arrow::LargeStringArray>(col);
        for (auto j = 0; j < casted->length(); ++j) {
          auto str = casted->GetView(j);
          std::string_view str_view(str.data(), str.size());
          auto vid = indexer.get_index(Any::From(str_view));
          if (is_dst) {
            std::get<1>(parsed_edges[cur_ind++]) = vid;
          } else {
            std::get<0>(parsed_edges[cur_ind++]) = vid;
          }
          is_dst ? ie_degree[vid]++ : oe_degree[vid]++;
        }
      }
    } else {
      using arrow_array_type = typename gs::TypeConverter<PK_T>::ArrowArrayType;
      auto casted = std::static_pointer_cast<arrow_array_type>(col);
      for (auto j = 0; j < casted->length(); ++j) {
        auto vid = indexer.get_index(Any::From(casted->Value(j)));
        if (is_dst) {
          std::get<1>(parsed_edges[cur_ind++]) = vid;
        } else {
          std::get<0>(parsed_edges[cur_ind++]) = vid;
        }
        is_dst ? ie_degree[vid]++ : oe_degree[vid]++;
      }
    }
  };

  // if EDATA_T is grape::EmptyType, no need to read columns
  auto edata_col_thread = std::thread([&]() {
    if constexpr (!std::is_same<EDATA_T, grape::EmptyType>::value) {
      CHECK(edata_cols.size() == 1);
      auto edata_col = edata_cols[0];
      CHECK(src_col->length() == edata_col->length());
      size_t cur_ind = old_size;
      auto type = edata_col->type();
      if (!type->Equals(TypeConverter<EDATA_T>::ArrowTypeValue())) {
        LOG(FATAL) << "Inconsistent data type, expect "
                   << TypeConverter<EDATA_T>::ArrowTypeValue()->ToString()
                   << ", but got " << type->ToString();
      }

      using arrow_array_type =
          typename gs::TypeConverter<EDATA_T>::ArrowArrayType;
      // cast chunk to EDATA_T array
      auto data = std::static_pointer_cast<arrow_array_type>(edata_col);
      for (auto j = 0; j < edata_col->length(); ++j) {
        if constexpr (std::is_same<arrow_array_type,
                                   arrow::StringArray>::value ||
                      std::is_same<arrow_array_type,
                                   arrow::LargeStringArray>::value) {
<<<<<<< HEAD
          if constexpr (std::is_same_v<EDATA_T, VarChar>) {
            auto tmp = data->GetView(j);
            std::get<2>(parsed_edges[cur_ind++]) =
                VarChar(tmp.data(), tmp.size(),
                        edge_prop.additional_type_info.max_length);
          } else {
            std::get<2>(parsed_edges[cur_ind++]) = data->GetView(j);
          }
=======
          auto str = data->GetView(j);
          std::string_view str_view(str.data(), str.size());
          std::get<2>(parsed_edges[cur_ind++]) = str_view;
>>>>>>> 057bf4c8
        } else {
          std::get<2>(parsed_edges[cur_ind++]) = data->Value(j);
        }
      }
      VLOG(10) << "Finish inserting:  " << src_col->length() << " edges";
    }
  });
  auto src_col_thread = std::thread([&]() { _append(false); });
  auto dst_col_thread = std::thread([&]() { _append(true); });
  src_col_thread.join();
  dst_col_thread.join();
  edata_col_thread.join();
}

// A AbstractArrowFragmentLoader with can load fragment from arrow::table.
// Can not be used directly, should be inherited.
class AbstractArrowFragmentLoader : public IFragmentLoader {
 public:
  AbstractArrowFragmentLoader(const std::string& work_dir, const Schema& schema,
                              const LoadingConfig& loading_config,
                              int32_t thread_num)
      : loading_config_(loading_config),
        schema_(schema),
        thread_num_(thread_num),
        basic_fragment_loader_(schema_, work_dir) {
    vertex_label_num_ = schema_.vertex_label_num();
    edge_label_num_ = schema_.edge_label_num();
  }

  ~AbstractArrowFragmentLoader() {}

  void AddVerticesRecordBatch(
      label_t v_label_id, const std::vector<std::string>& input_paths,
      std::function<std::shared_ptr<IRecordBatchSupplier>(
          label_t, const std::string&, const LoadingConfig&)>
          supplier_creator);

  // Add edges in record batch to output_parsed_edges, output_ie_degrees and
  // output_oe_degrees.
  void AddEdgesRecordBatch(
      label_t src_label_id, label_t dst_label_id, label_t edge_label_id,
      const std::vector<std::string>& input_paths,
      std::function<std::shared_ptr<IRecordBatchSupplier>(
          label_t, label_t, label_t, const std::string&, const LoadingConfig&)>
          supplier_creator);

 protected:
  template <typename KEY_T>
  void addVertexBatchFromArray(
      label_t v_label_id, IdIndexer<KEY_T, vid_t>& indexer,
      std::shared_ptr<arrow::Array>& primary_key_col,
      const std::vector<std::shared_ptr<arrow::Array>>& property_cols) {
    size_t row_num = primary_key_col->length();
    auto col_num = property_cols.size();
    for (size_t i = 0; i < col_num; ++i) {
      CHECK_EQ(property_cols[i]->length(), row_num);
    }

    double t = -grape::GetCurrentTime();
    std::vector<vid_t> vids;
    vids.reserve(row_num);

    _add_vertex<KEY_T>()(primary_key_col, indexer, vids);

    for (auto j = 0; j < property_cols.size(); ++j) {
      auto array = property_cols[j];
      auto chunked_array = std::make_shared<arrow::ChunkedArray>(array);
      set_vertex_properties(
          basic_fragment_loader_.GetVertexTable(v_label_id).column_ptrs()[j],
          chunked_array, vids);
    }

    VLOG(10) << "Insert rows: " << row_num;
  }

  template <typename KEY_T>
  void addVertexRecordBatchImpl(
      label_t v_label_id, const std::vector<std::string>& v_files,
      std::function<std::shared_ptr<IRecordBatchSupplier>(
          label_t, const std::string&, const LoadingConfig&)>
          supplier_creator) {
    std::string v_label_name = schema_.get_vertex_label_name(v_label_id);
    VLOG(10) << "Parsing vertex file:" << v_files.size() << " for label "
             << v_label_name;
    auto primary_key = schema_.get_vertex_primary_key(v_label_id)[0];
    auto primary_key_name = std::get<1>(primary_key);
    size_t primary_key_ind = std::get<2>(primary_key);
    IdIndexer<KEY_T, vid_t> indexer;

    for (auto& v_file : v_files) {
      VLOG(10) << "Parsing vertex file:" << v_file << " for label "
               << v_label_name;
      auto record_batch_supplier =
          supplier_creator(v_label_id, v_file, loading_config_);

      bool first_batch = true;
      while (true) {
        auto batch = record_batch_supplier->GetNextBatch();
        if (!batch) {
          break;
        }
        if (first_batch) {
          auto header = batch->schema()->field_names();
          auto schema_column_names =
              schema_.get_vertex_property_names(v_label_id);
          CHECK(schema_column_names.size() + 1 == header.size())
              << "File header of size: " << header.size()
              << " does not match schema column size: "
              << schema_column_names.size() + 1;
          first_batch = false;
        }
        auto columns = batch->columns();
        CHECK(primary_key_ind < columns.size());
        auto primary_key_column = columns[primary_key_ind];
        auto other_columns_array = columns;
        other_columns_array.erase(other_columns_array.begin() +
                                  primary_key_ind);
        addVertexBatchFromArray(v_label_id, indexer, primary_key_column,
                                other_columns_array);
      }
      VLOG(10) << "Finish parsing vertex file:" << v_file << " for label "
               << v_label_name;
    }

    VLOG(10) << "Finish parsing vertex file:" << v_files.size() << " for label "
             << v_label_name;
    if (indexer.bucket_count() == 0) {
      indexer._rehash(schema_.get_max_vnum(v_label_name));
    }
    basic_fragment_loader_.FinishAddingVertex<KEY_T>(v_label_id, indexer);
  }

  template <typename EDATA_T>
  void addEdgesRecordBatchImpl(
      label_t src_label_id, label_t dst_label_id, label_t e_label_id,
      const std::vector<std::string>& e_files,
      std::function<std::shared_ptr<IRecordBatchSupplier>(
          label_t, label_t, label_t, const std::string&, const LoadingConfig&)>
          supplier_creator) {
    auto src_label_name = schema_.get_vertex_label_name(src_label_id);
    auto dst_label_name = schema_.get_vertex_label_name(dst_label_id);
    auto edge_label_name = schema_.get_edge_label_name(e_label_id);
    auto edge_column_mappings = loading_config_.GetEdgeColumnMappings(
        src_label_id, dst_label_id, e_label_id);
    auto src_dst_col_pair = loading_config_.GetEdgeSrcDstCol(
        src_label_id, dst_label_id, e_label_id);
    if (src_dst_col_pair.first.size() != 1 ||
        src_dst_col_pair.second.size() != 1) {
      LOG(FATAL) << "We currently only support one src primary key and one "
                    "dst primary key";
    }
    size_t src_col_ind = src_dst_col_pair.first[0].second;
    size_t dst_col_ind = src_dst_col_pair.second[0].second;
    CHECK(src_col_ind != dst_col_ind);

    check_edge_invariant(schema_, edge_column_mappings, src_col_ind,
                         dst_col_ind, src_label_id, dst_label_id, e_label_id);

    std::vector<std::tuple<vid_t, vid_t, EDATA_T>> parsed_edges;
    std::vector<int32_t> ie_degree, oe_degree;
    const auto& src_indexer = basic_fragment_loader_.GetLFIndexer(src_label_id);
    const auto& dst_indexer = basic_fragment_loader_.GetLFIndexer(dst_label_id);
    ie_degree.resize(dst_indexer.size());
    oe_degree.resize(src_indexer.size());
    VLOG(10) << "src indexer size: " << src_indexer.size()
             << " dst indexer size: " << dst_indexer.size();

    for (auto filename : e_files) {
      auto record_batch_supplier = supplier_creator(
          src_label_id, dst_label_id, e_label_id, filename, loading_config_);
      bool first_batch = true;
      while (true) {
        auto record_batch = record_batch_supplier->GetNextBatch();
        if (!record_batch) {
          break;
        }
        if (first_batch) {
          auto header = record_batch->schema()->field_names();
          auto schema_column_names = schema_.get_edge_property_names(
              src_label_id, dst_label_id, e_label_id);
          auto schema_column_types = schema_.get_edge_properties(
              src_label_id, dst_label_id, e_label_id);
          CHECK(schema_column_names.size() + 2 == header.size())
              << "schema size: " << schema_column_names.size()
              << " neq header size: " << header.size();
        }
        // copy the table to csr.
        auto columns = record_batch->columns();
        // We assume the src_col and dst_col will always be put at front.
        CHECK(columns.size() >= 2);
        auto src_col = columns[0];
        auto dst_col = columns[1];
        auto src_col_type = src_col->type();
        auto dst_col_type = dst_col->type();
        CHECK(check_primary_key_type(src_col_type))
            << "unsupported src_col type: " << src_col_type->ToString();
        CHECK(check_primary_key_type(dst_col_type))
            << "unsupported dst_col type: " << dst_col_type->ToString();
        CHECK(src_col_type->Equals(dst_col_type))
            << "src_col type: " << src_col_type->ToString()
            << " neq dst_col type: " << dst_col_type->ToString();

        std::vector<std::shared_ptr<arrow::Array>> property_cols;
        for (auto i = 2; i < columns.size(); ++i) {
          property_cols.emplace_back(columns[i]);
        }
        CHECK(property_cols.size() <= 1)
            << "Currently only support at most one property on edge";
        auto edge_property =
            schema_.get_edge_property(src_label_id, dst_label_id, e_label_id);
        // add edges to vector
        CHECK(src_col->length() == dst_col->length());
        if (src_col_type->Equals(arrow::int64())) {
          append_edges<int64_t, EDATA_T>(
              src_col, dst_col, src_indexer, dst_indexer, property_cols,
              edge_property, parsed_edges, ie_degree, oe_degree);
        } else if (src_col_type->Equals(arrow::uint64())) {
          append_edges<uint64_t, EDATA_T>(
              src_col, dst_col, src_indexer, dst_indexer, property_cols,
              edge_property, parsed_edges, ie_degree, oe_degree);
        } else if (src_col_type->Equals(arrow::int32())) {
          append_edges<int32_t, EDATA_T>(
              src_col, dst_col, src_indexer, dst_indexer, property_cols,
              edge_property, parsed_edges, ie_degree, oe_degree);
        } else if (src_col_type->Equals(arrow::uint32())) {
          append_edges<uint32_t, EDATA_T>(
              src_col, dst_col, src_indexer, dst_indexer, property_cols,
              edge_property, parsed_edges, ie_degree, oe_degree);
        } else {
          // must be string
          append_edges<std::string_view, EDATA_T>(
              src_col, dst_col, src_indexer, dst_indexer, property_cols,
              edge_property, parsed_edges, ie_degree, oe_degree);
        }
        first_batch = false;
      }
      VLOG(10) << "Finish parsing edge file:" << filename << " for label "
               << src_label_name << " -> " << dst_label_name << " -> "
               << edge_label_name;
    }
    VLOG(10) << "Finish parsing edge file:" << e_files.size() << " for label "
             << src_label_name << " -> " << dst_label_name << " -> "
             << edge_label_name;

    basic_fragment_loader_.PutEdges(src_label_id, dst_label_id, e_label_id,
                                    parsed_edges, ie_degree, oe_degree);

    VLOG(10) << "Finish putting: " << parsed_edges.size() << " edges";
  }

  const LoadingConfig& loading_config_;
  const Schema& schema_;
  size_t vertex_label_num_, edge_label_num_;
  int32_t thread_num_;

  mutable BasicFragmentLoader basic_fragment_loader_;
};

}  // namespace gs

#endif  // STORAGES_RT_MUTABLE_GRAPH_LOADER_ABSTRACT_ARROW_FRAGMENT_LOADER_H_<|MERGE_RESOLUTION|>--- conflicted
+++ resolved
@@ -277,20 +277,16 @@
                                    arrow::StringArray>::value ||
                       std::is_same<arrow_array_type,
                                    arrow::LargeStringArray>::value) {
-<<<<<<< HEAD
           if constexpr (std::is_same_v<EDATA_T, VarChar>) {
             auto tmp = data->GetView(j);
             std::get<2>(parsed_edges[cur_ind++]) =
                 VarChar(tmp.data(), tmp.size(),
                         edge_prop.additional_type_info.max_length);
           } else {
-            std::get<2>(parsed_edges[cur_ind++]) = data->GetView(j);
+            auto str = data->GetView(j);
+            std::string_view str_view(str.data(), str.size());
+            std::get<2>(parsed_edges[cur_ind++]) = str_view;
           }
-=======
-          auto str = data->GetView(j);
-          std::string_view str_view(str.data(), str.size());
-          std::get<2>(parsed_edges[cur_ind++]) = str_view;
->>>>>>> 057bf4c8
         } else {
           std::get<2>(parsed_edges[cur_ind++]) = data->Value(j);
         }
