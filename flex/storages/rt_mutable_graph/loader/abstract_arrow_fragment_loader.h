
/** Copyright 2020 Alibaba Group Holding Limited.
 *
 * Licensed under the Apache License, Version 2.0 (the "License");
 * you may not use this file except in compliance with the License.
 * You may obtain a copy of the License at
 *
 * 	http://www.apache.org/licenses/LICENSE-2.0
 *
 * Unless required by applicable law or agreed to in writing, software
 * distributed under the License is distributed on an "AS IS" BASIS,
 * WITHOUT WARRANTIES OR CONDITIONS OF ANY KIND, either express or implied.
 * See the License for the specific language governing permissions and
 * limitations under the License.
 */

#ifndef STORAGES_RT_MUTABLE_GRAPH_LOADER_ABSTRACT_ARROW_FRAGMENT_LOADER_H_
#define STORAGES_RT_MUTABLE_GRAPH_LOADER_ABSTRACT_ARROW_FRAGMENT_LOADER_H_

#include "flex/storages/rt_mutable_graph/loader/basic_fragment_loader.h"
#include "flex/storages/rt_mutable_graph/loader/i_fragment_loader.h"
#include "flex/storages/rt_mutable_graph/loading_config.h"
#include "flex/storages/rt_mutable_graph/mutable_property_fragment.h"
#include "flex/utils/mmap_vector.h"
#include "grape/utils/concurrent_queue.h"

#include <arrow/api.h>
#include <arrow/io/api.h>
#include <shared_mutex>
#include "arrow/util/value_parsing.h"

#include "grape/util.h"

namespace gs {

// The interface providing visitor pattern for RecordBatch.
class IRecordBatchSupplier {
 public:
  virtual ~IRecordBatchSupplier() = default;
  virtual std::shared_ptr<arrow::RecordBatch> GetNextBatch() = 0;
};

bool check_primary_key_type(std::shared_ptr<arrow::DataType> data_type);

// For Primitive types.
template <typename COL_T>
void set_column(gs::ColumnBase* col, std::shared_ptr<arrow::ChunkedArray> array,
                const std::vector<size_t>& offset) {
  using arrow_array_type = typename gs::TypeConverter<COL_T>::ArrowArrayType;
  auto array_type = array->type();
  auto arrow_type = gs::TypeConverter<COL_T>::ArrowTypeValue();
  CHECK(array_type->Equals(arrow_type))
      << "Inconsistent data type, expect " << arrow_type->ToString()
      << ", but got " << array_type->ToString();
  size_t cur_ind = 0;
  for (auto j = 0; j < array->num_chunks(); ++j) {
    auto casted = std::static_pointer_cast<arrow_array_type>(array->chunk(j));
    for (auto k = 0; k < casted->length(); ++k) {
      col->set_any(offset[cur_ind++],
                   std::move(AnyConverter<COL_T>::to_any(casted->Value(k))));
    }
  }
}

// For String types.
void set_column_from_string_array(gs::ColumnBase* col,
                                  std::shared_ptr<arrow::ChunkedArray> array,
                                  const std::vector<size_t>& offset);

void set_column_from_timestamp_array(gs::ColumnBase* col,
                                     std::shared_ptr<arrow::ChunkedArray> array,
                                     const std::vector<size_t>& offset);

void set_column_from_timestamp_array_to_day(
    gs::ColumnBase* col, std::shared_ptr<arrow::ChunkedArray> array,
    const std::vector<size_t>& offset);

void set_properties_column(gs::ColumnBase* col,
                           std::shared_ptr<arrow::ChunkedArray> array,
                           const std::vector<size_t>& offset);

void check_edge_invariant(
    const Schema& schema,
    const std::vector<std::tuple<size_t, std::string, std::string>>&
        column_mappings,
    size_t src_col_ind, size_t dst_col_ind, label_t src_label_i,
    label_t dst_label_i, label_t edge_label_i);

template <typename KEY_T>
struct _add_vertex {
#ifndef USE_PTHASH
  void operator()(const std::shared_ptr<arrow::Array>& col,
                  IdIndexer<KEY_T, vid_t>& indexer,
                  std::vector<size_t>& offset) {
    size_t row_num = col->length();
    vid_t vid;
    if constexpr (!std::is_same<std::string_view, KEY_T>::value) {
      // for non-string value
      auto expected_type = gs::TypeConverter<KEY_T>::ArrowTypeValue();
      using arrow_array_t = typename gs::TypeConverter<KEY_T>::ArrowArrayType;
      if (!col->type()->Equals(expected_type)) {
        LOG(FATAL) << "Inconsistent data type, expect "
                   << expected_type->ToString() << ", but got "
                   << col->type()->ToString();
      }
      auto casted_array = std::static_pointer_cast<arrow_array_t>(col);
      for (size_t i = 0; i < row_num; ++i) {
        if (!indexer.add(casted_array->Value(i), vid)) {
          VLOG(2) << "Duplicate vertex id: " << casted_array->Value(i) << "..";
          offset.emplace_back(std::numeric_limits<vid_t>::max());
        } else {
          offset.emplace_back(vid);
        }
      }
    } else {
      if (col->type()->Equals(arrow::utf8())) {
        auto casted_array = std::static_pointer_cast<arrow::StringArray>(col);
        for (size_t i = 0; i < row_num; ++i) {
          auto str = casted_array->GetView(i);
          std::string_view str_view(str.data(), str.size());
          if (!indexer.add(str_view, vid)) {
            VLOG(2) << "Duplicate vertex id: " << str_view << "..";
            offset.emplace_back(std::numeric_limits<vid_t>::max());
          } else {
            offset.emplace_back(vid);
          }
        }
      } else if (col->type()->Equals(arrow::large_utf8())) {
        auto casted_array =
            std::static_pointer_cast<arrow::LargeStringArray>(col);
        for (size_t i = 0; i < row_num; ++i) {
          auto str = casted_array->GetView(i);
          std::string_view str_view(str.data(), str.size());
          if (!indexer.add(str_view, vid)) {
            VLOG(2) << "Duplicate vertex id: " << str_view << "..";
            offset.emplace_back(std::numeric_limits<vid_t>::max());
          } else {
            offset.emplace_back(vid);
          }
        }
      } else {
        LOG(FATAL) << "Not support type: " << col->type()->ToString();
      }
    }
  }

#else
  void operator()(const std::shared_ptr<arrow::Array>& col,
                  PTIndexerBuilder<KEY_T, vid_t>& indexer) {
    size_t row_num = col->length();
    if constexpr (!std::is_same<std::string_view, KEY_T>::value) {
      // for non-string value
      auto expected_type = gs::TypeConverter<KEY_T>::ArrowTypeValue();
      using arrow_array_t = typename gs::TypeConverter<KEY_T>::ArrowArrayType;
      if (!col->type()->Equals(expected_type)) {
        LOG(FATAL) << "Inconsistent data type, expect "
                   << expected_type->ToString() << ", but got "
                   << col->type()->ToString();
      }
      auto casted_array = std::static_pointer_cast<arrow_array_t>(col);
      for (size_t i = 0; i < row_num; ++i) {
        indexer.add_vertex(casted_array->Value(i));
      }
    } else {
      if (col->type()->Equals(arrow::utf8())) {
        auto casted_array = std::static_pointer_cast<arrow::StringArray>(col);
        for (size_t i = 0; i < row_num; ++i) {
          auto str = casted_array->GetView(i);
          std::string_view str_view(str.data(), str.size());
          indexer.add_vertex(str_view);
        }
      } else if (col->type()->Equals(arrow::large_utf8())) {
        auto casted_array =
            std::static_pointer_cast<arrow::LargeStringArray>(col);
        for (size_t i = 0; i < row_num; ++i) {
          auto str = casted_array->GetView(i);
          std::string_view str_view(str.data(), str.size());
          indexer.add_vertex(str_view);
        }
      } else {
        LOG(FATAL) << "Not support type: " << col->type()->ToString();
      }
    }
  }
#endif
};

template <typename PK_T, typename EDATA_T, typename VECTOR_T>
void _append(bool is_dst, size_t cur_ind, std::shared_ptr<arrow::Array> col,
<<<<<<< HEAD
             const IndexerType& indexer,
             std::vector<std::tuple<vid_t, vid_t, EDATA_T>>& parsed_edges,
             std::vector<int32_t>& ie_degree, std::vector<int32_t>& oe_degree) {
  auto invalid_vid = std::numeric_limits<vid_t>::max();
=======
             const IndexerType& indexer, VECTOR_T& parsed_edges,
             std::vector<std::atomic<int32_t>>& degree) {
  static constexpr auto invalid_vid = std::numeric_limits<vid_t>::max();
>>>>>>> 56e4921e
  if constexpr (std::is_same_v<PK_T, std::string_view>) {
    if (col->type()->Equals(arrow::utf8())) {
      auto casted = std::static_pointer_cast<arrow::StringArray>(col);
      for (auto j = 0; j < casted->length(); ++j) {
        auto str = casted->GetView(j);
        std::string_view str_view(str.data(), str.size());
        // auto vid = indexer.get_index(Any::From(str_view));
        vid_t vid;
        if (!indexer.get_index(str_view, vid)) {
          vid = invalid_vid;
        }
        if (is_dst) {
          std::get<1>(parsed_edges[cur_ind++]) = vid;
        } else {
          std::get<0>(parsed_edges[cur_ind++]) = vid;
        }
        if (vid != invalid_vid) {
<<<<<<< HEAD
          is_dst ? ie_degree[vid]++ : oe_degree[vid]++;
=======
          degree[vid]++;
>>>>>>> 56e4921e
        }
      }
    } else {
      // must be large utf8
      auto casted = std::static_pointer_cast<arrow::LargeStringArray>(col);
      for (auto j = 0; j < casted->length(); ++j) {
        auto str = casted->GetView(j);
        std::string_view str_view(str.data(), str.size());
        // auto vid = indexer.get_index(Any::From(str_view));
        vid_t vid;
        if (!indexer.get_index(str_view, vid)) {
          vid = invalid_vid;
        }
        if (is_dst) {
          std::get<1>(parsed_edges[cur_ind++]) = vid;
        } else {
          std::get<0>(parsed_edges[cur_ind++]) = vid;
        }
        if (vid != invalid_vid) {
<<<<<<< HEAD
          is_dst ? ie_degree[vid]++ : oe_degree[vid]++;
=======
          degree[vid]++;
>>>>>>> 56e4921e
        }
      }
    }
  } else {
    using arrow_array_type = typename gs::TypeConverter<PK_T>::ArrowArrayType;
    auto casted = std::static_pointer_cast<arrow_array_type>(col);
    for (auto j = 0; j < casted->length(); ++j) {
      // auto vid = indexer.get_index(Any::From(casted->Value(j)));
      vid_t vid;
      if (!indexer.get_index(casted->Value(j), vid)) {
        vid = invalid_vid;
      }
      if (is_dst) {
        std::get<1>(parsed_edges[cur_ind++]) = vid;
      } else {
        std::get<0>(parsed_edges[cur_ind++]) = vid;
      }
      if (vid != invalid_vid) {
<<<<<<< HEAD
        is_dst ? ie_degree[vid]++ : oe_degree[vid]++;
=======
        degree[vid]++;
>>>>>>> 56e4921e
      }
    }
  }
}

template <typename SRC_PK_T, typename DST_PK_T, typename EDATA_T,
          typename VECTOR_T>
static void append_edges(std::shared_ptr<arrow::Array> src_col,
                         std::shared_ptr<arrow::Array> dst_col,
                         const IndexerType& src_indexer,
                         const IndexerType& dst_indexer,
                         std::shared_ptr<arrow::Array>& edata_cols,
                         const PropertyType& edge_prop, VECTOR_T& parsed_edges,
                         std::vector<std::atomic<int32_t>>& ie_degree,
                         std::vector<std::atomic<int32_t>>& oe_degree,
                         size_t offset = 0) {
  CHECK(src_col->length() == dst_col->length());
  auto indexer_check_lambda = [](const IndexerType& cur_indexer,
                                 const std::shared_ptr<arrow::Array>& cur_col) {
    if (cur_indexer.get_type() == PropertyType::kInt64) {
      CHECK(cur_col->type()->Equals(arrow::int64()));
    } else if (cur_indexer.get_type() == PropertyType::kStringView) {
      CHECK(cur_col->type()->Equals(arrow::utf8()) ||
            cur_col->type()->Equals(arrow::large_utf8()));
    } else if (cur_indexer.get_type() == PropertyType::kInt32) {
      CHECK(cur_col->type()->Equals(arrow::int32()));
    } else if (cur_indexer.get_type() == PropertyType::kUInt32) {
      CHECK(cur_col->type()->Equals(arrow::uint32()));
    } else if (cur_indexer.get_type() == PropertyType::kUInt64) {
      CHECK(cur_col->type()->Equals(arrow::uint64()));
    }
  };

  indexer_check_lambda(src_indexer, src_col);
  indexer_check_lambda(dst_indexer, dst_col);
  auto old_size = parsed_edges.size();
  parsed_edges.resize(old_size + src_col->length());
  VLOG(10) << "resize parsed_edges from" << old_size << " to "
           << parsed_edges.size();

  // if EDATA_T is grape::EmptyType, no need to read columns
  auto edata_col_thread = std::thread([&]() {
    if constexpr (std::is_same<EDATA_T, RecordView>::value) {
      size_t cur_ind = old_size;
      for (auto j = 0; j < src_col->length(); ++j) {
        std::get<2>(parsed_edges[cur_ind++]) = offset++;
      }
    } else if constexpr (!std::is_same<EDATA_T, grape::EmptyType>::value) {
      auto edata_col = edata_cols;
      CHECK(src_col->length() == edata_col->length());
      size_t cur_ind = old_size;
      auto type = edata_col->type();
      if (!type->Equals(TypeConverter<EDATA_T>::ArrowTypeValue())) {
        LOG(FATAL) << "Inconsistent data type, expect "
                   << TypeConverter<EDATA_T>::ArrowTypeValue()->ToString()
                   << ", but got " << type->ToString();
      }

      using arrow_array_type =
          typename gs::TypeConverter<EDATA_T>::ArrowArrayType;
      // cast chunk to EDATA_T array
      auto data = std::static_pointer_cast<arrow_array_type>(edata_col);
      for (auto j = 0; j < edata_col->length(); ++j) {
        if constexpr (std::is_same<arrow_array_type,
                                   arrow::StringArray>::value ||
                      std::is_same<arrow_array_type,
                                   arrow::LargeStringArray>::value) {
          auto str = data->GetView(j);
          std::string_view str_view(str.data(), str.size());
          std::get<2>(parsed_edges[cur_ind++]) = str_view;
        } else {
          std::get<2>(parsed_edges[cur_ind++]) = data->Value(j);
        }
      }
      VLOG(10) << "Finish inserting:  " << src_col->length() << " edges";
    }
  });
  size_t cur_ind = old_size;
  auto src_col_thread = std::thread([&]() {
    _append<SRC_PK_T, EDATA_T>(false, cur_ind, src_col, src_indexer,
                               parsed_edges, ie_degree, oe_degree);
  });
  auto dst_col_thread = std::thread([&]() {
    _append<DST_PK_T, EDATA_T>(true, cur_ind, dst_col, dst_indexer,
                               parsed_edges, ie_degree, oe_degree);
  });
  src_col_thread.join();
  dst_col_thread.join();
  edata_col_thread.join();
}

// A AbstractArrowFragmentLoader with can load fragment from arrow::table.
// Cannot be used directly, should be inherited.
class AbstractArrowFragmentLoader : public IFragmentLoader {
 public:
  AbstractArrowFragmentLoader(const std::string& work_dir, const Schema& schema,
                              const LoadingConfig& loading_config,
                              int32_t thread_num, bool build_csr_in_mem,
                              bool use_mmap_vector)
      : loading_config_(loading_config),
        schema_(schema),
        thread_num_(thread_num),
        build_csr_in_mem_(build_csr_in_mem),
        use_mmap_vector_(use_mmap_vector),
        basic_fragment_loader_(schema_, work_dir) {
    vertex_label_num_ = schema_.vertex_label_num();
    edge_label_num_ = schema_.edge_label_num();
    mtxs_ = new std::mutex[vertex_label_num_];
  }

  ~AbstractArrowFragmentLoader() {
    if (mtxs_) {
      delete[] mtxs_;
    }
  }

  void AddVerticesRecordBatch(
      label_t v_label_id, const std::vector<std::string>& input_paths,
      std::function<std::vector<std::shared_ptr<IRecordBatchSupplier>>(
          label_t, const std::string&, const LoadingConfig&, int)>
          supplier_creator);

  // Add edges in record batch to output_parsed_edges, output_ie_degrees and
  // output_oe_degrees.

  void AddEdgesRecordBatch(
      label_t src_label_id, label_t dst_label_id, label_t edge_label_id,
      const std::vector<std::string>& input_paths,
      std::function<std::vector<std::shared_ptr<IRecordBatchSupplier>>(
          label_t, label_t, label_t, const std::string&, const LoadingConfig&,
          int)>
          supplier_creator);

 protected:
  template <typename KEY_T>
  void addVertexBatchFromArray(
      label_t v_label_id, IdIndexer<KEY_T, vid_t>& indexer,
      std::shared_ptr<arrow::Array>& primary_key_col,
      const std::vector<std::shared_ptr<arrow::Array>>& property_cols) {
    size_t row_num = primary_key_col->length();
    auto col_num = property_cols.size();
    for (size_t i = 0; i < col_num; ++i) {
      CHECK_EQ(property_cols[i]->length(), row_num);
    }

    std::vector<size_t> vids;
    vids.reserve(row_num);
    {
      std::unique_lock<std::mutex> lock(mtxs_[v_label_id]);
      _add_vertex<KEY_T>()(primary_key_col, indexer, vids);
    }
    for (size_t j = 0; j < property_cols.size(); ++j) {
      auto array = property_cols[j];
      auto chunked_array = std::make_shared<arrow::ChunkedArray>(array);
      set_properties_column(
          basic_fragment_loader_.GetVertexTable(v_label_id).column_ptrs()[j],
          chunked_array, vids);
    }

    VLOG(10) << "Insert rows: " << row_num;
  }

#ifndef USE_PTHASH
  template <typename KEY_T>
  void addVertexRecordBatchImpl(
      label_t v_label_id, const std::vector<std::string>& v_files,
      std::function<std::vector<std::shared_ptr<IRecordBatchSupplier>>(
          label_t, const std::string&, const LoadingConfig&, int)>
          supplier_creator) {
    std::string v_label_name = schema_.get_vertex_label_name(v_label_id);
    VLOG(10) << "Parsing vertex file:" << v_files.size() << " for label "
             << v_label_name;
    auto primary_key = schema_.get_vertex_primary_key(v_label_id)[0];
    auto primary_key_name = std::get<1>(primary_key);
    size_t primary_key_ind = std::get<2>(primary_key);
    IdIndexer<KEY_T, vid_t> indexer;

<<<<<<< HEAD
    // use a temp vector of chunked string array to hold the string columns
    std::vector<std::shared_ptr<arrow::Array>> string_cols;
=======
    grape::BlockingQueue<std::shared_ptr<arrow::RecordBatch>> queue;
    queue.SetLimit(1024);
    std::vector<std::thread> work_threads;
>>>>>>> 56e4921e

    for (auto& v_file : v_files) {
      VLOG(10) << "Parsing vertex file:" << v_file << " for label "
               << v_label_name;
<<<<<<< HEAD
      auto record_batch_supplier =
          supplier_creator(v_label_id, v_file, loading_config_);

      bool first_batch = true;
      while (true) {
        auto batch = record_batch_supplier->GetNextBatch();
        if (!batch) {
          break;
        }
        if (first_batch) {
          auto header = batch->schema()->field_names();
          auto schema_column_names =
              schema_.get_vertex_property_names(v_label_id);
          CHECK(schema_column_names.size() + 1 == header.size())
              << "File header of size: " << header.size()
              << " does not match schema column size: "
              << schema_column_names.size() + 1;
          first_batch = false;
        }
        auto columns = batch->columns();
        CHECK(primary_key_ind < columns.size());
        auto primary_key_column = columns[primary_key_ind];
        auto other_columns_array = columns;
        other_columns_array.erase(other_columns_array.begin() +
                                  primary_key_ind);
        for (size_t i = 0; i < other_columns_array.size(); ++i) {
          if (other_columns_array[i]->type()->Equals(arrow::utf8()) ||
              other_columns_array[i]->type()->Equals(arrow::large_utf8())) {
            string_cols.emplace_back(other_columns_array[i]);
          }
        }
        addVertexBatchFromArray(v_label_id, indexer, primary_key_column,
                                other_columns_array);
=======
      auto record_batch_supplier_vec =
          supplier_creator(v_label_id, v_file, loading_config_,
                           std::thread::hardware_concurrency());
      queue.SetProducerNum(record_batch_supplier_vec.size());

      for (size_t idx = 0; idx < record_batch_supplier_vec.size(); ++idx) {
        work_threads.emplace_back(
            [&](int i) {
              auto& record_batch_supplier = record_batch_supplier_vec[i];
              bool first_batch = true;
              while (true) {
                auto batch = record_batch_supplier->GetNextBatch();
                if (!batch) {
                  queue.DecProducerNum();
                  break;
                }
                if (first_batch) {
                  auto header = batch->schema()->field_names();
                  auto schema_column_names =
                      schema_.get_vertex_property_names(v_label_id);
                  CHECK(schema_column_names.size() + 1 == header.size())
                      << "File header of size: " << header.size()
                      << " does not match schema column size: "
                      << schema_column_names.size() + 1;
                  first_batch = false;
                }
                queue.Put(batch);
              }
            },
            idx);
      }
      for (unsigned idx = 0;
           idx <
           std::min(static_cast<unsigned>(8 * record_batch_supplier_vec.size()),
                    std::thread::hardware_concurrency());
           ++idx) {
        work_threads.emplace_back(
            [&](int i) {
              while (true) {
                std::shared_ptr<arrow::RecordBatch> batch{nullptr};
                auto ret = queue.Get(batch);
                if (!ret) {
                  break;
                }
                if (!batch) {
                  LOG(FATAL) << "get nullptr batch";
                }
                auto columns = batch->columns();
                CHECK(primary_key_ind < columns.size());
                auto primary_key_column = columns[primary_key_ind];
                auto other_columns_array = columns;
                other_columns_array.erase(other_columns_array.begin() +
                                          primary_key_ind);

                addVertexBatchFromArray(v_label_id, indexer, primary_key_column,
                                        other_columns_array);
              }
            },
            idx);
>>>>>>> 56e4921e
      }
      for (auto& t : work_threads) {
        t.join();
      }
      work_threads.clear();
      VLOG(10) << "Finish parsing vertex file:" << v_file << " for label "
               << v_label_name;
    }

    VLOG(10) << "Finish parsing vertex file:" << v_files.size() << " for label "
             << v_label_name;
    if (indexer.bucket_count() == 0) {
      indexer._rehash(schema_.get_max_vnum(v_label_name));
    }
    basic_fragment_loader_.FinishAddingVertex<KEY_T>(v_label_id, indexer);
  }
#else
  template <typename KEY_T>
  void addVertexRecordBatchImpl(
      label_t v_label_id, const std::vector<std::string>& v_files,
      std::function<std::vector<std::shared_ptr<IRecordBatchSupplier>>(
          label_t, const std::string&, const LoadingConfig&, int)>
          supplier_creator) {
    std::string v_label_name = schema_.get_vertex_label_name(v_label_id);
    VLOG(10) << "Parsing vertex file:" << v_files.size() << " for label "
             << v_label_name;
    auto primary_key = schema_.get_vertex_primary_key(v_label_id)[0];
    auto primary_key_name = std::get<1>(primary_key);
    size_t primary_key_ind = std::get<2>(primary_key);
    grape::BlockingQueue<std::shared_ptr<arrow::RecordBatch>> queue;
    queue.SetLimit(1024);
    PTIndexerBuilder<KEY_T, vid_t> indexer_builder;
    std::vector<std::vector<std::shared_ptr<arrow::RecordBatch>>> batchs(
        std::thread::hardware_concurrency());
    std::vector<std::thread> work_threads;
    for (auto& v_file : v_files) {
      VLOG(10) << "Parsing vertex file:" << v_file << " for label "
               << v_label_name;
      auto record_batch_supplier_vec =
          supplier_creator(v_label_id, v_file, loading_config_,
                           std::thread::hardware_concurrency());
      queue.SetProducerNum(record_batch_supplier_vec.size());
      for (size_t idx = 0; idx < record_batch_supplier_vec.size(); ++idx) {
        work_threads.emplace_back(
            [&](int i) {
              auto& record_batch_supplier = record_batch_supplier_vec[i];
              bool first_batch = true;
              while (true) {
                auto batch = record_batch_supplier->GetNextBatch();
                if (!batch) {
                  queue.DecProducerNum();
                  break;
                }
                if (first_batch) {
                  auto header = batch->schema()->field_names();
                  auto schema_column_names =
                      schema_.get_vertex_property_names(v_label_id);
                  CHECK(schema_column_names.size() + 1 == header.size())
                      << "File header of size: " << header.size()
                      << " does not match schema column size: "
                      << schema_column_names.size() + 1;
                  first_batch = false;
                }
                queue.Put(batch);
              }
            },
            idx);
      }

      for (unsigned idx = 0; idx < std::thread::hardware_concurrency(); ++idx) {
        work_threads.emplace_back(
            [&](int i) {
              while (true) {
                std::shared_ptr<arrow::RecordBatch> batch{nullptr};
                auto ret = queue.Get(batch);
                if (!ret) {
                  break;
                }
                if (!batch) {
                  LOG(FATAL) << "get nullptr batch";
                }
                batchs[i].emplace_back(batch);
                auto columns = batch->columns();
                CHECK(primary_key_ind < columns.size());
                auto primary_key_column = columns[primary_key_ind];
                {
                  std::unique_lock<std::mutex> lock(mtxs_[v_label_id]);
                  _add_vertex<KEY_T>()(primary_key_column, indexer_builder);
                }
              }
            },
            idx);
      }
      for (auto& t : work_threads) {
        t.join();
      }
      work_threads.clear();

      VLOG(10) << "Finish parsing vertex file:" << v_file << " for label "
               << v_label_name;
    }
    basic_fragment_loader_.FinishAddingVertex(v_label_id, indexer_builder);
    const auto& indexer = basic_fragment_loader_.GetLFIndexer(v_label_id);

    std::atomic<size_t> cur_batch_id(0);
    for (unsigned i = 0; i < std::thread::hardware_concurrency(); ++i) {
      work_threads.emplace_back(
          [&](int idx) {
            for (size_t id = 0; id < batchs[idx].size(); ++id) {
              auto batch = batchs[idx][id];
              auto columns = batch->columns();
              auto other_columns_array = columns;
              auto primary_key_column = columns[primary_key_ind];
              size_t row_num = primary_key_column->length();
              std::vector<size_t> vids;
              if constexpr (!std::is_same<std::string_view, KEY_T>::value) {
                using arrow_array_t =
                    typename gs::TypeConverter<KEY_T>::ArrowArrayType;
                auto casted_array =
                    std::static_pointer_cast<arrow_array_t>(primary_key_column);
                for (size_t i = 0; i < row_num; ++i) {
                  vids.emplace_back(indexer.get_index(casted_array->Value(i)));
                }
              } else {
                if (primary_key_column->type()->Equals(arrow::utf8())) {
                  auto casted_array =
                      std::static_pointer_cast<arrow::StringArray>(
                          primary_key_column);
                  for (size_t i = 0; i < row_num; ++i) {
                    auto str = casted_array->GetView(i);
                    std::string_view str_view(str.data(), str.size());
                    vids.emplace_back(indexer.get_index(str_view));
                  }
                } else if (primary_key_column->type()->Equals(
                               arrow::large_utf8())) {
                  auto casted_array =
                      std::static_pointer_cast<arrow::LargeStringArray>(
                          primary_key_column);
                  for (size_t i = 0; i < row_num; ++i) {
                    auto str = casted_array->GetView(i);
                    std::string_view str_view(str.data(), str.size());
                    vids.emplace_back(indexer.get_index(str_view));
                  }
                }
              }
              other_columns_array.erase(other_columns_array.begin() +
                                        primary_key_ind);

              for (size_t j = 0; j < other_columns_array.size(); ++j) {
                auto array = other_columns_array[j];
                auto chunked_array =
                    std::make_shared<arrow::ChunkedArray>(array);
                set_properties_column(
                    basic_fragment_loader_.GetVertexTable(v_label_id)
                        .column_ptrs()[j],
                    chunked_array, vids);
              }
            }
          },
          i);
    }
    for (auto& t : work_threads) {
      t.join();
    }

    auto& v_data = basic_fragment_loader_.GetVertexTable(v_label_id);
    auto label_name = schema_.get_vertex_label_name(v_label_id);

    v_data.resize(indexer.size());
    v_data.dump(vertex_table_prefix(label_name),
                snapshot_dir(basic_fragment_loader_.work_dir(), 0));

    VLOG(10) << "Finish parsing vertex file:" << v_files.size() << " for label "
             << v_label_name;
  }
#endif

  template <typename SRC_PK_T, typename EDATA_T, typename VECTOR_T>
  void _append_edges(std::shared_ptr<arrow::Array> src_col,
                     std::shared_ptr<arrow::Array> dst_col,
                     const IndexerType& src_indexer,
                     const IndexerType& dst_indexer,
                     std::shared_ptr<arrow::Array>& property_cols,
                     const PropertyType& edge_property, VECTOR_T& parsed_edges,
                     std::vector<std::atomic<int32_t>>& ie_degree,
                     std::vector<std::atomic<int32_t>>& oe_degree,
                     size_t offset) {
    auto dst_col_type = dst_col->type();
    if (dst_col_type->Equals(arrow::int64())) {
      append_edges<SRC_PK_T, int64_t, EDATA_T>(
          src_col, dst_col, src_indexer, dst_indexer, property_cols,
          edge_property, parsed_edges, ie_degree, oe_degree, offset);
    } else if (dst_col_type->Equals(arrow::uint64())) {
      append_edges<SRC_PK_T, uint64_t, EDATA_T>(
          src_col, dst_col, src_indexer, dst_indexer, property_cols,
          edge_property, parsed_edges, ie_degree, oe_degree, offset);
    } else if (dst_col_type->Equals(arrow::int32())) {
      append_edges<SRC_PK_T, int32_t, EDATA_T>(
          src_col, dst_col, src_indexer, dst_indexer, property_cols,
          edge_property, parsed_edges, ie_degree, oe_degree, offset);
    } else if (dst_col_type->Equals(arrow::uint32())) {
      append_edges<SRC_PK_T, uint32_t, EDATA_T>(
          src_col, dst_col, src_indexer, dst_indexer, property_cols,
          edge_property, parsed_edges, ie_degree, oe_degree, offset);
    } else {
      // must be string
      append_edges<SRC_PK_T, std::string_view, EDATA_T>(
          src_col, dst_col, src_indexer, dst_indexer, property_cols,
          edge_property, parsed_edges, ie_degree, oe_degree, offset);
    }
  }
  template <typename EDATA_T>
  void addEdgesRecordBatchImpl(
      label_t src_label_id, label_t dst_label_id, label_t e_label_id,
      const std::vector<std::string>& e_files,
      std::function<std::vector<std::shared_ptr<IRecordBatchSupplier>>(
          label_t, label_t, label_t, const std::string&, const LoadingConfig&,
          int)>
          supplier_creator) {
    if constexpr (std::is_same_v<EDATA_T, RecordView>) {
      if (use_mmap_vector_) {
        addEdgesRecordBatchImplHelper<
            EDATA_T, std::vector<std::tuple<vid_t, vid_t, size_t>>>(
            src_label_id, dst_label_id, e_label_id, e_files, supplier_creator);
      } else {
        addEdgesRecordBatchImplHelper<
            EDATA_T, std::vector<std::tuple<vid_t, vid_t, size_t>>>(
            src_label_id, dst_label_id, e_label_id, e_files, supplier_creator);
      }
    } else {
      if (use_mmap_vector_) {
        addEdgesRecordBatchImplHelper<
            EDATA_T, mmap_vector<std::tuple<vid_t, vid_t, EDATA_T>>>(
            src_label_id, dst_label_id, e_label_id, e_files, supplier_creator);
      } else {
        addEdgesRecordBatchImplHelper<
            EDATA_T, std::vector<std::tuple<vid_t, vid_t, EDATA_T>>>(
            src_label_id, dst_label_id, e_label_id, e_files, supplier_creator);
      }
    }
  }

  template <typename EDATA_T, typename VECTOR_T>
  void addEdgesRecordBatchImplHelper(
      label_t src_label_id, label_t dst_label_id, label_t e_label_id,
      const std::vector<std::string>& e_files,
      std::function<std::vector<std::shared_ptr<IRecordBatchSupplier>>(
          label_t, label_t, label_t, const std::string&, const LoadingConfig&,
          int)>
          supplier_creator) {
    auto src_label_name = schema_.get_vertex_label_name(src_label_id);
    auto dst_label_name = schema_.get_vertex_label_name(dst_label_id);
    auto edge_label_name = schema_.get_edge_label_name(e_label_id);
    auto edge_column_mappings = loading_config_.GetEdgeColumnMappings(
        src_label_id, dst_label_id, e_label_id);
    auto src_dst_col_pair = loading_config_.GetEdgeSrcDstCol(
        src_label_id, dst_label_id, e_label_id);
    if (src_dst_col_pair.first.size() != 1 ||
        src_dst_col_pair.second.size() != 1) {
      LOG(FATAL) << "We currently only support one src primary key and one "
                    "dst primary key";
    }
    size_t src_col_ind = src_dst_col_pair.first[0].second;
    size_t dst_col_ind = src_dst_col_pair.second[0].second;
    CHECK(src_col_ind != dst_col_ind);

    check_edge_invariant(schema_, edge_column_mappings, src_col_ind,
                         dst_col_ind, src_label_id, dst_label_id, e_label_id);

    const auto& src_indexer = basic_fragment_loader_.GetLFIndexer(src_label_id);
    const auto& dst_indexer = basic_fragment_loader_.GetLFIndexer(dst_label_id);
    std::vector<VECTOR_T> parsed_edges_vec(std::thread::hardware_concurrency());
    if constexpr (std::is_same_v<
                      VECTOR_T,
                      mmap_vector<std::tuple<vid_t, vid_t, EDATA_T>>> ||
                  std::is_same_v<
                      VECTOR_T,
                      mmap_vector<std::tuple<vid_t, vid_t, size_t>>>) {
      const auto& work_dir = basic_fragment_loader_.work_dir();
      for (unsigned i = 0; i < std::thread::hardware_concurrency(); ++i) {
        parsed_edges_vec[i].open(runtime_dir(work_dir) + "/" + src_label_name +
                                 "_" + dst_label_name + "_" + edge_label_name +
                                 "_" + std::to_string(i) + ".tmp");
        parsed_edges_vec[i].reserve(4096);
      }
    }
    std::vector<std::atomic<int32_t>> ie_degree(dst_indexer.size()),
        oe_degree(src_indexer.size());
    for (size_t idx = 0; idx < ie_degree.size(); ++idx) {
      ie_degree[idx].store(0);
    }
    for (size_t idx = 0; idx < oe_degree.size(); ++idx) {
      oe_degree[idx].store(0);
    }
    VLOG(10) << "src indexer size: " << src_indexer.size()
             << " dst indexer size: " << dst_indexer.size();

    grape::BlockingQueue<std::shared_ptr<arrow::RecordBatch>> queue;
    queue.SetLimit(1024);
    std::vector<std::thread> work_threads;

    std::vector<std::vector<std::shared_ptr<arrow::Array>>> string_columns(
        std::thread::hardware_concurrency());

    if constexpr (std::is_same<EDATA_T, RecordView>::value) {
      basic_fragment_loader_.init_edge_table(src_label_id, dst_label_id,
                                             e_label_id);
    }

    // use a dummy vector to store the string columns, to avoid the
    // strings being released as record batch is released.
    std::vector<std::shared_ptr<arrow::Array>> string_cols;
    std::atomic<size_t> offset(0);
    std::shared_mutex rw_mutex;
    for (auto filename : e_files) {
      auto record_batch_supplier_vec =
          supplier_creator(src_label_id, dst_label_id, e_label_id, filename,
                           loading_config_, parsed_edges_vec.size());

      queue.SetProducerNum(record_batch_supplier_vec.size());

      for (size_t i = 0; i < record_batch_supplier_vec.size(); ++i) {
        work_threads.emplace_back(
            [&](int idx) {
              auto& string_column = string_columns[idx];
              bool first_batch = true;
              auto& record_batch_supplier = record_batch_supplier_vec[idx];
              while (true) {
                auto record_batch = record_batch_supplier->GetNextBatch();
                if (!record_batch) {
                  queue.DecProducerNum();
                  break;
                }
                if (first_batch) {
                  auto header = record_batch->schema()->field_names();
                  auto schema_column_names = schema_.get_edge_property_names(
                      src_label_id, dst_label_id, e_label_id);
                  auto schema_column_types = schema_.get_edge_properties(
                      src_label_id, dst_label_id, e_label_id);
                  CHECK(schema_column_names.size() + 2 == header.size())
                      << "schema size: " << schema_column_names.size()
                      << " neq header size: " << header.size();
                  first_batch = false;
                }
                for (auto i = 0; i < record_batch->num_columns(); ++i) {
                  if (record_batch->column(i)->type()->Equals(arrow::utf8()) ||
                      record_batch->column(i)->type()->Equals(
                          arrow::large_utf8())) {
                    string_column.emplace_back(record_batch->column(i));
                  }
                }

                queue.Put(record_batch);
              }
            },
            i);
      }
      for (size_t i = 0;
           i <
           std::min(static_cast<unsigned>(8 * record_batch_supplier_vec.size()),
                    std::thread::hardware_concurrency());
           ++i) {
        work_threads.emplace_back(
            [&](int idx) {
              // copy the table to csr.
              auto& parsed_edges = parsed_edges_vec[idx];
              while (true) {
                std::shared_ptr<arrow::RecordBatch> record_batch{nullptr};
                auto ret = queue.Get(record_batch);
                if (!ret) {
                  break;
                }
                if (!record_batch) {
                  LOG(FATAL) << "get nullptr batch";
                }
                auto columns = record_batch->columns();
                // We assume the src_col and dst_col will always be put
                // at front.
                CHECK(columns.size() >= 2);
                auto src_col = columns[0];
                auto dst_col = columns[1];
                auto src_col_type = src_col->type();
                auto dst_col_type = dst_col->type();
                CHECK(check_primary_key_type(src_col_type))
                    << "unsupported src_col type: " << src_col_type->ToString();
                CHECK(check_primary_key_type(dst_col_type))
                    << "unsupported dst_col type: " << dst_col_type->ToString();

                std::vector<std::shared_ptr<arrow::Array>> property_cols;
                for (size_t i = 2; i < columns.size(); ++i) {
                  property_cols.emplace_back(columns[i]);
                }
                size_t offset_i = 0;
                if constexpr (std::is_same<EDATA_T, RecordView>::value) {
                  auto casted_csr = dynamic_cast<DualCsr<RecordView>*>(
                      basic_fragment_loader_.get_csr(src_label_id, dst_label_id,
                                                     e_label_id));
                  CHECK(casted_csr != NULL);
                  auto table = casted_csr->GetTable();
                  CHECK(table.col_num() == property_cols.size());
                  offset_i = offset.fetch_add(src_col->length());
                  std::vector<size_t> offsets;
                  for (size_t _i = 0;
                       _i < static_cast<size_t>(src_col->length()); ++_i) {
                    offsets.emplace_back(offset_i + _i);
                  }
                  size_t row_num = std::max(table.row_num(), 1ul);

                  while (row_num < offset_i + src_col->length()) {
                    row_num *= 2;
                  }
                  if (row_num > table.row_num()) {
                    std::unique_lock<std::shared_mutex> lock(rw_mutex);
                    if (row_num > table.row_num()) {
                      table.resize(row_num);
                    }
                  }

                  {
                    std::shared_lock<std::shared_mutex> lock(rw_mutex);
                    for (size_t i = 0; i < table.col_num(); ++i) {
                      auto col = table.get_column_by_id(i);
                      auto chunked_array =
                          std::make_shared<arrow::ChunkedArray>(
                              property_cols[i]);
                      set_properties_column(col.get(), chunked_array, offsets);
                    }
                  }
                }
                auto edge_property = schema_.get_edge_property(
                    src_label_id, dst_label_id, e_label_id);
                // add edges to vector
                CHECK(src_col->length() == dst_col->length());
                if (src_col_type->Equals(arrow::int64())) {
                  _append_edges<int64_t, EDATA_T, VECTOR_T>(
                      src_col, dst_col, src_indexer, dst_indexer,
                      property_cols[0], edge_property, parsed_edges, ie_degree,
                      oe_degree, offset_i);
                } else if (src_col_type->Equals(arrow::uint64())) {
                  _append_edges<uint64_t, EDATA_T, VECTOR_T>(
                      src_col, dst_col, src_indexer, dst_indexer,
                      property_cols[0], edge_property, parsed_edges, ie_degree,
                      oe_degree, offset_i);
                } else if (src_col_type->Equals(arrow::int32())) {
                  _append_edges<int32_t, EDATA_T, VECTOR_T>(
                      src_col, dst_col, src_indexer, dst_indexer,
                      property_cols[0], edge_property, parsed_edges, ie_degree,
                      oe_degree, offset_i);
                } else if (src_col_type->Equals(arrow::uint32())) {
                  _append_edges<uint32_t, EDATA_T, VECTOR_T>(
                      src_col, dst_col, src_indexer, dst_indexer,
                      property_cols[0], edge_property, parsed_edges, ie_degree,
                      oe_degree, offset_i);
                } else {
                  // must be string
                  _append_edges<std::string_view, EDATA_T, VECTOR_T>(
                      src_col, dst_col, src_indexer, dst_indexer,
                      property_cols[0], edge_property, parsed_edges, ie_degree,
                      oe_degree, offset_i);
                }
              }
            },
            i);
      }

      for (auto& t : work_threads) {
        t.join();
      }
      VLOG(10) << "Finish parsing edge file:" << filename << " for label "
               << src_label_name << " -> " << dst_label_name << " -> "
               << edge_label_name;
    }
    VLOG(10) << "Finish parsing edge file:" << e_files.size() << " for label "
             << src_label_name << " -> " << dst_label_name << " -> "
             << edge_label_name;
    std::vector<int32_t> ie_deg(ie_degree.size());
    std::vector<int32_t> oe_deg(oe_degree.size());
    for (size_t idx = 0; idx < ie_deg.size(); ++idx) {
      ie_deg[idx] = ie_degree[idx];
    }
    for (size_t idx = 0; idx < oe_deg.size(); ++idx) {
      oe_deg[idx] = oe_degree[idx];
    }

    basic_fragment_loader_.PutEdges<EDATA_T, VECTOR_T>(
        src_label_id, dst_label_id, e_label_id, parsed_edges_vec, ie_deg,
        oe_deg, build_csr_in_mem_);

    string_columns.clear();
    size_t sum = 0;
    for (auto& edges : parsed_edges_vec) {
      sum += edges.size();
      if constexpr (
          std::is_same<VECTOR_T,
                       mmap_vector<std::tuple<vid_t, vid_t, EDATA_T>>>::value ||
          std::is_same<VECTOR_T,
                       mmap_vector<std::tuple<vid_t, vid_t, size_t>>>::value) {
        edges.unlink();
      }
    }

    VLOG(10) << "Finish putting: " << sum << " edges";
  }

  const LoadingConfig& loading_config_;
  const Schema& schema_;
  size_t vertex_label_num_, edge_label_num_;
  int32_t thread_num_;
  std::mutex* mtxs_;
  bool build_csr_in_mem_;
  bool use_mmap_vector_;
  mutable BasicFragmentLoader basic_fragment_loader_;
};

}  // namespace gs

#endif  // STORAGES_RT_MUTABLE_GRAPH_LOADER_ABSTRACT_ARROW_FRAGMENT_LOADER_H_<|MERGE_RESOLUTION|>--- conflicted
+++ resolved
@@ -187,16 +187,9 @@
 
 template <typename PK_T, typename EDATA_T, typename VECTOR_T>
 void _append(bool is_dst, size_t cur_ind, std::shared_ptr<arrow::Array> col,
-<<<<<<< HEAD
-             const IndexerType& indexer,
-             std::vector<std::tuple<vid_t, vid_t, EDATA_T>>& parsed_edges,
-             std::vector<int32_t>& ie_degree, std::vector<int32_t>& oe_degree) {
-  auto invalid_vid = std::numeric_limits<vid_t>::max();
-=======
              const IndexerType& indexer, VECTOR_T& parsed_edges,
              std::vector<std::atomic<int32_t>>& degree) {
   static constexpr auto invalid_vid = std::numeric_limits<vid_t>::max();
->>>>>>> 56e4921e
   if constexpr (std::is_same_v<PK_T, std::string_view>) {
     if (col->type()->Equals(arrow::utf8())) {
       auto casted = std::static_pointer_cast<arrow::StringArray>(col);
@@ -214,11 +207,7 @@
           std::get<0>(parsed_edges[cur_ind++]) = vid;
         }
         if (vid != invalid_vid) {
-<<<<<<< HEAD
-          is_dst ? ie_degree[vid]++ : oe_degree[vid]++;
-=======
           degree[vid]++;
->>>>>>> 56e4921e
         }
       }
     } else {
@@ -238,11 +227,7 @@
           std::get<0>(parsed_edges[cur_ind++]) = vid;
         }
         if (vid != invalid_vid) {
-<<<<<<< HEAD
-          is_dst ? ie_degree[vid]++ : oe_degree[vid]++;
-=======
           degree[vid]++;
->>>>>>> 56e4921e
         }
       }
     }
@@ -261,11 +246,7 @@
         std::get<0>(parsed_edges[cur_ind++]) = vid;
       }
       if (vid != invalid_vid) {
-<<<<<<< HEAD
-        is_dst ? ie_degree[vid]++ : oe_degree[vid]++;
-=======
         degree[vid]++;
->>>>>>> 56e4921e
       }
     }
   }
@@ -346,11 +327,11 @@
   size_t cur_ind = old_size;
   auto src_col_thread = std::thread([&]() {
     _append<SRC_PK_T, EDATA_T>(false, cur_ind, src_col, src_indexer,
-                               parsed_edges, ie_degree, oe_degree);
+                               parsed_edges, oe_degree);
   });
   auto dst_col_thread = std::thread([&]() {
     _append<DST_PK_T, EDATA_T>(true, cur_ind, dst_col, dst_indexer,
-                               parsed_edges, ie_degree, oe_degree);
+                               parsed_edges, ie_degree);
   });
   src_col_thread.join();
   dst_col_thread.join();
@@ -443,53 +424,13 @@
     size_t primary_key_ind = std::get<2>(primary_key);
     IdIndexer<KEY_T, vid_t> indexer;
 
-<<<<<<< HEAD
-    // use a temp vector of chunked string array to hold the string columns
-    std::vector<std::shared_ptr<arrow::Array>> string_cols;
-=======
     grape::BlockingQueue<std::shared_ptr<arrow::RecordBatch>> queue;
     queue.SetLimit(1024);
     std::vector<std::thread> work_threads;
->>>>>>> 56e4921e
 
     for (auto& v_file : v_files) {
       VLOG(10) << "Parsing vertex file:" << v_file << " for label "
                << v_label_name;
-<<<<<<< HEAD
-      auto record_batch_supplier =
-          supplier_creator(v_label_id, v_file, loading_config_);
-
-      bool first_batch = true;
-      while (true) {
-        auto batch = record_batch_supplier->GetNextBatch();
-        if (!batch) {
-          break;
-        }
-        if (first_batch) {
-          auto header = batch->schema()->field_names();
-          auto schema_column_names =
-              schema_.get_vertex_property_names(v_label_id);
-          CHECK(schema_column_names.size() + 1 == header.size())
-              << "File header of size: " << header.size()
-              << " does not match schema column size: "
-              << schema_column_names.size() + 1;
-          first_batch = false;
-        }
-        auto columns = batch->columns();
-        CHECK(primary_key_ind < columns.size());
-        auto primary_key_column = columns[primary_key_ind];
-        auto other_columns_array = columns;
-        other_columns_array.erase(other_columns_array.begin() +
-                                  primary_key_ind);
-        for (size_t i = 0; i < other_columns_array.size(); ++i) {
-          if (other_columns_array[i]->type()->Equals(arrow::utf8()) ||
-              other_columns_array[i]->type()->Equals(arrow::large_utf8())) {
-            string_cols.emplace_back(other_columns_array[i]);
-          }
-        }
-        addVertexBatchFromArray(v_label_id, indexer, primary_key_column,
-                                other_columns_array);
-=======
       auto record_batch_supplier_vec =
           supplier_creator(v_label_id, v_file, loading_config_,
                            std::thread::hardware_concurrency());
@@ -549,7 +490,6 @@
               }
             },
             idx);
->>>>>>> 56e4921e
       }
       for (auto& t : work_threads) {
         t.join();
