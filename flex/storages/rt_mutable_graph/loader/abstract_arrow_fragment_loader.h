
/** Copyright 2020 Alibaba Group Holding Limited.
 *
 * Licensed under the Apache License, Version 2.0 (the "License");
 * you may not use this file except in compliance with the License.
 * You may obtain a copy of the License at
 *
 * 	http://www.apache.org/licenses/LICENSE-2.0
 *
 * Unless required by applicable law or agreed to in writing, software
 * distributed under the License is distributed on an "AS IS" BASIS,
 * WITHOUT WARRANTIES OR CONDITIONS OF ANY KIND, either express or implied.
 * See the License for the specific language governing permissions and
 * limitations under the License.
 */

#ifndef STORAGES_RT_MUTABLE_GRAPH_LOADER_ABSTRACT_ARROW_FRAGMENT_LOADER_H_
#define STORAGES_RT_MUTABLE_GRAPH_LOADER_ABSTRACT_ARROW_FRAGMENT_LOADER_H_

#include "flex/storages/rt_mutable_graph/loader/basic_fragment_loader.h"
#include "flex/storages/rt_mutable_graph/loader/i_fragment_loader.h"
#include "flex/storages/rt_mutable_graph/loader/load_utils.h"
#include "flex/storages/rt_mutable_graph/loading_config.h"
#include "flex/storages/rt_mutable_graph/mutable_property_fragment.h"
<<<<<<< HEAD
#include "flex/utils/mmap_vector.h"
=======
#include "grape/utils/concurrent_queue.h"
>>>>>>> a3daf9c0

#include <arrow/api.h>
#include <arrow/io/api.h>
#include "arrow/util/value_parsing.h"

#include "grape/util.h"

namespace gs {

// The interface providing visitor pattern for RecordBatch.
class IRecordBatchSupplier {
 public:
  virtual ~IRecordBatchSupplier() = default;
  virtual std::shared_ptr<arrow::RecordBatch> GetNextBatch() = 0;
};

bool check_primary_key_type(std::shared_ptr<arrow::DataType> data_type);

// For Primitive types.
template <typename COL_T>
void set_single_vertex_column(gs::ColumnBase* col,
                              std::shared_ptr<arrow::ChunkedArray> array,
                              const std::vector<vid_t>& vids) {
  using arrow_array_type = typename gs::TypeConverter<COL_T>::ArrowArrayType;
  auto array_type = array->type();
  auto arrow_type = gs::TypeConverter<COL_T>::ArrowTypeValue();
  CHECK(array_type->Equals(arrow_type))
      << "Inconsistent data type, expect " << arrow_type->ToString()
      << ", but got " << array_type->ToString();
  size_t cur_ind = 0;
  for (auto j = 0; j < array->num_chunks(); ++j) {
    auto casted = std::static_pointer_cast<arrow_array_type>(array->chunk(j));
    for (auto k = 0; k < casted->length(); ++k) {
      col->set_any(vids[cur_ind++],
                   std::move(AnyConverter<COL_T>::to_any(casted->Value(k))));
    }
  }
}

// For String types.
void set_vertex_column_from_string_array(
    gs::ColumnBase* col, std::shared_ptr<arrow::ChunkedArray> array,
    const std::vector<vid_t>& vids);

void set_vertex_column_from_timestamp_array(
    gs::ColumnBase* col, std::shared_ptr<arrow::ChunkedArray> array,
    const std::vector<vid_t>& vids);

void set_vertex_column_from_timestamp_array_to_day(
    gs::ColumnBase* col, std::shared_ptr<arrow::ChunkedArray> array,
    const std::vector<vid_t>& vids);

void set_vertex_properties(gs::ColumnBase* col,
                           std::shared_ptr<arrow::ChunkedArray> array,
                           const std::vector<vid_t>& vids);

void check_edge_invariant(
    const Schema& schema,
    const std::vector<std::tuple<size_t, std::string, std::string>>&
        column_mappings,
    size_t src_col_ind, size_t dst_col_ind, label_t src_label_i,
    label_t dst_label_i, label_t edge_label_i);

template <typename KEY_T>
struct _add_vertex {
#ifndef USE_PTHASH
  void operator()(const std::shared_ptr<arrow::Array>& col,
                  IdIndexer<KEY_T, vid_t>& indexer, std::vector<vid_t>& vids,
                  std::mutex& mtx) {
    size_t row_num = col->length();
    vid_t vid;
    if constexpr (!std::is_same<std::string_view, KEY_T>::value) {
      // for non-string value
      auto expected_type = gs::TypeConverter<KEY_T>::ArrowTypeValue();
      using arrow_array_t = typename gs::TypeConverter<KEY_T>::ArrowArrayType;
      if (!col->type()->Equals(expected_type)) {
        LOG(FATAL) << "Inconsistent data type, expect "
                   << expected_type->ToString() << ", but got "
                   << col->type()->ToString();
      }
      auto casted_array = std::static_pointer_cast<arrow_array_t>(col);
      std::unique_lock<std::mutex> lock(mtx);
      for (size_t i = 0; i < row_num; ++i) {
        if (!indexer.add(casted_array->Value(i), vid)) {
          VLOG(2) << "Duplicate vertex id: " << casted_array->Value(i) << "..";
          vids.emplace_back(std::numeric_limits<vid_t>::max());
        } else {
          vids.emplace_back(vid);
        }
      }
    } else {
      if (col->type()->Equals(arrow::utf8())) {
        auto casted_array = std::static_pointer_cast<arrow::StringArray>(col);
        std::unique_lock<std::mutex> lock(mtx);
        for (size_t i = 0; i < row_num; ++i) {
          auto str = casted_array->GetView(i);
          std::string_view str_view(str.data(), str.size());
          if (!indexer.add(str_view, vid)) {
            VLOG(2) << "Duplicate vertex id: " << str_view << "..";
            vids.emplace_back(std::numeric_limits<vid_t>::max());
          } else {
            vids.emplace_back(vid);
          }
        }
      } else if (col->type()->Equals(arrow::large_utf8())) {
        auto casted_array =
            std::static_pointer_cast<arrow::LargeStringArray>(col);
        std::unique_lock<std::mutex> lock(mtx);
        for (size_t i = 0; i < row_num; ++i) {
          auto str = casted_array->GetView(i);
          std::string_view str_view(str.data(), str.size());
          if (!indexer.add(str_view, vid)) {
            VLOG(2) << "Duplicate vertex id: " << str_view << "..";
            vids.emplace_back(std::numeric_limits<vid_t>::max());
          } else {
            vids.emplace_back(vid);
          }
        }
      } else {
        LOG(FATAL) << "Not support type: " << col->type()->ToString();
      }
    }
  }

#else
  void operator()(const std::shared_ptr<arrow::Array>& col,
                  PTIndexerBuilder<KEY_T, vid_t>& indexer, std::mutex& mtx) {
    size_t row_num = col->length();
    if constexpr (!std::is_same<std::string_view, KEY_T>::value) {
      // for non-string value
      auto expected_type = gs::TypeConverter<KEY_T>::ArrowTypeValue();
      using arrow_array_t = typename gs::TypeConverter<KEY_T>::ArrowArrayType;
      if (!col->type()->Equals(expected_type)) {
        LOG(FATAL) << "Inconsistent data type, expect "
                   << expected_type->ToString() << ", but got "
                   << col->type()->ToString();
      }
      auto casted_array = std::static_pointer_cast<arrow_array_t>(col);
      std::unique_lock<std::mutex> lock(mtx);
      for (size_t i = 0; i < row_num; ++i) {
        indexer.add_vertex(casted_array->Value(i));
      }
    } else {
      if (col->type()->Equals(arrow::utf8())) {
        auto casted_array = std::static_pointer_cast<arrow::StringArray>(col);
        std::unique_lock<std::mutex> lock(mtx);
        for (size_t i = 0; i < row_num; ++i) {
          auto str = casted_array->GetView(i);
          std::string_view str_view(str.data(), str.size());
          indexer.add_vertex(str_view);
        }
      } else if (col->type()->Equals(arrow::large_utf8())) {
        auto casted_array =
            std::static_pointer_cast<arrow::LargeStringArray>(col);
        std::unique_lock<std::mutex> lock(mtx);
        for (size_t i = 0; i < row_num; ++i) {
          auto str = casted_array->GetView(i);
          std::string_view str_view(str.data(), str.size());
          indexer.add_vertex(str_view);
        }
      } else {
        LOG(FATAL) << "Not support type: " << col->type()->ToString();
      }
    }
  }
#endif
};

template <typename PK_T, typename EDATA_T, typename VECTOR_T>
void _append(bool is_dst, size_t cur_ind, std::shared_ptr<arrow::Array> col,
<<<<<<< HEAD
             const IndexerType& indexer, VECTOR_T& parsed_edges,
=======
             const IndexerType& indexer,
             std::vector<std::tuple<vid_t, vid_t, EDATA_T>>& parsed_edges,
>>>>>>> a3daf9c0
             std::vector<std::atomic<int32_t>>& degree) {
  static constexpr auto invalid_vid = std::numeric_limits<vid_t>::max();
  if constexpr (std::is_same_v<PK_T, std::string_view>) {
    if (col->type()->Equals(arrow::utf8())) {
      auto casted = std::static_pointer_cast<arrow::StringArray>(col);
      for (auto j = 0; j < casted->length(); ++j) {
        auto str = casted->GetView(j);
        std::string_view str_view(str.data(), str.size());
        auto vid = indexer.get_index(Any::From(str_view));
        if (is_dst) {
          std::get<1>(parsed_edges[cur_ind++]) = vid;
        } else {
          std::get<0>(parsed_edges[cur_ind++]) = vid;
        }
        if (vid != invalid_vid) {
          degree[vid]++;
        }
      }
    } else {
      // must be large utf8
      auto casted = std::static_pointer_cast<arrow::LargeStringArray>(col);
      for (auto j = 0; j < casted->length(); ++j) {
        auto str = casted->GetView(j);
        std::string_view str_view(str.data(), str.size());
        auto vid = indexer.get_index(Any::From(str_view));
        if (is_dst) {
          std::get<1>(parsed_edges[cur_ind++]) = vid;
        } else {
          std::get<0>(parsed_edges[cur_ind++]) = vid;
        }
        if (vid != invalid_vid) {
          degree[vid]++;
        }
      }
    }
  } else {
    using arrow_array_type = typename gs::TypeConverter<PK_T>::ArrowArrayType;
    auto casted = std::static_pointer_cast<arrow_array_type>(col);
    for (auto j = 0; j < casted->length(); ++j) {
      auto vid = indexer.get_index(Any::From(casted->Value(j)));
      if (is_dst) {
        std::get<1>(parsed_edges[cur_ind++]) = vid;
      } else {
        std::get<0>(parsed_edges[cur_ind++]) = vid;
      }
      if (vid != invalid_vid) {
        degree[vid]++;
      }
    }
  }
}

<<<<<<< HEAD
template <typename SRC_PK_T, typename DST_PK_T, typename EDATA_T,
          typename VECTOR_T>
static void append_edges(std::shared_ptr<arrow::Array> src_col,
                         std::shared_ptr<arrow::Array> dst_col,
                         const IndexerType& src_indexer,
                         const IndexerType& dst_indexer,
                         std::vector<std::shared_ptr<arrow::Array>>& edata_cols,
                         const PropertyType& edge_prop, VECTOR_T& parsed_edges,
                         std::vector<std::atomic<int32_t>>& ie_degree,
                         std::vector<std::atomic<int32_t>>& oe_degree) {
=======
template <typename SRC_PK_T, typename DST_PK_T, typename EDATA_T>
static void append_edges(
    std::shared_ptr<arrow::Array> src_col,
    std::shared_ptr<arrow::Array> dst_col, const IndexerType& src_indexer,
    const IndexerType& dst_indexer,
    std::vector<std::shared_ptr<arrow::Array>>& edata_cols,
    const PropertyType& edge_prop,
    std::vector<std::tuple<vid_t, vid_t, EDATA_T>>& parsed_edges,
    std::vector<std::atomic<int32_t>>& ie_degree,
    std::vector<std::atomic<int32_t>>& oe_degree) {
>>>>>>> a3daf9c0
  CHECK(src_col->length() == dst_col->length());
  auto indexer_check_lambda = [](const IndexerType& cur_indexer,
                                 const std::shared_ptr<arrow::Array>& cur_col) {
    if (cur_indexer.get_type() == PropertyType::kInt64) {
      CHECK(cur_col->type()->Equals(arrow::int64()));
    } else if (cur_indexer.get_type() == PropertyType::kString) {
      CHECK(cur_col->type()->Equals(arrow::utf8()) ||
            cur_col->type()->Equals(arrow::large_utf8()));
    } else if (cur_indexer.get_type() == PropertyType::kInt32) {
      CHECK(cur_col->type()->Equals(arrow::int32()));
    } else if (cur_indexer.get_type() == PropertyType::kUInt32) {
      CHECK(cur_col->type()->Equals(arrow::uint32()));
    } else if (cur_indexer.get_type() == PropertyType::kUInt64) {
      CHECK(cur_col->type()->Equals(arrow::uint64()));
    }
  };

  indexer_check_lambda(src_indexer, src_col);
  indexer_check_lambda(dst_indexer, dst_col);
  auto old_size = parsed_edges.size();
  parsed_edges.resize(old_size + src_col->length());
  VLOG(10) << "resize parsed_edges from" << old_size << " to "
           << parsed_edges.size();

  // if EDATA_T is grape::EmptyType, no need to read columns
  auto edata_col_thread = std::thread([&]() {
    if constexpr (!std::is_same<EDATA_T, grape::EmptyType>::value) {
      CHECK(edata_cols.size() == 1);
      auto edata_col = edata_cols[0];
      CHECK(src_col->length() == edata_col->length());
      size_t cur_ind = old_size;
      auto type = edata_col->type();
      if (!type->Equals(TypeConverter<EDATA_T>::ArrowTypeValue())) {
        LOG(FATAL) << "Inconsistent data type, expect "
                   << TypeConverter<EDATA_T>::ArrowTypeValue()->ToString()
                   << ", but got " << type->ToString();
      }

      using arrow_array_type =
          typename gs::TypeConverter<EDATA_T>::ArrowArrayType;
      // cast chunk to EDATA_T array
      auto data = std::static_pointer_cast<arrow_array_type>(edata_col);
      for (auto j = 0; j < edata_col->length(); ++j) {
        if constexpr (std::is_same<arrow_array_type,
                                   arrow::StringArray>::value ||
                      std::is_same<arrow_array_type,
                                   arrow::LargeStringArray>::value) {
          auto str = data->GetView(j);
          std::string_view str_view(str.data(), str.size());
          std::get<2>(parsed_edges[cur_ind++]) = str_view;
        } else {
          std::get<2>(parsed_edges[cur_ind++]) = data->Value(j);
        }
      }
      VLOG(10) << "Finish inserting:  " << src_col->length() << " edges";
    }
  });
  size_t cur_ind = old_size;
  auto src_col_thread = std::thread([&]() {
    _append<SRC_PK_T, EDATA_T>(false, cur_ind, src_col, src_indexer,
                               parsed_edges, oe_degree);
  });
  auto dst_col_thread = std::thread([&]() {
    _append<DST_PK_T, EDATA_T>(true, cur_ind, dst_col, dst_indexer,
                               parsed_edges, ie_degree);
  });
  src_col_thread.join();
  dst_col_thread.join();
  edata_col_thread.join();
}

// A AbstractArrowFragmentLoader with can load fragment from arrow::table.
// Cannot be used directly, should be inherited.
class AbstractArrowFragmentLoader : public IFragmentLoader {
 public:
  AbstractArrowFragmentLoader(const std::string& work_dir, const Schema& schema,
                              const LoadingConfig& loading_config,
                              int32_t thread_num, bool batch_init_in_memory,
                              bool use_mmap_vector)
      : loading_config_(loading_config),
        schema_(schema),
        thread_num_(thread_num),
        batch_init_in_memory_(batch_init_in_memory),
        use_mmap_vector_(use_mmap_vector),
        basic_fragment_loader_(schema_, work_dir) {
    vertex_label_num_ = schema_.vertex_label_num();
    edge_label_num_ = schema_.edge_label_num();
    mtxs_ = new std::mutex[vertex_label_num_];
  }

  ~AbstractArrowFragmentLoader() {
    if (mtxs_) {
      delete[] mtxs_;
    }
  }

  void AddVerticesRecordBatch(
      label_t v_label_id, const std::vector<std::string>& input_paths,
      std::function<std::vector<std::shared_ptr<IRecordBatchSupplier>>(
          label_t, const std::string&, const LoadingConfig&, int)>
          supplier_creator);

  // Add edges in record batch to output_parsed_edges, output_ie_degrees and
  // output_oe_degrees.

  void AddEdgesRecordBatch(
      label_t src_label_id, label_t dst_label_id, label_t edge_label_id,
      const std::vector<std::string>& input_paths,
      std::function<std::vector<std::shared_ptr<IRecordBatchSupplier>>(
          label_t, label_t, label_t, const std::string&, const LoadingConfig&,
          int)>
          supplier_creator);

 protected:
  template <typename KEY_T>
  void addVertexBatchFromArray(
      label_t v_label_id, IdIndexer<KEY_T, vid_t>& indexer,
      std::shared_ptr<arrow::Array>& primary_key_col,
      const std::vector<std::shared_ptr<arrow::Array>>& property_cols) {
    size_t row_num = primary_key_col->length();
    auto col_num = property_cols.size();
    for (size_t i = 0; i < col_num; ++i) {
      CHECK_EQ(property_cols[i]->length(), row_num);
    }

    std::vector<vid_t> vids;
    vids.reserve(row_num);
<<<<<<< HEAD

    _add_vertex<KEY_T>()(primary_key_col, indexer, vids, mtxs_[v_label_id]);

=======
    {
      std::unique_lock<std::mutex> lock(mtxs_[v_label_id]);
      _add_vertex<KEY_T>()(primary_key_col, indexer, vids);
    }
>>>>>>> a3daf9c0
    for (size_t j = 0; j < property_cols.size(); ++j) {
      auto array = property_cols[j];
      auto chunked_array = std::make_shared<arrow::ChunkedArray>(array);
      set_vertex_properties(
          basic_fragment_loader_.GetVertexTable(v_label_id).column_ptrs()[j],
          chunked_array, vids);
    }

    VLOG(10) << "Insert rows: " << row_num;
  }

#ifndef USE_PTHASH
  template <typename KEY_T>
  void addVertexRecordBatchImpl(
      label_t v_label_id, const std::vector<std::string>& v_files,
      std::function<std::vector<std::shared_ptr<IRecordBatchSupplier>>(
          label_t, const std::string&, const LoadingConfig&, int)>
          supplier_creator) {
    std::string v_label_name = schema_.get_vertex_label_name(v_label_id);
    VLOG(10) << "Parsing vertex file:" << v_files.size() << " for label "
             << v_label_name;
    auto primary_key = schema_.get_vertex_primary_key(v_label_id)[0];
    auto primary_key_name = std::get<1>(primary_key);
    size_t primary_key_ind = std::get<2>(primary_key);
    IdIndexer<KEY_T, vid_t> indexer;

<<<<<<< HEAD
    ConsumerQueue<std::shared_ptr<arrow::RecordBatch>> queue;
=======
    grape::BlockingQueue<std::shared_ptr<arrow::RecordBatch>> queue;
    queue.SetLimit(1024);
>>>>>>> a3daf9c0
    std::vector<std::thread> work_threads;

    for (auto& v_file : v_files) {
      VLOG(10) << "Parsing vertex file:" << v_file << " for label "
               << v_label_name;
      auto record_batch_supplier_vec =
          supplier_creator(v_label_id, v_file, loading_config_,
                           std::thread::hardware_concurrency());
<<<<<<< HEAD
      std::atomic<int> finish_reads(0);
      work_threads.emplace_back([&]() {
        while (true) {
          if (finish_reads.load() ==
                  static_cast<int>(record_batch_supplier_vec.size()) &&
              queue.size() == 0) {
            queue.finish();
            break;
          }
          std::this_thread::sleep_for(std::chrono::seconds(1));
        }
      });
=======
      queue.SetProducerNum(record_batch_supplier_vec.size());
>>>>>>> a3daf9c0

      for (size_t idx = 0; idx < record_batch_supplier_vec.size(); ++idx) {
        work_threads.emplace_back(
            [&](int i) {
              auto& record_batch_supplier = record_batch_supplier_vec[i];
              bool first_batch = true;
              while (true) {
                auto batch = record_batch_supplier->GetNextBatch();
                if (!batch) {
<<<<<<< HEAD
                  finish_reads++;
=======
                  queue.DecProducerNum();
>>>>>>> a3daf9c0
                  break;
                }
                if (first_batch) {
                  auto header = batch->schema()->field_names();
                  auto schema_column_names =
                      schema_.get_vertex_property_names(v_label_id);
                  CHECK(schema_column_names.size() + 1 == header.size())
                      << "File header of size: " << header.size()
                      << " does not match schema column size: "
                      << schema_column_names.size() + 1;
                  first_batch = false;
                }
<<<<<<< HEAD
                queue.push(batch);
=======
                queue.Put(batch);
>>>>>>> a3daf9c0
              }
            },
            idx);
      }
      for (unsigned idx = 0;
           idx <
           std::min(static_cast<unsigned>(8 * record_batch_supplier_vec.size()),
                    std::thread::hardware_concurrency());
           ++idx) {
        work_threads.emplace_back(
            [&](int i) {
              while (true) {
<<<<<<< HEAD
                auto batch = queue.pop();
                if (!batch) {
                  break;
                }
=======
                std::shared_ptr<arrow::RecordBatch> batch{nullptr};
                auto ret = queue.Get(batch);
                if (!ret) {
                  break;
                }
                if (!batch) {
                  LOG(FATAL) << "get nullptr batch";
                }
>>>>>>> a3daf9c0
                auto columns = batch->columns();
                CHECK(primary_key_ind < columns.size());
                auto primary_key_column = columns[primary_key_ind];
                auto other_columns_array = columns;
                other_columns_array.erase(other_columns_array.begin() +
                                          primary_key_ind);

                addVertexBatchFromArray(v_label_id, indexer, primary_key_column,
                                        other_columns_array);
              }
            },
            idx);
      }
      for (auto& t : work_threads) {
        t.join();
      }
      work_threads.clear();
      VLOG(10) << "Finish parsing vertex file:" << v_file << " for label "
               << v_label_name;
    }

    VLOG(10) << "Finish parsing vertex file:" << v_files.size() << " for label "
             << v_label_name;
    if (indexer.bucket_count() == 0) {
      indexer._rehash(schema_.get_max_vnum(v_label_name));
    }
    basic_fragment_loader_.FinishAddingVertex<KEY_T>(v_label_id, indexer);
  }
#else
  template <typename KEY_T>
  void addVertexRecordBatchImpl(
      label_t v_label_id, const std::vector<std::string>& v_files,
      std::function<std::vector<std::shared_ptr<IRecordBatchSupplier>>(
          label_t, const std::string&, const LoadingConfig&, int)>
          supplier_creator) {
    std::string v_label_name = schema_.get_vertex_label_name(v_label_id);
    VLOG(10) << "Parsing vertex file:" << v_files.size() << " for label "
             << v_label_name;
    auto primary_key = schema_.get_vertex_primary_key(v_label_id)[0];
    auto primary_key_name = std::get<1>(primary_key);
    size_t primary_key_ind = std::get<2>(primary_key);
<<<<<<< HEAD
    ConsumerQueue<std::shared_ptr<arrow::RecordBatch>> queue;
=======
    grape::BlockingQueue<std::shared_ptr<arrow::RecordBatch>> queue;
    queue.SetLimit(1024);
>>>>>>> a3daf9c0
    PTIndexerBuilder<KEY_T, vid_t> indexer_builder;
    std::vector<std::vector<std::shared_ptr<arrow::RecordBatch>>> batchs(
        std::thread::hardware_concurrency());
    std::vector<std::thread> work_threads;
    for (auto& v_file : v_files) {
      VLOG(10) << "Parsing vertex file:" << v_file << " for label "
               << v_label_name;
      auto record_batch_supplier_vec =
          supplier_creator(v_label_id, v_file, loading_config_,
                           std::thread::hardware_concurrency());
<<<<<<< HEAD
      std::atomic<int> finish_reads(0);
      work_threads.emplace_back([&]() {
        while (true) {
          if (finish_reads.load() ==
                  static_cast<int>(record_batch_supplier_vec.size()) &&
              queue.size() == 0) {
            queue.finish();
            break;
          }
          std::this_thread::sleep_for(std::chrono::seconds(1));
        }
      });
=======

      queue.SetProducerNum(record_batch_supplier_vec.size());
>>>>>>> a3daf9c0

      for (size_t idx = 0; idx < record_batch_supplier_vec.size(); ++idx) {
        work_threads.emplace_back(
            [&](int i) {
              auto& record_batch_supplier = record_batch_supplier_vec[i];
              bool first_batch = true;
              while (true) {
                auto batch = record_batch_supplier->GetNextBatch();
                if (!batch) {
<<<<<<< HEAD
                  finish_reads++;
=======
                  queue.DecProducerNum();
>>>>>>> a3daf9c0
                  break;
                }
                if (first_batch) {
                  auto header = batch->schema()->field_names();
                  auto schema_column_names =
                      schema_.get_vertex_property_names(v_label_id);
                  CHECK(schema_column_names.size() + 1 == header.size())
                      << "File header of size: " << header.size()
                      << " does not match schema column size: "
                      << schema_column_names.size() + 1;
                  first_batch = false;
                }
<<<<<<< HEAD
                queue.push(batch);
=======
                queue.Put(batch);
>>>>>>> a3daf9c0
              }
            },
            idx);
      }

      for (unsigned idx = 0; idx < std::thread::hardware_concurrency(); ++idx) {
        work_threads.emplace_back(
            [&](int i) {
              while (true) {
<<<<<<< HEAD
                auto batch = queue.pop();
                if (!batch) {
                  break;
                }
=======
                std::shared_ptr<arrow::RecordBatch> batch{nullptr};
                auto ret = queue.Get(batch);
                if (!ret) {
                  break;
                }
                if (!batch) {
                  LOG(FATAL) << "get nullptr batch";
                }
>>>>>>> a3daf9c0
                batchs[i].emplace_back(batch);
                auto columns = batch->columns();
                CHECK(primary_key_ind < columns.size());
                auto primary_key_column = columns[primary_key_ind];
<<<<<<< HEAD
                _add_vertex<KEY_T>()(primary_key_column, indexer_builder,
                                     mtxs_[v_label_id]);
=======
                {
                  std::unique_lock<std::mutex> lock(mtxs_[v_label_id]);
                  _add_vertex<KEY_T>()(primary_key_column, indexer_builder);
                }
>>>>>>> a3daf9c0
              }
            },
            idx);
      }
      for (auto& t : work_threads) {
        t.join();
      }
      work_threads.clear();

      VLOG(10) << "Finish parsing vertex file:" << v_file << " for label "
               << v_label_name;
    }
    basic_fragment_loader_.FinishAddingVertex(v_label_id, indexer_builder);
    const auto& indexer = basic_fragment_loader_.GetLFIndexer(v_label_id);

    std::atomic<size_t> cur_batch_id(0);
    for (unsigned i = 0; i < std::thread::hardware_concurrency(); ++i) {
      work_threads.emplace_back(
          [&](int idx) {
            for (size_t id = 0; id < batchs[idx].size(); ++id) {
              auto batch = batchs[idx][id];
              auto columns = batch->columns();
              auto other_columns_array = columns;
              auto primary_key_column = columns[primary_key_ind];
              size_t row_num = primary_key_column->length();
              std::vector<vid_t> vids;
              if constexpr (!std::is_same<std::string_view, KEY_T>::value) {
                using arrow_array_t =
                    typename gs::TypeConverter<KEY_T>::ArrowArrayType;
                auto casted_array =
                    std::static_pointer_cast<arrow_array_t>(primary_key_column);
                for (size_t i = 0; i < row_num; ++i) {
                  vids.emplace_back(indexer.get_index(casted_array->Value(i)));
                }
              } else {
                if (primary_key_column->type()->Equals(arrow::utf8())) {
                  auto casted_array =
                      std::static_pointer_cast<arrow::StringArray>(
                          primary_key_column);
                  for (size_t i = 0; i < row_num; ++i) {
                    auto str = casted_array->GetView(i);
                    std::string_view str_view(str.data(), str.size());
                    vids.emplace_back(indexer.get_index(str_view));
                  }
                } else if (primary_key_column->type()->Equals(
                               arrow::large_utf8())) {
                  auto casted_array =
                      std::static_pointer_cast<arrow::LargeStringArray>(
                          primary_key_column);
                  for (size_t i = 0; i < row_num; ++i) {
                    auto str = casted_array->GetView(i);
                    std::string_view str_view(str.data(), str.size());
                    vids.emplace_back(indexer.get_index(str_view));
                  }
                }
              }
              other_columns_array.erase(other_columns_array.begin() +
                                        primary_key_ind);

              for (size_t j = 0; j < other_columns_array.size(); ++j) {
                auto array = other_columns_array[j];
                auto chunked_array =
                    std::make_shared<arrow::ChunkedArray>(array);
                set_vertex_properties(
                    basic_fragment_loader_.GetVertexTable(v_label_id)
                        .column_ptrs()[j],
                    chunked_array, vids);
              }
            }
          },
          i);
    }
    for (auto& t : work_threads) {
      t.join();
    }

    auto& v_data = basic_fragment_loader_.GetVertexTable(v_label_id);
    auto label_name = schema_.get_vertex_label_name(v_label_id);

    v_data.resize(indexer.size());
    v_data.dump(vertex_table_prefix(label_name),
                snapshot_dir(basic_fragment_loader_.work_dir(), 0));

    VLOG(10) << "Finish parsing vertex file:" << v_files.size() << " for label "
             << v_label_name;
  }
#endif

<<<<<<< HEAD
  template <typename SRC_PK_T, typename EDATA_T, typename VECTOR_T>
  void _append_edges(std::shared_ptr<arrow::Array> src_col,
                     std::shared_ptr<arrow::Array> dst_col,
                     const IndexerType& src_indexer,
                     const IndexerType& dst_indexer,
                     std::vector<std::shared_ptr<arrow::Array>>& property_cols,
                     const PropertyType& edge_property, VECTOR_T& parsed_edges,
                     std::vector<std::atomic<int32_t>>& ie_degree,
                     std::vector<std::atomic<int32_t>>& oe_degree) {
=======
  template <typename SRC_PK_T, typename EDATA_T>
  void _append_edges(
      std::shared_ptr<arrow::Array> src_col,
      std::shared_ptr<arrow::Array> dst_col, const IndexerType& src_indexer,
      const IndexerType& dst_indexer,
      std::vector<std::shared_ptr<arrow::Array>>& property_cols,
      const PropertyType& edge_property,
      std::vector<std::tuple<vid_t, vid_t, EDATA_T>>& parsed_edges,
      std::vector<std::atomic<int32_t>>& ie_degree,
      std::vector<std::atomic<int32_t>>& oe_degree) {
>>>>>>> a3daf9c0
    auto dst_col_type = dst_col->type();
    if (dst_col_type->Equals(arrow::int64())) {
      append_edges<SRC_PK_T, int64_t, EDATA_T>(
          src_col, dst_col, src_indexer, dst_indexer, property_cols,
          edge_property, parsed_edges, ie_degree, oe_degree);
    } else if (dst_col_type->Equals(arrow::uint64())) {
      append_edges<SRC_PK_T, uint64_t, EDATA_T>(
          src_col, dst_col, src_indexer, dst_indexer, property_cols,
          edge_property, parsed_edges, ie_degree, oe_degree);
    } else if (dst_col_type->Equals(arrow::int32())) {
      append_edges<SRC_PK_T, int32_t, EDATA_T>(
          src_col, dst_col, src_indexer, dst_indexer, property_cols,
          edge_property, parsed_edges, ie_degree, oe_degree);
    } else if (dst_col_type->Equals(arrow::uint32())) {
      append_edges<SRC_PK_T, uint32_t, EDATA_T>(
          src_col, dst_col, src_indexer, dst_indexer, property_cols,
          edge_property, parsed_edges, ie_degree, oe_degree);
    } else {
      // must be string
      append_edges<SRC_PK_T, std::string_view, EDATA_T>(
          src_col, dst_col, src_indexer, dst_indexer, property_cols,
          edge_property, parsed_edges, ie_degree, oe_degree);
    }
  }
  template <typename EDATA_T>
  void addEdgesRecordBatchImpl(
      label_t src_label_id, label_t dst_label_id, label_t e_label_id,
      const std::vector<std::string>& e_files,
      std::function<std::vector<std::shared_ptr<IRecordBatchSupplier>>(
          label_t, label_t, label_t, const std::string&, const LoadingConfig&,
          int)>
<<<<<<< HEAD
          supplier_creator) {
    if (use_mmap_vector_) {
      addEdgesRecordBatchImplHelper<
          EDATA_T, mmap_vector<std::tuple<vid_t, vid_t, EDATA_T>>>(
          src_label_id, dst_label_id, e_label_id, e_files, supplier_creator);
    } else {
      addEdgesRecordBatchImplHelper<
          EDATA_T, std::vector<std::tuple<vid_t, vid_t, EDATA_T>>>(
          src_label_id, dst_label_id, e_label_id, e_files, supplier_creator);
    }
  }

  template <typename EDATA_T, typename VECTOR_T>
  void addEdgesRecordBatchImplHelper(
      label_t src_label_id, label_t dst_label_id, label_t e_label_id,
      const std::vector<std::string>& e_files,
      std::function<std::vector<std::shared_ptr<IRecordBatchSupplier>>(
          label_t, label_t, label_t, const std::string&, const LoadingConfig&,
          int)>
=======
>>>>>>> a3daf9c0
          supplier_creator) {
    auto src_label_name = schema_.get_vertex_label_name(src_label_id);
    auto dst_label_name = schema_.get_vertex_label_name(dst_label_id);
    auto edge_label_name = schema_.get_edge_label_name(e_label_id);
    auto edge_column_mappings = loading_config_.GetEdgeColumnMappings(
        src_label_id, dst_label_id, e_label_id);
    auto src_dst_col_pair = loading_config_.GetEdgeSrcDstCol(
        src_label_id, dst_label_id, e_label_id);
    if (src_dst_col_pair.first.size() != 1 ||
        src_dst_col_pair.second.size() != 1) {
      LOG(FATAL) << "We currently only support one src primary key and one "
                    "dst primary key";
    }
    size_t src_col_ind = src_dst_col_pair.first[0].second;
    size_t dst_col_ind = src_dst_col_pair.second[0].second;
    CHECK(src_col_ind != dst_col_ind);

    check_edge_invariant(schema_, edge_column_mappings, src_col_ind,
                         dst_col_ind, src_label_id, dst_label_id, e_label_id);

    const auto& src_indexer = basic_fragment_loader_.GetLFIndexer(src_label_id);
    const auto& dst_indexer = basic_fragment_loader_.GetLFIndexer(dst_label_id);
<<<<<<< HEAD
    std::vector<VECTOR_T> parsed_edges_vec;
    if constexpr (std::is_same_v<
                      VECTOR_T,
                      mmap_vector<std::tuple<vid_t, vid_t, EDATA_T>>>) {
      const auto& work_dir = basic_fragment_loader_.work_dir();
      for (unsigned i = 0; i < std::thread::hardware_concurrency(); ++i) {
        parsed_edges_vec.emplace_back(
            runtime_dir(work_dir), src_label_name + "_" + dst_label_name + "_" +
                                       edge_label_name + "_" +
                                       std::to_string(i) + ".tmp");
      }
    } else {
      parsed_edges_vec.resize(std::thread::hardware_concurrency());
    }
=======
    std::vector<std::vector<std::tuple<vid_t, vid_t, EDATA_T>>>
        parsed_edges_vec;
    parsed_edges_vec.resize(std::thread::hardware_concurrency());
>>>>>>> a3daf9c0

    std::vector<std::atomic<int32_t>> ie_degree(dst_indexer.size()),
        oe_degree(src_indexer.size());
    for (size_t idx = 0; idx < ie_degree.size(); ++idx) {
      ie_degree[idx].store(0);
    }
    for (size_t idx = 0; idx < oe_degree.size(); ++idx) {
      oe_degree[idx].store(0);
    }
    VLOG(10) << "src indexer size: " << src_indexer.size()
             << " dst indexer size: " << dst_indexer.size();

<<<<<<< HEAD
    ConsumerQueue<std::shared_ptr<arrow::RecordBatch>> queue;
=======
    grape::BlockingQueue<std::shared_ptr<arrow::RecordBatch>> queue;
    queue.SetLimit(1024);
>>>>>>> a3daf9c0
    std::vector<std::thread> work_threads;

    std::vector<std::vector<std::shared_ptr<arrow::Array>>> string_columns(
        std::thread::hardware_concurrency());

<<<<<<< HEAD
    // use a dummy vector to store the string columns, to avoid the strings
    // being released as record batch is released.
    std::vector<std::shared_ptr<arrow::Array>> string_cols;

    for (auto filename : e_files) {
      std::atomic<int> finish_readers(0);
=======
    // use a dummy vector to store the string columns, to avoid the
    // strings being released as record batch is released.
    std::vector<std::shared_ptr<arrow::Array>> string_cols;

    for (auto filename : e_files) {
>>>>>>> a3daf9c0
      auto record_batch_supplier_vec =
          supplier_creator(src_label_id, dst_label_id, e_label_id, filename,
                           loading_config_, parsed_edges_vec.size());

<<<<<<< HEAD
      work_threads.emplace_back([&]() {
        while (true) {
          if (finish_readers.load() ==
                  static_cast<int>(record_batch_supplier_vec.size()) &&
              queue.size() == 0) {
            queue.finish();
            break;
          }
          std::this_thread::sleep_for(std::chrono::seconds(1));
        }
      });
=======
      queue.SetProducerNum(record_batch_supplier_vec.size());
>>>>>>> a3daf9c0

      for (size_t i = 0; i < record_batch_supplier_vec.size(); ++i) {
        work_threads.emplace_back(
            [&](int idx) {
              auto& string_column = string_columns[idx];
              bool first_batch = true;
              auto& record_batch_supplier = record_batch_supplier_vec[idx];
              while (true) {
                auto record_batch = record_batch_supplier->GetNextBatch();
                if (!record_batch) {
<<<<<<< HEAD
                  finish_readers++;
=======
                  queue.DecProducerNum();
>>>>>>> a3daf9c0
                  break;
                }
                if (first_batch) {
                  auto header = record_batch->schema()->field_names();
                  auto schema_column_names = schema_.get_edge_property_names(
                      src_label_id, dst_label_id, e_label_id);
                  auto schema_column_types = schema_.get_edge_properties(
                      src_label_id, dst_label_id, e_label_id);
                  CHECK(schema_column_names.size() + 2 == header.size())
                      << "schema size: " << schema_column_names.size()
                      << " neq header size: " << header.size();
                  first_batch = false;
                }
                for (auto i = 0; i < record_batch->num_columns(); ++i) {
                  if (record_batch->column(i)->type()->Equals(arrow::utf8()) ||
                      record_batch->column(i)->type()->Equals(
                          arrow::large_utf8())) {
                    string_column.emplace_back(record_batch->column(i));
                  }
                }

<<<<<<< HEAD
                queue.push(record_batch);
=======
                queue.Put(record_batch);
>>>>>>> a3daf9c0
              }
            },
            i);
      }
      for (size_t i = 0;
           i <
           std::min(static_cast<unsigned>(8 * record_batch_supplier_vec.size()),
                    std::thread::hardware_concurrency());
           ++i) {
        work_threads.emplace_back(
            [&](int idx) {
              // copy the table to csr.
              auto& parsed_edges = parsed_edges_vec[idx];
              while (true) {
<<<<<<< HEAD
                auto record_batch = queue.pop();

                if (!record_batch) {
                  break;
                }
                auto columns = record_batch->columns();
                // We assume the src_col and dst_col will always be put at
                // front.
=======
                std::shared_ptr<arrow::RecordBatch> record_batch{nullptr};
                auto ret = queue.Get(record_batch);
                if (!ret) {
                  break;
                }
                if (!record_batch) {
                  LOG(FATAL) << "get nullptr batch";
                }
                auto columns = record_batch->columns();
                // We assume the src_col and dst_col will always be put
                // at front.
>>>>>>> a3daf9c0
                CHECK(columns.size() >= 2);
                auto src_col = columns[0];
                auto dst_col = columns[1];
                auto src_col_type = src_col->type();
                auto dst_col_type = dst_col->type();
                CHECK(check_primary_key_type(src_col_type))
                    << "unsupported src_col type: " << src_col_type->ToString();
                CHECK(check_primary_key_type(dst_col_type))
                    << "unsupported dst_col type: " << dst_col_type->ToString();

                std::vector<std::shared_ptr<arrow::Array>> property_cols;
                for (size_t i = 2; i < columns.size(); ++i) {
                  property_cols.emplace_back(columns[i]);
                }
                auto edge_property = schema_.get_edge_property(
                    src_label_id, dst_label_id, e_label_id);
                // add edges to vector
                CHECK(src_col->length() == dst_col->length());
                if (src_col_type->Equals(arrow::int64())) {
<<<<<<< HEAD
                  _append_edges<int64_t, EDATA_T, VECTOR_T>(
                      src_col, dst_col, src_indexer, dst_indexer, property_cols,
                      edge_property, parsed_edges, ie_degree, oe_degree);
                } else if (src_col_type->Equals(arrow::uint64())) {
                  _append_edges<uint64_t, EDATA_T, VECTOR_T>(
                      src_col, dst_col, src_indexer, dst_indexer, property_cols,
                      edge_property, parsed_edges, ie_degree, oe_degree);
                } else if (src_col_type->Equals(arrow::int32())) {
                  _append_edges<int32_t, EDATA_T, VECTOR_T>(
                      src_col, dst_col, src_indexer, dst_indexer, property_cols,
                      edge_property, parsed_edges, ie_degree, oe_degree);
                } else if (src_col_type->Equals(arrow::uint32())) {
                  _append_edges<uint32_t, EDATA_T, VECTOR_T>(
=======
                  _append_edges<int64_t, EDATA_T>(
                      src_col, dst_col, src_indexer, dst_indexer, property_cols,
                      edge_property, parsed_edges, ie_degree, oe_degree);
                } else if (src_col_type->Equals(arrow::uint64())) {
                  _append_edges<uint64_t, EDATA_T>(
                      src_col, dst_col, src_indexer, dst_indexer, property_cols,
                      edge_property, parsed_edges, ie_degree, oe_degree);
                } else if (src_col_type->Equals(arrow::int32())) {
                  _append_edges<int32_t, EDATA_T>(
                      src_col, dst_col, src_indexer, dst_indexer, property_cols,
                      edge_property, parsed_edges, ie_degree, oe_degree);
                } else if (src_col_type->Equals(arrow::uint32())) {
                  _append_edges<uint32_t, EDATA_T>(
>>>>>>> a3daf9c0
                      src_col, dst_col, src_indexer, dst_indexer, property_cols,
                      edge_property, parsed_edges, ie_degree, oe_degree);
                } else {
                  // must be string
<<<<<<< HEAD
                  _append_edges<std::string_view, EDATA_T, VECTOR_T>(
=======
                  _append_edges<std::string_view, EDATA_T>(
>>>>>>> a3daf9c0
                      src_col, dst_col, src_indexer, dst_indexer, property_cols,
                      edge_property, parsed_edges, ie_degree, oe_degree);
                }
              }
            },
            i);
      }

      for (auto& t : work_threads) {
        t.join();
      }
      VLOG(10) << "Finish parsing edge file:" << filename << " for label "
               << src_label_name << " -> " << dst_label_name << " -> "
               << edge_label_name;
    }
    VLOG(10) << "Finish parsing edge file:" << e_files.size() << " for label "
             << src_label_name << " -> " << dst_label_name << " -> "
             << edge_label_name;
    std::vector<int32_t> ie_deg(ie_degree.size());
    std::vector<int32_t> oe_deg(oe_degree.size());
    for (size_t idx = 0; idx < ie_deg.size(); ++idx) {
      ie_deg[idx] = ie_degree[idx];
    }
    for (size_t idx = 0; idx < oe_deg.size(); ++idx) {
      oe_deg[idx] = oe_degree[idx];
    }

<<<<<<< HEAD
    basic_fragment_loader_.PutEdges<EDATA_T, VECTOR_T>(
        src_label_id, dst_label_id, e_label_id, parsed_edges_vec, ie_deg,
        oe_deg, batch_init_in_memory_);
=======
    basic_fragment_loader_.PutEdges<EDATA_T>(src_label_id, dst_label_id,
                                             e_label_id, parsed_edges_vec,
                                             ie_deg, oe_deg);
>>>>>>> a3daf9c0
    string_columns.clear();
    size_t sum = 0;
    for (const auto& edges : parsed_edges_vec) {
      sum += edges.size();
    }

    VLOG(10) << "Finish putting: " << sum << " edges";
  }

  const LoadingConfig& loading_config_;
  const Schema& schema_;
  size_t vertex_label_num_, edge_label_num_;
  int32_t thread_num_;
  std::mutex* mtxs_;
<<<<<<< HEAD
  bool batch_init_in_memory_;
  bool use_mmap_vector_;
=======
>>>>>>> a3daf9c0
  mutable BasicFragmentLoader basic_fragment_loader_;
};

}  // namespace gs

#endif  // STORAGES_RT_MUTABLE_GRAPH_LOADER_ABSTRACT_ARROW_FRAGMENT_LOADER_H_<|MERGE_RESOLUTION|>--- conflicted
+++ resolved
@@ -19,14 +19,10 @@
 
 #include "flex/storages/rt_mutable_graph/loader/basic_fragment_loader.h"
 #include "flex/storages/rt_mutable_graph/loader/i_fragment_loader.h"
-#include "flex/storages/rt_mutable_graph/loader/load_utils.h"
 #include "flex/storages/rt_mutable_graph/loading_config.h"
 #include "flex/storages/rt_mutable_graph/mutable_property_fragment.h"
-<<<<<<< HEAD
 #include "flex/utils/mmap_vector.h"
-=======
 #include "grape/utils/concurrent_queue.h"
->>>>>>> a3daf9c0
 
 #include <arrow/api.h>
 #include <arrow/io/api.h>
@@ -197,12 +193,7 @@
 
 template <typename PK_T, typename EDATA_T, typename VECTOR_T>
 void _append(bool is_dst, size_t cur_ind, std::shared_ptr<arrow::Array> col,
-<<<<<<< HEAD
              const IndexerType& indexer, VECTOR_T& parsed_edges,
-=======
-             const IndexerType& indexer,
-             std::vector<std::tuple<vid_t, vid_t, EDATA_T>>& parsed_edges,
->>>>>>> a3daf9c0
              std::vector<std::atomic<int32_t>>& degree) {
   static constexpr auto invalid_vid = std::numeric_limits<vid_t>::max();
   if constexpr (std::is_same_v<PK_T, std::string_view>) {
@@ -255,7 +246,6 @@
   }
 }
 
-<<<<<<< HEAD
 template <typename SRC_PK_T, typename DST_PK_T, typename EDATA_T,
           typename VECTOR_T>
 static void append_edges(std::shared_ptr<arrow::Array> src_col,
@@ -266,18 +256,6 @@
                          const PropertyType& edge_prop, VECTOR_T& parsed_edges,
                          std::vector<std::atomic<int32_t>>& ie_degree,
                          std::vector<std::atomic<int32_t>>& oe_degree) {
-=======
-template <typename SRC_PK_T, typename DST_PK_T, typename EDATA_T>
-static void append_edges(
-    std::shared_ptr<arrow::Array> src_col,
-    std::shared_ptr<arrow::Array> dst_col, const IndexerType& src_indexer,
-    const IndexerType& dst_indexer,
-    std::vector<std::shared_ptr<arrow::Array>>& edata_cols,
-    const PropertyType& edge_prop,
-    std::vector<std::tuple<vid_t, vid_t, EDATA_T>>& parsed_edges,
-    std::vector<std::atomic<int32_t>>& ie_degree,
-    std::vector<std::atomic<int32_t>>& oe_degree) {
->>>>>>> a3daf9c0
   CHECK(src_col->length() == dst_col->length());
   auto indexer_check_lambda = [](const IndexerType& cur_indexer,
                                  const std::shared_ptr<arrow::Array>& cur_col) {
@@ -405,16 +383,10 @@
 
     std::vector<vid_t> vids;
     vids.reserve(row_num);
-<<<<<<< HEAD
-
-    _add_vertex<KEY_T>()(primary_key_col, indexer, vids, mtxs_[v_label_id]);
-
-=======
     {
       std::unique_lock<std::mutex> lock(mtxs_[v_label_id]);
       _add_vertex<KEY_T>()(primary_key_col, indexer, vids);
     }
->>>>>>> a3daf9c0
     for (size_t j = 0; j < property_cols.size(); ++j) {
       auto array = property_cols[j];
       auto chunked_array = std::make_shared<arrow::ChunkedArray>(array);
@@ -441,12 +413,8 @@
     size_t primary_key_ind = std::get<2>(primary_key);
     IdIndexer<KEY_T, vid_t> indexer;
 
-<<<<<<< HEAD
-    ConsumerQueue<std::shared_ptr<arrow::RecordBatch>> queue;
-=======
     grape::BlockingQueue<std::shared_ptr<arrow::RecordBatch>> queue;
     queue.SetLimit(1024);
->>>>>>> a3daf9c0
     std::vector<std::thread> work_threads;
 
     for (auto& v_file : v_files) {
@@ -455,22 +423,7 @@
       auto record_batch_supplier_vec =
           supplier_creator(v_label_id, v_file, loading_config_,
                            std::thread::hardware_concurrency());
-<<<<<<< HEAD
-      std::atomic<int> finish_reads(0);
-      work_threads.emplace_back([&]() {
-        while (true) {
-          if (finish_reads.load() ==
-                  static_cast<int>(record_batch_supplier_vec.size()) &&
-              queue.size() == 0) {
-            queue.finish();
-            break;
-          }
-          std::this_thread::sleep_for(std::chrono::seconds(1));
-        }
-      });
-=======
       queue.SetProducerNum(record_batch_supplier_vec.size());
->>>>>>> a3daf9c0
 
       for (size_t idx = 0; idx < record_batch_supplier_vec.size(); ++idx) {
         work_threads.emplace_back(
@@ -480,11 +433,7 @@
               while (true) {
                 auto batch = record_batch_supplier->GetNextBatch();
                 if (!batch) {
-<<<<<<< HEAD
-                  finish_reads++;
-=======
                   queue.DecProducerNum();
->>>>>>> a3daf9c0
                   break;
                 }
                 if (first_batch) {
@@ -497,11 +446,7 @@
                       << schema_column_names.size() + 1;
                   first_batch = false;
                 }
-<<<<<<< HEAD
-                queue.push(batch);
-=======
                 queue.Put(batch);
->>>>>>> a3daf9c0
               }
             },
             idx);
@@ -514,12 +459,6 @@
         work_threads.emplace_back(
             [&](int i) {
               while (true) {
-<<<<<<< HEAD
-                auto batch = queue.pop();
-                if (!batch) {
-                  break;
-                }
-=======
                 std::shared_ptr<arrow::RecordBatch> batch{nullptr};
                 auto ret = queue.Get(batch);
                 if (!ret) {
@@ -528,7 +467,6 @@
                 if (!batch) {
                   LOG(FATAL) << "get nullptr batch";
                 }
->>>>>>> a3daf9c0
                 auto columns = batch->columns();
                 CHECK(primary_key_ind < columns.size());
                 auto primary_key_column = columns[primary_key_ind];
@@ -570,12 +508,8 @@
     auto primary_key = schema_.get_vertex_primary_key(v_label_id)[0];
     auto primary_key_name = std::get<1>(primary_key);
     size_t primary_key_ind = std::get<2>(primary_key);
-<<<<<<< HEAD
-    ConsumerQueue<std::shared_ptr<arrow::RecordBatch>> queue;
-=======
     grape::BlockingQueue<std::shared_ptr<arrow::RecordBatch>> queue;
     queue.SetLimit(1024);
->>>>>>> a3daf9c0
     PTIndexerBuilder<KEY_T, vid_t> indexer_builder;
     std::vector<std::vector<std::shared_ptr<arrow::RecordBatch>>> batchs(
         std::thread::hardware_concurrency());
@@ -586,24 +520,7 @@
       auto record_batch_supplier_vec =
           supplier_creator(v_label_id, v_file, loading_config_,
                            std::thread::hardware_concurrency());
-<<<<<<< HEAD
-      std::atomic<int> finish_reads(0);
-      work_threads.emplace_back([&]() {
-        while (true) {
-          if (finish_reads.load() ==
-                  static_cast<int>(record_batch_supplier_vec.size()) &&
-              queue.size() == 0) {
-            queue.finish();
-            break;
-          }
-          std::this_thread::sleep_for(std::chrono::seconds(1));
-        }
-      });
-=======
-
       queue.SetProducerNum(record_batch_supplier_vec.size());
->>>>>>> a3daf9c0
-
       for (size_t idx = 0; idx < record_batch_supplier_vec.size(); ++idx) {
         work_threads.emplace_back(
             [&](int i) {
@@ -612,11 +529,7 @@
               while (true) {
                 auto batch = record_batch_supplier->GetNextBatch();
                 if (!batch) {
-<<<<<<< HEAD
-                  finish_reads++;
-=======
                   queue.DecProducerNum();
->>>>>>> a3daf9c0
                   break;
                 }
                 if (first_batch) {
@@ -629,11 +542,7 @@
                       << schema_column_names.size() + 1;
                   first_batch = false;
                 }
-<<<<<<< HEAD
-                queue.push(batch);
-=======
                 queue.Put(batch);
->>>>>>> a3daf9c0
               }
             },
             idx);
@@ -643,12 +552,6 @@
         work_threads.emplace_back(
             [&](int i) {
               while (true) {
-<<<<<<< HEAD
-                auto batch = queue.pop();
-                if (!batch) {
-                  break;
-                }
-=======
                 std::shared_ptr<arrow::RecordBatch> batch{nullptr};
                 auto ret = queue.Get(batch);
                 if (!ret) {
@@ -657,20 +560,14 @@
                 if (!batch) {
                   LOG(FATAL) << "get nullptr batch";
                 }
->>>>>>> a3daf9c0
                 batchs[i].emplace_back(batch);
                 auto columns = batch->columns();
                 CHECK(primary_key_ind < columns.size());
                 auto primary_key_column = columns[primary_key_ind];
-<<<<<<< HEAD
-                _add_vertex<KEY_T>()(primary_key_column, indexer_builder,
-                                     mtxs_[v_label_id]);
-=======
                 {
                   std::unique_lock<std::mutex> lock(mtxs_[v_label_id]);
                   _add_vertex<KEY_T>()(primary_key_column, indexer_builder);
                 }
->>>>>>> a3daf9c0
               }
             },
             idx);
@@ -759,7 +656,6 @@
   }
 #endif
 
-<<<<<<< HEAD
   template <typename SRC_PK_T, typename EDATA_T, typename VECTOR_T>
   void _append_edges(std::shared_ptr<arrow::Array> src_col,
                      std::shared_ptr<arrow::Array> dst_col,
@@ -769,18 +665,6 @@
                      const PropertyType& edge_property, VECTOR_T& parsed_edges,
                      std::vector<std::atomic<int32_t>>& ie_degree,
                      std::vector<std::atomic<int32_t>>& oe_degree) {
-=======
-  template <typename SRC_PK_T, typename EDATA_T>
-  void _append_edges(
-      std::shared_ptr<arrow::Array> src_col,
-      std::shared_ptr<arrow::Array> dst_col, const IndexerType& src_indexer,
-      const IndexerType& dst_indexer,
-      std::vector<std::shared_ptr<arrow::Array>>& property_cols,
-      const PropertyType& edge_property,
-      std::vector<std::tuple<vid_t, vid_t, EDATA_T>>& parsed_edges,
-      std::vector<std::atomic<int32_t>>& ie_degree,
-      std::vector<std::atomic<int32_t>>& oe_degree) {
->>>>>>> a3daf9c0
     auto dst_col_type = dst_col->type();
     if (dst_col_type->Equals(arrow::int64())) {
       append_edges<SRC_PK_T, int64_t, EDATA_T>(
@@ -812,7 +696,6 @@
       std::function<std::vector<std::shared_ptr<IRecordBatchSupplier>>(
           label_t, label_t, label_t, const std::string&, const LoadingConfig&,
           int)>
-<<<<<<< HEAD
           supplier_creator) {
     if (use_mmap_vector_) {
       addEdgesRecordBatchImplHelper<
@@ -832,8 +715,6 @@
       std::function<std::vector<std::shared_ptr<IRecordBatchSupplier>>(
           label_t, label_t, label_t, const std::string&, const LoadingConfig&,
           int)>
-=======
->>>>>>> a3daf9c0
           supplier_creator) {
     auto src_label_name = schema_.get_vertex_label_name(src_label_id);
     auto dst_label_name = schema_.get_vertex_label_name(dst_label_id);
@@ -856,7 +737,6 @@
 
     const auto& src_indexer = basic_fragment_loader_.GetLFIndexer(src_label_id);
     const auto& dst_indexer = basic_fragment_loader_.GetLFIndexer(dst_label_id);
-<<<<<<< HEAD
     std::vector<VECTOR_T> parsed_edges_vec;
     if constexpr (std::is_same_v<
                       VECTOR_T,
@@ -871,12 +751,6 @@
     } else {
       parsed_edges_vec.resize(std::thread::hardware_concurrency());
     }
-=======
-    std::vector<std::vector<std::tuple<vid_t, vid_t, EDATA_T>>>
-        parsed_edges_vec;
-    parsed_edges_vec.resize(std::thread::hardware_concurrency());
->>>>>>> a3daf9c0
-
     std::vector<std::atomic<int32_t>> ie_degree(dst_indexer.size()),
         oe_degree(src_indexer.size());
     for (size_t idx = 0; idx < ie_degree.size(); ++idx) {
@@ -888,50 +762,23 @@
     VLOG(10) << "src indexer size: " << src_indexer.size()
              << " dst indexer size: " << dst_indexer.size();
 
-<<<<<<< HEAD
-    ConsumerQueue<std::shared_ptr<arrow::RecordBatch>> queue;
-=======
     grape::BlockingQueue<std::shared_ptr<arrow::RecordBatch>> queue;
     queue.SetLimit(1024);
->>>>>>> a3daf9c0
     std::vector<std::thread> work_threads;
 
     std::vector<std::vector<std::shared_ptr<arrow::Array>>> string_columns(
         std::thread::hardware_concurrency());
 
-<<<<<<< HEAD
-    // use a dummy vector to store the string columns, to avoid the strings
-    // being released as record batch is released.
-    std::vector<std::shared_ptr<arrow::Array>> string_cols;
-
-    for (auto filename : e_files) {
-      std::atomic<int> finish_readers(0);
-=======
     // use a dummy vector to store the string columns, to avoid the
     // strings being released as record batch is released.
     std::vector<std::shared_ptr<arrow::Array>> string_cols;
 
     for (auto filename : e_files) {
->>>>>>> a3daf9c0
       auto record_batch_supplier_vec =
           supplier_creator(src_label_id, dst_label_id, e_label_id, filename,
                            loading_config_, parsed_edges_vec.size());
 
-<<<<<<< HEAD
-      work_threads.emplace_back([&]() {
-        while (true) {
-          if (finish_readers.load() ==
-                  static_cast<int>(record_batch_supplier_vec.size()) &&
-              queue.size() == 0) {
-            queue.finish();
-            break;
-          }
-          std::this_thread::sleep_for(std::chrono::seconds(1));
-        }
-      });
-=======
       queue.SetProducerNum(record_batch_supplier_vec.size());
->>>>>>> a3daf9c0
 
       for (size_t i = 0; i < record_batch_supplier_vec.size(); ++i) {
         work_threads.emplace_back(
@@ -942,11 +789,7 @@
               while (true) {
                 auto record_batch = record_batch_supplier->GetNextBatch();
                 if (!record_batch) {
-<<<<<<< HEAD
-                  finish_readers++;
-=======
                   queue.DecProducerNum();
->>>>>>> a3daf9c0
                   break;
                 }
                 if (first_batch) {
@@ -968,11 +811,7 @@
                   }
                 }
 
-<<<<<<< HEAD
-                queue.push(record_batch);
-=======
                 queue.Put(record_batch);
->>>>>>> a3daf9c0
               }
             },
             i);
@@ -987,16 +826,6 @@
               // copy the table to csr.
               auto& parsed_edges = parsed_edges_vec[idx];
               while (true) {
-<<<<<<< HEAD
-                auto record_batch = queue.pop();
-
-                if (!record_batch) {
-                  break;
-                }
-                auto columns = record_batch->columns();
-                // We assume the src_col and dst_col will always be put at
-                // front.
-=======
                 std::shared_ptr<arrow::RecordBatch> record_batch{nullptr};
                 auto ret = queue.Get(record_batch);
                 if (!ret) {
@@ -1008,7 +837,6 @@
                 auto columns = record_batch->columns();
                 // We assume the src_col and dst_col will always be put
                 // at front.
->>>>>>> a3daf9c0
                 CHECK(columns.size() >= 2);
                 auto src_col = columns[0];
                 auto dst_col = columns[1];
@@ -1028,7 +856,6 @@
                 // add edges to vector
                 CHECK(src_col->length() == dst_col->length());
                 if (src_col_type->Equals(arrow::int64())) {
-<<<<<<< HEAD
                   _append_edges<int64_t, EDATA_T, VECTOR_T>(
                       src_col, dst_col, src_indexer, dst_indexer, property_cols,
                       edge_property, parsed_edges, ie_degree, oe_degree);
@@ -1042,30 +869,11 @@
                       edge_property, parsed_edges, ie_degree, oe_degree);
                 } else if (src_col_type->Equals(arrow::uint32())) {
                   _append_edges<uint32_t, EDATA_T, VECTOR_T>(
-=======
-                  _append_edges<int64_t, EDATA_T>(
-                      src_col, dst_col, src_indexer, dst_indexer, property_cols,
-                      edge_property, parsed_edges, ie_degree, oe_degree);
-                } else if (src_col_type->Equals(arrow::uint64())) {
-                  _append_edges<uint64_t, EDATA_T>(
-                      src_col, dst_col, src_indexer, dst_indexer, property_cols,
-                      edge_property, parsed_edges, ie_degree, oe_degree);
-                } else if (src_col_type->Equals(arrow::int32())) {
-                  _append_edges<int32_t, EDATA_T>(
-                      src_col, dst_col, src_indexer, dst_indexer, property_cols,
-                      edge_property, parsed_edges, ie_degree, oe_degree);
-                } else if (src_col_type->Equals(arrow::uint32())) {
-                  _append_edges<uint32_t, EDATA_T>(
->>>>>>> a3daf9c0
                       src_col, dst_col, src_indexer, dst_indexer, property_cols,
                       edge_property, parsed_edges, ie_degree, oe_degree);
                 } else {
                   // must be string
-<<<<<<< HEAD
                   _append_edges<std::string_view, EDATA_T, VECTOR_T>(
-=======
-                  _append_edges<std::string_view, EDATA_T>(
->>>>>>> a3daf9c0
                       src_col, dst_col, src_indexer, dst_indexer, property_cols,
                       edge_property, parsed_edges, ie_degree, oe_degree);
                 }
@@ -1093,15 +901,9 @@
       oe_deg[idx] = oe_degree[idx];
     }
 
-<<<<<<< HEAD
     basic_fragment_loader_.PutEdges<EDATA_T, VECTOR_T>(
         src_label_id, dst_label_id, e_label_id, parsed_edges_vec, ie_deg,
         oe_deg, batch_init_in_memory_);
-=======
-    basic_fragment_loader_.PutEdges<EDATA_T>(src_label_id, dst_label_id,
-                                             e_label_id, parsed_edges_vec,
-                                             ie_deg, oe_deg);
->>>>>>> a3daf9c0
     string_columns.clear();
     size_t sum = 0;
     for (const auto& edges : parsed_edges_vec) {
@@ -1116,11 +918,8 @@
   size_t vertex_label_num_, edge_label_num_;
   int32_t thread_num_;
   std::mutex* mtxs_;
-<<<<<<< HEAD
   bool batch_init_in_memory_;
   bool use_mmap_vector_;
-=======
->>>>>>> a3daf9c0
   mutable BasicFragmentLoader basic_fragment_loader_;
 };
 
