/** Copyright 2020 Alibaba Group Holding Limited.
 *
 * Licensed under the Apache License, Version 2.0 (the "License");
 * you may not use this file except in compliance with the License.
 * You may obtain a copy of the License at
 *
 * 	http://www.apache.org/licenses/LICENSE-2.0
 *
 * Unless required by applicable law or agreed to in writing, software
 * distributed under the License is distributed on an "AS IS" BASIS,
 * WITHOUT WARRANTIES OR CONDITIONS OF ANY KIND, either express or implied.
 * See the License for the specific language governing permissions and
 * limitations under the License.
 */

#ifndef STORAGES_RT_MUTABLE_GRAPH_LOADER_BASIC_FRAGMENT_LOADER_H_
#define STORAGES_RT_MUTABLE_GRAPH_LOADER_BASIC_FRAGMENT_LOADER_H_

#include "flex/storages/rt_mutable_graph/file_names.h"
#include "flex/storages/rt_mutable_graph/mutable_property_fragment.h"
#include "flex/storages/rt_mutable_graph/schema.h"

namespace gs {

template <typename EDATA_T>
TypedMutableCsrBase<EDATA_T>* create_typed_csr(EdgeStrategy es,
                                               PropertyType edge_property) {
  if (es == EdgeStrategy::kSingle) {
    return new SingleMutableCsr<EDATA_T>(edge_property);
  } else if (es == EdgeStrategy::kMultiple) {
    return new MutableCsr<EDATA_T>(edge_property);
  } else if (es == EdgeStrategy::kNone) {
    return new EmptyCsr<EDATA_T>();
  }
  LOG(FATAL) << "not support edge strategy or edge data type";
  return nullptr;
}

// FragmentLoader should use this BasicFragmentLoader to construct
// mutable_csr_fragment.
class BasicFragmentLoader {
 public:
  BasicFragmentLoader(const Schema& schema, const std::string& prefix);

  void LoadFragment();

  // props vector is column_num X batch_size
  void AddVertexBatch(label_t v_label, const std::vector<vid_t>& vids,
                      const std::vector<std::vector<Any>>& props);

  inline void SetVertexProperty(label_t v_label, size_t col_ind, vid_t vid,
                                Any&& prop) {
    auto& table = vertex_data_[v_label];
    auto dst_columns = table.column_ptrs();
    CHECK(col_ind < dst_columns.size());
    dst_columns[col_ind]->set_any(vid, prop);
  }

  template <typename KEY_T>
  void FinishAddingVertex(label_t v_label,
                          const IdIndexer<KEY_T, vid_t>& indexer) {
    CHECK(v_label < vertex_label_num_);
    std::string filename =
        vertex_map_prefix(schema_.get_vertex_label_name(v_label));
    build_lf_indexer<KEY_T, vid_t>(indexer, filename, lf_indexers_[v_label],
                                   snapshot_dir(work_dir_, 0),
                                   tmp_dir(work_dir_));
  }

  template <typename EDATA_T>
  void AddNoPropEdgeBatch(label_t src_label_id, label_t dst_label_id,
                          label_t edge_label_id) {
    size_t index = src_label_id * vertex_label_num_ * edge_label_num_ +
                   dst_label_id * edge_label_num_ + edge_label_id;
    CHECK(ie_[index] == NULL);
    CHECK(oe_[index] == NULL);
    auto src_label_name = schema_.get_vertex_label_name(src_label_id);
    auto dst_label_name = schema_.get_vertex_label_name(dst_label_id);
    auto edge_label_name = schema_.get_edge_label_name(edge_label_id);
    EdgeStrategy oe_strategy = schema_.get_outgoing_edge_strategy(
        src_label_name, dst_label_name, edge_label_name);
    EdgeStrategy ie_strategy = schema_.get_incoming_edge_strategy(
        src_label_name, dst_label_name, edge_label_name);
<<<<<<< HEAD
    ie_[index] = create_typed_csr<EDATA_T>(
        ie_strategy,
        schema_.get_edge_property(src_label_id, dst_label_id, edge_label_id));
    oe_[index] = create_typed_csr<EDATA_T>(
        oe_strategy,
        schema_.get_edge_property(src_label_id, dst_label_id, edge_label_id));
    ie_[index]->batch_init(
        ie_prefix(src_label_name, dst_label_name, edge_label_name),
        tmp_dir(work_dir_), {});
    oe_[index]->batch_init(
=======
    dual_csr_list_[index] = new DualCsr<EDATA_T>(oe_strategy, ie_strategy);
    ie_[index] = dual_csr_list_[index]->GetInCsr();
    oe_[index] = dual_csr_list_[index]->GetOutCsr();
    dual_csr_list_[index]->BatchInit(
>>>>>>> 057bf4c8
        oe_prefix(src_label_name, dst_label_name, edge_label_name),
        ie_prefix(src_label_name, dst_label_name, edge_label_name),
        edata_prefix(src_label_name, dst_label_name, edge_label_name),
        tmp_dir(work_dir_), {}, {});
  }

  template <typename EDATA_T>
  void PutEdges(label_t src_label_id, label_t dst_label_id,
                label_t edge_label_id,
                const std::vector<std::tuple<vid_t, vid_t, EDATA_T>>& edges,
                const std::vector<int32_t>& ie_degree,
                const std::vector<int32_t>& oe_degree) {
    size_t index = src_label_id * vertex_label_num_ * edge_label_num_ +
                   dst_label_id * edge_label_num_ + edge_label_id;
    auto& src_indexer = lf_indexers_[src_label_id];
    auto& dst_indexer = lf_indexers_[dst_label_id];
    CHECK(ie_[index] == NULL);
    CHECK(oe_[index] == NULL);
    auto src_label_name = schema_.get_vertex_label_name(src_label_id);
    auto dst_label_name = schema_.get_vertex_label_name(dst_label_id);
    auto edge_label_name = schema_.get_edge_label_name(edge_label_id);
    EdgeStrategy oe_strategy = schema_.get_outgoing_edge_strategy(
        src_label_name, dst_label_name, edge_label_name);
    EdgeStrategy ie_strategy = schema_.get_incoming_edge_strategy(
        src_label_name, dst_label_name, edge_label_name);
<<<<<<< HEAD
    auto ie_csr = create_typed_csr<EDATA_T>(
        ie_strategy,
        schema_.get_edge_property(src_label_id, dst_label_id, edge_label_id));
    auto oe_csr = create_typed_csr<EDATA_T>(
        oe_strategy,
        schema_.get_edge_property(src_label_id, dst_label_id, edge_label_id));
=======

    auto dual_csr = new DualCsr<EDATA_T>(oe_strategy, ie_strategy);
    dual_csr_list_[index] = dual_csr;
    ie_[index] = dual_csr_list_[index]->GetInCsr();
    oe_[index] = dual_csr_list_[index]->GetOutCsr();
>>>>>>> 057bf4c8
    CHECK(ie_degree.size() == dst_indexer.size());
    CHECK(oe_degree.size() == src_indexer.size());
    dual_csr->BatchInit(
        oe_prefix(src_label_name, dst_label_name, edge_label_name),
        ie_prefix(src_label_name, dst_label_name, edge_label_name),
        edata_prefix(src_label_name, dst_label_name, edge_label_name),
        tmp_dir(work_dir_), oe_degree, ie_degree);
    for (auto& edge : edges) {
      dual_csr->BatchPutEdge(std::get<0>(edge), std::get<1>(edge),
                             std::get<2>(edge));
    }
    VLOG(10) << "Finish adding edge batch of size: " << edges.size();
  }

  Table& GetVertexTable(size_t ind) {
    CHECK(ind < vertex_data_.size());
    return vertex_data_[ind];
  }

  // get lf_indexer
  const LFIndexer<vid_t>& GetLFIndexer(label_t v_label) const;

 private:
  void init_vertex_data();
  const Schema& schema_;
  std::string work_dir_;
  size_t vertex_label_num_, edge_label_num_;
  std::vector<LFIndexer<vid_t>> lf_indexers_;
  std::vector<MutableCsrBase*> ie_, oe_;
  std::vector<DualCsrBase*> dual_csr_list_;
  std::vector<Table> vertex_data_;
};
}  // namespace gs

#endif  // STORAGES_RT_MUTABLE_GRAPH_LOADER_BASIC_FRAGMENT_LOADER_H_<|MERGE_RESOLUTION|>--- conflicted
+++ resolved
@@ -81,23 +81,10 @@
         src_label_name, dst_label_name, edge_label_name);
     EdgeStrategy ie_strategy = schema_.get_incoming_edge_strategy(
         src_label_name, dst_label_name, edge_label_name);
-<<<<<<< HEAD
-    ie_[index] = create_typed_csr<EDATA_T>(
-        ie_strategy,
-        schema_.get_edge_property(src_label_id, dst_label_id, edge_label_id));
-    oe_[index] = create_typed_csr<EDATA_T>(
-        oe_strategy,
-        schema_.get_edge_property(src_label_id, dst_label_id, edge_label_id));
-    ie_[index]->batch_init(
-        ie_prefix(src_label_name, dst_label_name, edge_label_name),
-        tmp_dir(work_dir_), {});
-    oe_[index]->batch_init(
-=======
     dual_csr_list_[index] = new DualCsr<EDATA_T>(oe_strategy, ie_strategy);
     ie_[index] = dual_csr_list_[index]->GetInCsr();
     oe_[index] = dual_csr_list_[index]->GetOutCsr();
     dual_csr_list_[index]->BatchInit(
->>>>>>> 057bf4c8
         oe_prefix(src_label_name, dst_label_name, edge_label_name),
         ie_prefix(src_label_name, dst_label_name, edge_label_name),
         edata_prefix(src_label_name, dst_label_name, edge_label_name),
@@ -123,20 +110,11 @@
         src_label_name, dst_label_name, edge_label_name);
     EdgeStrategy ie_strategy = schema_.get_incoming_edge_strategy(
         src_label_name, dst_label_name, edge_label_name);
-<<<<<<< HEAD
-    auto ie_csr = create_typed_csr<EDATA_T>(
-        ie_strategy,
-        schema_.get_edge_property(src_label_id, dst_label_id, edge_label_id));
-    auto oe_csr = create_typed_csr<EDATA_T>(
-        oe_strategy,
-        schema_.get_edge_property(src_label_id, dst_label_id, edge_label_id));
-=======
 
     auto dual_csr = new DualCsr<EDATA_T>(oe_strategy, ie_strategy);
     dual_csr_list_[index] = dual_csr;
     ie_[index] = dual_csr_list_[index]->GetInCsr();
     oe_[index] = dual_csr_list_[index]->GetOutCsr();
->>>>>>> 057bf4c8
     CHECK(ie_degree.size() == dst_indexer.size());
     CHECK(oe_degree.size() == src_indexer.size());
     dual_csr->BatchInit(
