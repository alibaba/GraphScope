--- conflicted
+++ resolved
@@ -81,20 +81,14 @@
         indexer, LFIndexer<vid_t>::prefix() + "_" + filename,
         lf_indexers_[v_label], snapshot_dir(work_dir_, 0), tmp_dir(work_dir_),
         type);
-<<<<<<< HEAD
     append_vertex_loading_progress(schema_.get_vertex_label_name(v_label),
                                    LoadingStatus::kLoaded);
-=======
->>>>>>> 527f6fac
     auto& v_data = vertex_data_[v_label];
     auto label_name = schema_.get_vertex_label_name(v_label);
 
     v_data.resize(lf_indexers_[v_label].size());
     v_data.dump(vertex_table_prefix(label_name), snapshot_dir(work_dir_, 0));
-<<<<<<< HEAD
     append_vertex_loading_progress(label_name, LoadingStatus::kCommited);
-=======
->>>>>>> 527f6fac
   }
 #else
   template <typename KEY_T>
@@ -200,39 +194,23 @@
               }
             },
             i);
-<<<<<<< HEAD
       }
 
       for (auto& t : work_threads) {
         t.join();
       }
 
-=======
-      }
-
-      for (auto& t : work_threads) {
-        t.join();
-      }
-
->>>>>>> 527f6fac
       if (schema_.get_sort_on_compaction(src_label_name, dst_label_name,
                                          edge_label_name)) {
         dual_csr->SortByEdgeData(1);
       }
-<<<<<<< HEAD
       append_edge_loading_progress(src_label_name, dst_label_name,
                                    edge_label_name, LoadingStatus::kLoaded);
-=======
->>>>>>> 527f6fac
       dual_csr->Dump(
           oe_prefix(src_label_name, dst_label_name, edge_label_name),
           ie_prefix(src_label_name, dst_label_name, edge_label_name),
           edata_prefix(src_label_name, dst_label_name, edge_label_name),
           snapshot_dir(work_dir_, 0));
-<<<<<<< HEAD
-
-=======
->>>>>>> 527f6fac
     } else {
       bool oe_mutable = schema_.outgoing_edge_mutable(
           src_label_name, dst_label_name, edge_label_name);
@@ -269,7 +247,6 @@
               }
             },
             i);
-<<<<<<< HEAD
       }
 
       for (auto& t : work_threads) {
@@ -277,14 +254,6 @@
       }
       append_edge_loading_progress(src_label_name, dst_label_name,
                                    edge_label_name, LoadingStatus::kLoaded);
-=======
-      }
-
-      for (auto& t : work_threads) {
-        t.join();
-      }
-
->>>>>>> 527f6fac
       dual_csr->Dump(
           oe_prefix(src_label_name, dst_label_name, edge_label_name),
           ie_prefix(src_label_name, dst_label_name, edge_label_name),
@@ -295,12 +264,9 @@
     for (auto& edges : edges_vec) {
       sum += edges.size();
     }
-<<<<<<< HEAD
 
     append_edge_loading_progress(src_label_name, dst_label_name,
                                  edge_label_name, LoadingStatus::kCommited);
-=======
->>>>>>> 527f6fac
     VLOG(10) << "Finish adding edge batch of size: " << sum;
   }
 
