/** Copyright 2020 Alibaba Group Holding Limited.
 *
 * Licensed under the Apache License, Version 2.0 (the "License");
 * you may not use this file except in compliance with the License.
 * You may obtain a copy of the License at
 *
 * 	http://www.apache.org/licenses/LICENSE-2.0
 *
 * Unless required by applicable law or agreed to in writing, software
 * distributed under the License is distributed on an "AS IS" BASIS,
 * WITHOUT WARRANTIES OR CONDITIONS OF ANY KIND, either express or implied.
 * See the License for the specific language governing permissions and
 * limitations under the License.
 */

#ifndef STORAGES_RT_MUTABLE_GRAPH_LOADER_BASIC_FRAGMENT_LOADER_H_
#define STORAGES_RT_MUTABLE_GRAPH_LOADER_BASIC_FRAGMENT_LOADER_H_

#include "flex/storages/rt_mutable_graph/file_names.h"
#include "flex/storages/rt_mutable_graph/mutable_property_fragment.h"
#include "flex/storages/rt_mutable_graph/schema.h"

namespace gs {

template <typename EDATA_T>
TypedMutableCsrBase<EDATA_T>* create_typed_csr(EdgeStrategy es,
                                               PropertyType edge_property) {
  if (es == EdgeStrategy::kSingle) {
    return new SingleMutableCsr<EDATA_T>(edge_property);
  } else if (es == EdgeStrategy::kMultiple) {
    return new MutableCsr<EDATA_T>(edge_property);
  } else if (es == EdgeStrategy::kNone) {
    return new EmptyCsr<EDATA_T>();
  }
  LOG(FATAL) << "not support edge strategy or edge data type";
  return nullptr;
}

enum class LoadingStatus {
  kLoading = 0,
  kLoaded = 1,
  kCommited = 2,
  kUnknown = 3,
};

// define << and >> for LoadingStatus
std::ostream& operator<<(std::ostream& os, const LoadingStatus& status);

std::istream& operator>>(std::istream& is, LoadingStatus& status);

// FragmentLoader should use this BasicFragmentLoader to construct
// mutable_csr_fragment.
class BasicFragmentLoader {
 public:
  BasicFragmentLoader(const Schema& schema, const std::string& prefix);

  void LoadFragment();

  // props vector is column_num X batch_size
  void AddVertexBatch(label_t v_label, const std::vector<vid_t>& vids,
                      const std::vector<std::vector<Any>>& props);

  inline void SetVertexProperty(label_t v_label, size_t col_ind, vid_t vid,
                                Any&& prop) {
    auto& table = vertex_data_[v_label];
    auto dst_columns = table.column_ptrs();
    CHECK(col_ind < dst_columns.size());
    dst_columns[col_ind]->set_any(vid, prop);
  }
#ifndef USE_PTHASH
  template <typename KEY_T>
  void FinishAddingVertex(label_t v_label,
                          const IdIndexer<KEY_T, vid_t>& indexer) {
    CHECK(v_label < vertex_label_num_);
    std::string filename =
        vertex_map_prefix(schema_.get_vertex_label_name(v_label));
    auto primary_keys = schema_.get_vertex_primary_key(v_label);
    auto type = std::get<0>(primary_keys[0]);

    build_lf_indexer<KEY_T, vid_t>(
        indexer, LFIndexer<vid_t>::prefix() + "_" + filename,
        lf_indexers_[v_label], snapshot_dir(work_dir_, 0), tmp_dir(work_dir_),
        type);
    append_vertex_loading_progress(schema_.get_vertex_label_name(v_label),
                                   LoadingStatus::kLoaded);
    auto& v_data = vertex_data_[v_label];
    auto label_name = schema_.get_vertex_label_name(v_label);
    v_data.resize(lf_indexers_[v_label].size());
    v_data.dump(vertex_table_prefix(label_name), snapshot_dir(work_dir_, 0));
    append_vertex_loading_progress(label_name, LoadingStatus::kCommited);
  }
#else
  template <typename KEY_T>
  void FinishAddingVertex(label_t v_label,
                          PTIndexerBuilder<KEY_T, vid_t>& indexer_builder) {
    CHECK(v_label < vertex_label_num_);
    std::string filename =
        vertex_map_prefix(schema_.get_vertex_label_name(v_label));
    indexer_builder.finish(PTIndexer<vid_t>::prefix() + "_" + filename,
                           snapshot_dir(work_dir_, 0), lf_indexers_[v_label]);
    append_vertex_loading_progress(schema_.get_vertex_label_name(v_label),
                                   LoadingStatus::kLoaded);
    auto& v_data = vertex_data_[v_label];
    auto label_name = schema_.get_vertex_label_name(v_label);
    v_data.resize(lf_indexers_[v_label].size());
    v_data.dump(vertex_table_prefix(label_name), snapshot_dir(work_dir_, 0));
    append_vertex_loading_progress(label_name, LoadingStatus::kCommited);
  }
#endif

  template <typename EDATA_T>
  void AddNoPropEdgeBatch(label_t src_label_id, label_t dst_label_id,
                          label_t edge_label_id) {
    size_t index = src_label_id * vertex_label_num_ * edge_label_num_ +
                   dst_label_id * edge_label_num_ + edge_label_id;
    CHECK(ie_[index] == NULL);
    CHECK(oe_[index] == NULL);
    auto src_label_name = schema_.get_vertex_label_name(src_label_id);
    auto dst_label_name = schema_.get_vertex_label_name(dst_label_id);
    auto edge_label_name = schema_.get_edge_label_name(edge_label_id);
    EdgeStrategy oe_strategy = schema_.get_outgoing_edge_strategy(
        src_label_name, dst_label_name, edge_label_name);
    EdgeStrategy ie_strategy = schema_.get_incoming_edge_strategy(
        src_label_name, dst_label_name, edge_label_name);
    if constexpr (std::is_same_v<EDATA_T, std::string_view>) {
      const auto& prop = schema_.get_edge_properties(src_label_id, dst_label_id,
                                                     edge_label_id);

      size_t max_length = PropertyType::STRING_DEFAULT_MAX_LENGTH;
      if (prop[0].IsVarchar()) {
        max_length = prop[0].additional_type_info.max_length;
      }
      dual_csr_list_[index] =
          new DualCsr<std::string_view>(oe_strategy, ie_strategy, max_length);
    } else {
      bool oe_mutable = schema_.outgoing_edge_mutable(
          src_label_name, dst_label_name, edge_label_name);
      bool ie_mutable = schema_.incoming_edge_mutable(
          src_label_name, dst_label_name, edge_label_name);
      dual_csr_list_[index] = new DualCsr<EDATA_T>(oe_strategy, ie_strategy,
                                                   oe_mutable, ie_mutable);
    }
    ie_[index] = dual_csr_list_[index]->GetInCsr();
    oe_[index] = dual_csr_list_[index]->GetOutCsr();
    dual_csr_list_[index]->BatchInit(
        oe_prefix(src_label_name, dst_label_name, edge_label_name),
        ie_prefix(src_label_name, dst_label_name, edge_label_name),
        edata_prefix(src_label_name, dst_label_name, edge_label_name),
        tmp_dir(work_dir_), {}, {});
  }

  template <typename EDATA_T>
  static decltype(auto) get_casted_dual_csr(DualCsrBase* dual_csr) {
    if constexpr (std::is_same_v<EDATA_T, RecordView>) {
      auto casted_dual_csr = dynamic_cast<DualCsr<RecordView>*>(dual_csr);
      CHECK(casted_dual_csr != NULL);
      return casted_dual_csr;
    } else {
      auto casted_dual_csr = dynamic_cast<DualCsr<EDATA_T>*>(dual_csr);
      CHECK(casted_dual_csr != NULL);
      return casted_dual_csr;
    }
  }
  template <typename EDATA_T, typename VECTOR_T>
  void PutEdges(label_t src_label_id, label_t dst_label_id,
                label_t edge_label_id, const std::vector<VECTOR_T>& edges_vec,
                const std::vector<int32_t>& ie_degree,
                const std::vector<int32_t>& oe_degree, bool build_csr_in_mem) {
    size_t index = src_label_id * vertex_label_num_ * edge_label_num_ +
                   dst_label_id * edge_label_num_ + edge_label_id;
    auto dual_csr = dual_csr_list_[index];
    CHECK(dual_csr != NULL);
    auto casted_dual_csr = get_casted_dual_csr<EDATA_T>(dual_csr);
    CHECK(casted_dual_csr != NULL);
    auto& src_indexer = lf_indexers_[src_label_id];
    auto& dst_indexer = lf_indexers_[dst_label_id];
    auto src_label_name = schema_.get_vertex_label_name(src_label_id);
    auto dst_label_name = schema_.get_vertex_label_name(dst_label_id);
    auto edge_label_name = schema_.get_edge_label_name(edge_label_id);

    auto INVALID_VID = std::numeric_limits<vid_t>::max();
    std::atomic<size_t> edge_count(0);
    if constexpr (std::is_same_v<EDATA_T, std::string_view>) {
      CHECK(ie_degree.size() == dst_indexer.size());
      CHECK(oe_degree.size() == src_indexer.size());
      if (build_csr_in_mem) {
        dual_csr->BatchInitInMemory(
            edata_prefix(src_label_name, dst_label_name, edge_label_name),
            tmp_dir(work_dir_), oe_degree, ie_degree);
      } else {
        dual_csr->BatchInit(
            oe_prefix(src_label_name, dst_label_name, edge_label_name),
            ie_prefix(src_label_name, dst_label_name, edge_label_name),
            edata_prefix(src_label_name, dst_label_name, edge_label_name),
            tmp_dir(work_dir_), oe_degree, ie_degree);
      }
      std::vector<std::thread> work_threads;
      for (size_t i = 0; i < edges_vec.size(); ++i) {
        work_threads.emplace_back(
            [&](int idx) {
              edge_count.fetch_add(edges_vec[idx].size());
              for (auto& edge : edges_vec[idx]) {
                if (std::get<1>(edge) == INVALID_VID ||
                    std::get<0>(edge) == INVALID_VID) {
                  VLOG(10) << "Skip invalid edge:" << std::get<0>(edge) << "->"
                           << std::get<1>(edge);
                  continue;
                }
                casted_dual_csr->BatchPutEdge(
                    std::get<0>(edge), std::get<1>(edge), std::get<2>(edge));
              }
            },
            i);
      }
      for (auto& t : work_threads) {
        t.join();
      }

      append_edge_loading_progress(src_label_name, dst_label_name,
                                   edge_label_name, LoadingStatus::kLoaded);
      if (schema_.get_sort_on_compaction(src_label_name, dst_label_name,
                                         edge_label_name)) {
        dual_csr->SortByEdgeData(1);
      }
      dual_csr->Dump(
          oe_prefix(src_label_name, dst_label_name, edge_label_name),
          ie_prefix(src_label_name, dst_label_name, edge_label_name),
          edata_prefix(src_label_name, dst_label_name, edge_label_name),
<<<<<<< HEAD
          tmp_dir(work_dir_), oe_degree, ie_degree);
      for (auto& edge : edges) {
        if (std::get<1>(edge) == INVALID_VID ||
            std::get<0>(edge) == INVALID_VID) {
          VLOG(10) << "Skip invalid edge:" << std::get<0>(edge) << "->"
                   << std::get<1>(edge);
          continue;
        }
        dual_csr->BatchPutEdge(std::get<0>(edge), std::get<1>(edge),
                               std::get<2>(edge));
      }
=======
          snapshot_dir(work_dir_, 0));
>>>>>>> 56e4921e
    } else {
      CHECK(ie_degree.size() == dst_indexer.size());
      CHECK(oe_degree.size() == src_indexer.size());

      if (build_csr_in_mem) {
        dual_csr->BatchInitInMemory(
            edata_prefix(src_label_name, dst_label_name, edge_label_name),
            tmp_dir(work_dir_), oe_degree, ie_degree);
      } else {
        dual_csr->BatchInit(
            oe_prefix(src_label_name, dst_label_name, edge_label_name),
            ie_prefix(src_label_name, dst_label_name, edge_label_name),
            edata_prefix(src_label_name, dst_label_name, edge_label_name),
            tmp_dir(work_dir_), oe_degree, ie_degree);
      }

      std::vector<std::thread> work_threads;
      for (size_t i = 0; i < edges_vec.size(); ++i) {
        work_threads.emplace_back(
            [&](int idx) {
              edge_count.fetch_add(edges_vec[idx].size());
              for (auto& edge : edges_vec[idx]) {
                if (std::get<1>(edge) == INVALID_VID ||
                    std::get<0>(edge) == INVALID_VID) {
                  VLOG(10) << "Skip invalid edge:" << std::get<0>(edge) << "->"
                           << std::get<1>(edge);
                  continue;
                }
                casted_dual_csr->BatchPutEdge(
                    std::get<0>(edge), std::get<1>(edge), std::get<2>(edge));
              }
            },
            i);
      }
      for (auto& t : work_threads) {
        t.join();
      }
      append_edge_loading_progress(src_label_name, dst_label_name,
                                   edge_label_name, LoadingStatus::kLoaded);
      if (schema_.get_sort_on_compaction(src_label_name, dst_label_name,
                                         edge_label_name)) {
        dual_csr->SortByEdgeData(1);
      }

      dual_csr->Dump(
          oe_prefix(src_label_name, dst_label_name, edge_label_name),
          ie_prefix(src_label_name, dst_label_name, edge_label_name),
          edata_prefix(src_label_name, dst_label_name, edge_label_name),
<<<<<<< HEAD
          tmp_dir(work_dir_), oe_degree, ie_degree);
      auto INVALID_VID = std::numeric_limits<vid_t>::max();
      for (auto& edge : edges) {
        if (std::get<1>(edge) == INVALID_VID ||
            std::get<0>(edge) == INVALID_VID) {
          continue;
        }
        dual_csr->BatchPutEdge(std::get<0>(edge), std::get<1>(edge),
                               std::get<2>(edge));
      }
=======
          snapshot_dir(work_dir_, 0));
>>>>>>> 56e4921e
    }
    append_edge_loading_progress(src_label_name, dst_label_name,
                                 edge_label_name, LoadingStatus::kCommited);
    VLOG(10) << "Finish adding edge batch of size: " << edge_count.load();
  }

  Table& GetVertexTable(size_t ind) {
    CHECK(ind < vertex_data_.size());
    return vertex_data_[ind];
  }

  // get lf_indexer
  const IndexerType& GetLFIndexer(label_t v_label) const;
  IndexerType& GetLFIndexer(label_t v_label);

  const std::string& work_dir() const { return work_dir_; }

  void set_csr(label_t src_label_id, label_t dst_label_id,
               label_t edge_label_id, DualCsrBase* dual_csr);

  DualCsrBase* get_csr(label_t src_label_id, label_t dst_label_id,
                       label_t edge_label_id);

  void init_edge_table(label_t src_label_id, label_t dst_label_id,
                       label_t edge_label_id);

 private:
  // create status files for each vertex label and edge triplet pair.
  void append_vertex_loading_progress(const std::string& label_name,
                                      LoadingStatus status);

  void append_edge_loading_progress(const std::string& src_label_name,
                                    const std::string& dst_label_name,
                                    const std::string& edge_label_name,
                                    LoadingStatus status);
  void init_loading_status_file();
  void init_vertex_data();
  const Schema& schema_;
  std::string work_dir_;
  size_t vertex_label_num_, edge_label_num_;
  std::vector<IndexerType> lf_indexers_;
  std::vector<CsrBase*> ie_, oe_;
  std::vector<DualCsrBase*> dual_csr_list_;
  std::vector<Table> vertex_data_;

  // loading progress related
  std::mutex loading_progress_mutex_;
};
}  // namespace gs

#endif  // STORAGES_RT_MUTABLE_GRAPH_LOADER_BASIC_FRAGMENT_LOADER_H_<|MERGE_RESOLUTION|>--- conflicted
+++ resolved
@@ -226,21 +226,7 @@
           oe_prefix(src_label_name, dst_label_name, edge_label_name),
           ie_prefix(src_label_name, dst_label_name, edge_label_name),
           edata_prefix(src_label_name, dst_label_name, edge_label_name),
-<<<<<<< HEAD
-          tmp_dir(work_dir_), oe_degree, ie_degree);
-      for (auto& edge : edges) {
-        if (std::get<1>(edge) == INVALID_VID ||
-            std::get<0>(edge) == INVALID_VID) {
-          VLOG(10) << "Skip invalid edge:" << std::get<0>(edge) << "->"
-                   << std::get<1>(edge);
-          continue;
-        }
-        dual_csr->BatchPutEdge(std::get<0>(edge), std::get<1>(edge),
-                               std::get<2>(edge));
-      }
-=======
           snapshot_dir(work_dir_, 0));
->>>>>>> 56e4921e
     } else {
       CHECK(ie_degree.size() == dst_indexer.size());
       CHECK(oe_degree.size() == src_indexer.size());
@@ -289,20 +275,7 @@
           oe_prefix(src_label_name, dst_label_name, edge_label_name),
           ie_prefix(src_label_name, dst_label_name, edge_label_name),
           edata_prefix(src_label_name, dst_label_name, edge_label_name),
-<<<<<<< HEAD
-          tmp_dir(work_dir_), oe_degree, ie_degree);
-      auto INVALID_VID = std::numeric_limits<vid_t>::max();
-      for (auto& edge : edges) {
-        if (std::get<1>(edge) == INVALID_VID ||
-            std::get<0>(edge) == INVALID_VID) {
-          continue;
-        }
-        dual_csr->BatchPutEdge(std::get<0>(edge), std::get<1>(edge),
-                               std::get<2>(edge));
-      }
-=======
           snapshot_dir(work_dir_, 0));
->>>>>>> 56e4921e
     }
     append_edge_loading_progress(src_label_name, dst_label_name,
                                  edge_label_name, LoadingStatus::kCommited);
