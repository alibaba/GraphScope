--- conflicted
+++ resolved
@@ -14,9 +14,9 @@
  */
 
 #include "flex/storages/rt_mutable_graph/loader/loader_factory.h"
+#include <dlfcn.h>
 #include <memory>
 #include <utility>
-#include <dlfcn.h>
 
 namespace gs {
 
@@ -37,8 +37,7 @@
         }
       }
     }
-  }
-  else {
+  } else {
     LOG(INFO) << "No extra loaders provided";
   }
 }
@@ -46,31 +45,18 @@
 void LoaderFactory::Finalize() {}
 
 std::shared_ptr<IFragmentLoader> LoaderFactory::CreateFragmentLoader(
-<<<<<<< HEAD
-    const Schema& schema, const LoadingConfig& loading_config, int thread_num) {
+    const std::string& work_dir, const Schema& schema,
+    const LoadingConfig& loading_config, int thread_num) {
   auto scheme = loading_config.GetScheme();
   auto format = loading_config.GetFormat();
   auto key = scheme + format;
   auto& known_loaders_ = getKnownLoaders();
   auto iter = known_loaders_.find(key);
   if (iter != known_loaders_.end()) {
-    return iter->second(schema, loading_config, thread_num);
-=======
-    const std::string& work_dir, const Schema& schema,
-    const LoadingConfig& loading_config, int thread_num) {
-  if (loading_config.GetFormat() == "csv") {
-    return std::make_shared<CSVFragmentLoader>(work_dir, schema, loading_config,
-                                               thread_num);
->>>>>>> f5ebd08a
+    return iter->second(work_dir, schema, loading_config, thread_num);
   } else {
     LOG(FATAL) << "Unsupported format: " << format;
   }
-  // if (loading_config.GetFormat() == "csv") {
-  //   return std::make_shared<CSVFragmentLoader>(schema, loading_config,
-  //                                              thread_num);
-  // } else {
-  //   LOG(FATAL) << "Unsupported format: " << loading_config.GetFormat();
-  // }
 }
 
 // the key of map should be scheme + format.
