/** Copyright 2020 Alibaba Group Holding Limited.
 *
 * Licensed under the Apache License, Version 2.0 (the "License");
 * you may not use this file except in compliance with the License.
 * You may obtain a copy of the License at
 *
 * 	http://www.apache.org/licenses/LICENSE-2.0
 *
 * Unless required by applicable law or agreed to in writing, software
 * distributed under the License is distributed on an "AS IS" BASIS,
 * WITHOUT WARRANTIES OR CONDITIONS OF ANY KIND, either express or implied.
 * See the License for the specific language governing permissions and
 * limitations under the License.
 */

#include "flex/storages/rt_mutable_graph/mutable_property_fragment.h"

#include "flex/engines/hqps_db/core/utils/hqps_utils.h"
#include "flex/storages/rt_mutable_graph/file_names.h"
#include "flex/utils/property/types.h"

namespace gs {

MutablePropertyFragment::MutablePropertyFragment() {}

MutablePropertyFragment::~MutablePropertyFragment() {
  std::vector<size_t> degree_list(vertex_label_num_, 0);
  for (size_t i = 0; i < vertex_label_num_; ++i) {
    degree_list[i] = lf_indexers_[i].size();
    vertex_data_[i].resize(degree_list[i]);
  }
  for (size_t src_label = 0; src_label != vertex_label_num_; ++src_label) {
    for (size_t dst_label = 0; dst_label != vertex_label_num_; ++dst_label) {
      for (size_t e_label = 0; e_label != edge_label_num_; ++e_label) {
        size_t index = src_label * vertex_label_num_ * edge_label_num_ +
                       dst_label * edge_label_num_ + e_label;
        if (ie_[index] != NULL) {
          ie_[index]->resize(degree_list[dst_label]);
          delete ie_[index];
        }
        if (oe_[index] != NULL) {
          oe_[index]->resize(degree_list[src_label]);
          delete oe_[index];
        }
      }
    }
  }
}

<<<<<<< HEAD
void MutablePropertyFragment::loadSchema(const std::string& schema_path) {
  auto io_adaptor = std::unique_ptr<grape::LocalIOAdaptor>(
      new grape::LocalIOAdaptor(schema_path));
  io_adaptor->Open();
  schema_.Deserialize(io_adaptor);
}

void MutablePropertyFragment::DumpSchema(const std::string& schema_path) {
=======
void MutablePropertyFragment::Clear() {
  for (auto ptr : ie_) {
    if (ptr != NULL) {
      delete ptr;
    }
  }
  for (auto ptr : oe_) {
    if (ptr != NULL) {
      delete ptr;
    }
  }
  lf_indexers_.clear();
  vertex_data_.clear();
  ie_.clear();
  oe_.clear();
  vertex_label_num_ = 0;
  edge_label_num_ = 0;
  schema_.Clear();
}

void MutablePropertyFragment::IngestEdge(label_t src_label, vid_t src_lid,
                                         label_t dst_label, vid_t dst_lid,
                                         label_t edge_label, timestamp_t ts,
                                         grape::OutArchive& arc,
                                         ArenaAllocator& alloc) {
  size_t index = src_label * vertex_label_num_ * edge_label_num_ +
                 dst_label * edge_label_num_ + edge_label;
  ie_[index]->peek_ingest_edge(dst_lid, src_lid, arc, ts, alloc);
  oe_[index]->ingest_edge(src_lid, dst_lid, arc, ts, alloc);
}

const Schema& MutablePropertyFragment::schema() const { return schema_; }

Schema& MutablePropertyFragment::mutable_schema() { return schema_; }

void MutablePropertyFragment::Serialize(const std::string& prefix) {
  std::string data_dir = prefix + "/data";
  if (!std::filesystem::exists(data_dir)) {
    std::filesystem::create_directory(data_dir);
  }
>>>>>>> eb9e8b52
  auto io_adaptor = std::unique_ptr<grape::LocalIOAdaptor>(
      new grape::LocalIOAdaptor(schema_path));
  io_adaptor->Open("wb");
  schema_.Serialize(io_adaptor);
  io_adaptor->Close();
}

inline MutableCsrBase* create_csr(EdgeStrategy es,
                                  const std::vector<PropertyType>& properties) {
  if (properties.empty()) {
    if (es == EdgeStrategy::kSingle) {
      return new SingleMutableCsr<grape::EmptyType>();
    } else if (es == EdgeStrategy::kMultiple) {
      return new MutableCsr<grape::EmptyType>();
    } else if (es == EdgeStrategy::kNone) {
      return new EmptyCsr<grape::EmptyType>();
    }
  } else if (properties[0] == PropertyType::kBool) {
    if (es == EdgeStrategy::kSingle) {
      return new SingleMutableCsr<bool>();
    } else if (es == EdgeStrategy::kMultiple) {
      return new MutableCsr<bool>();
    } else if (es == EdgeStrategy::kNone) {
      return new EmptyCsr<bool>();
    }
  } else if (properties[0] == PropertyType::kInt32) {
    if (es == EdgeStrategy::kSingle) {
      return new SingleMutableCsr<int>();
    } else if (es == EdgeStrategy::kMultiple) {
      return new MutableCsr<int>();
    } else if (es == EdgeStrategy::kNone) {
      return new EmptyCsr<int>();
    }
  } else if (properties[0] == PropertyType::kUInt32) {
    if (es == EdgeStrategy::kSingle) {
      return new SingleMutableCsr<unsigned int>();
    } else if (es == EdgeStrategy::kMultiple) {
      return new MutableCsr<unsigned int>();
    } else if (es == EdgeStrategy::kNone) {
      return new EmptyCsr<unsigned int>();
    }
  } else if (properties[0] == PropertyType::kDate) {
    if (es == EdgeStrategy::kSingle) {
      return new SingleMutableCsr<Date>();
    } else if (es == EdgeStrategy::kMultiple) {
      return new MutableCsr<Date>();
    } else if (es == EdgeStrategy::kNone) {
      return new EmptyCsr<Date>();
    }
  } else if (properties[0] == PropertyType::kInt64) {
    if (es == EdgeStrategy::kSingle) {
      return new SingleMutableCsr<int64_t>();
    } else if (es == EdgeStrategy::kMultiple) {
      return new MutableCsr<int64_t>();
    } else if (es == EdgeStrategy::kNone) {
      return new EmptyCsr<int64_t>();
    }
  } else if (properties[0] == PropertyType::kUInt64) {
    if (es == EdgeStrategy::kSingle) {
      return new SingleMutableCsr<uint64_t>();
    } else if (es == EdgeStrategy::kMultiple) {
      return new MutableCsr<uint64_t>();
    } else if (es == EdgeStrategy::kNone) {
      return new EmptyCsr<uint64_t>();
    }
  } else if (properties[0] == PropertyType::kDouble) {
    if (es == EdgeStrategy::kSingle) {
      return new SingleMutableCsr<double>();
    } else if (es == EdgeStrategy::kMultiple) {
      return new MutableCsr<double>();
    } else if (es == EdgeStrategy::kNone) {
      return new EmptyCsr<double>();
    }
  } else if (properties[0] == PropertyType::kFloat) {
    if (es == EdgeStrategy::kSingle) {
      return new SingleMutableCsr<float>();
    } else if (es == EdgeStrategy::kMultiple) {
      return new MutableCsr<float>();
    } else if (es == EdgeStrategy::kNone) {
      return new EmptyCsr<float>();
    }
  }
  LOG(FATAL) << "not support edge strategy or edge data type";
  return nullptr;
}

std::string get_latest_snapshot(const std::string& work_dir) {
  std::string snapshots_dir = work_dir + "/snapshots";
  uint32_t version;
  {
    FILE* fin = fopen((snapshots_dir + "/VERSION").c_str(), "r");
    fread(&version, sizeof(uint32_t), 1, fin);
  }
  return snapshots_dir + "/" + std::to_string(version);
}

void copy_files_to_tmp(const std::string& snapshot_dir,
                       const std::string& tmp_dir) {
  std::vector<std::string> files_to_copy;
  for (const auto& entry : std::filesystem::directory_iterator(snapshot_dir)) {
    std::string filename = entry.path().filename().string();
    if (filename.substr(0, 11) == "vertex_map_") {
      files_to_copy.push_back(filename);
    } else if (filename.substr(filename.size() - 5, 5) == ".snbr") {
      files_to_copy.push_back(filename);
    }
  }
  for (auto& filename : files_to_copy) {
    copy_file(snapshot_dir + "/" + filename, tmp_dir + "/" + filename);
  }
}

void MutablePropertyFragment::Open(const std::string& work_dir) {
  loadSchema(schema_path(work_dir));
  vertex_label_num_ = schema_.vertex_label_num();
  edge_label_num_ = schema_.edge_label_num();

  lf_indexers_.resize(vertex_label_num_);
  vertex_data_.resize(vertex_label_num_);
  std::string snapshot_dir = get_latest_snapshot(work_dir);
  std::string tmp_dir_path = tmp_dir(work_dir);
  std::filesystem::create_directory(tmp_dir_path);
  // copy_files_to_tmp(snapshot_dir, tmp_dir_path);
  std::vector<size_t> vertex_capacities(vertex_label_num_, 0);
  for (size_t i = 0; i < vertex_label_num_; ++i) {
    std::string v_label_name = schema_.get_vertex_label_name(i);
    lf_indexers_[i].open(vertex_map_prefix(v_label_name), snapshot_dir,
                         tmp_dir_path);

    vertex_data_[i].open(vertex_table_prefix(v_label_name), snapshot_dir,
                         tmp_dir_path, schema_.get_vertex_property_names(i),
                         schema_.get_vertex_properties(i),
                         schema_.get_vertex_storage_strategies(v_label_name));
    vertex_data_[i].copy_to_tmp(vertex_table_prefix(v_label_name), snapshot_dir,
                                tmp_dir_path);
    size_t vertex_capacity = lf_indexers_[i].capacity();
    vertex_data_[i].resize(vertex_capacity);
    vertex_capacities[i] = vertex_capacity;
  }

  ie_.resize(vertex_label_num_ * vertex_label_num_ * edge_label_num_, NULL);
  oe_.resize(vertex_label_num_ * vertex_label_num_ * edge_label_num_, NULL);

  for (size_t src_label_i = 0; src_label_i != vertex_label_num_;
       ++src_label_i) {
    std::string src_label =
        schema_.get_vertex_label_name(static_cast<label_t>(src_label_i));
    for (size_t dst_label_i = 0; dst_label_i != vertex_label_num_;
         ++dst_label_i) {
      std::string dst_label =
          schema_.get_vertex_label_name(static_cast<label_t>(dst_label_i));
      for (size_t e_label_i = 0; e_label_i != edge_label_num_; ++e_label_i) {
        std::string edge_label =
            schema_.get_edge_label_name(static_cast<label_t>(e_label_i));
        if (!schema_.exist(src_label, dst_label, edge_label)) {
          continue;
        }
        size_t index = src_label_i * vertex_label_num_ * edge_label_num_ +
                       dst_label_i * edge_label_num_ + e_label_i;
        auto& properties =
            schema_.get_edge_properties(src_label, dst_label, edge_label);
        EdgeStrategy oe_strategy = schema_.get_outgoing_edge_strategy(
            src_label, dst_label, edge_label);
        EdgeStrategy ie_strategy = schema_.get_incoming_edge_strategy(
            src_label, dst_label, edge_label);
        ie_[index] = create_csr(ie_strategy, properties);
        oe_[index] = create_csr(oe_strategy, properties);
        ie_[index]->open(ie_prefix(src_label, dst_label, edge_label),
                         snapshot_dir, tmp_dir_path);
        ie_[index]->resize(vertex_capacities[dst_label_i]);
        oe_[index]->open(oe_prefix(src_label, dst_label, edge_label),
                         snapshot_dir, tmp_dir_path);
        oe_[index]->resize(vertex_capacities[src_label_i]);
      }
    }
  }
}

void MutablePropertyFragment::Dump(const std::string& work_dir,
                                   uint32_t version) {
  std::string snapshot_dir_path = snapshot_dir(work_dir, version);
  std::filesystem::create_directories(snapshot_dir_path);
  std::vector<size_t> vertex_num(vertex_label_num_, 0);
  for (size_t i = 0; i < vertex_label_num_; ++i) {
    vertex_num[i] = lf_indexers_[i].size();
    lf_indexers_[i].dump(vertex_map_prefix(schema_.get_vertex_label_name(i)),
                         snapshot_dir_path);
    vertex_data_[i].resize(vertex_num[i]);
    vertex_data_[i].dump(vertex_table_prefix(schema_.get_vertex_label_name(i)),
                         snapshot_dir_path);
  }

  for (size_t src_label_i = 0; src_label_i != vertex_label_num_;
       ++src_label_i) {
    std::string src_label =
        schema_.get_vertex_label_name(static_cast<label_t>(src_label_i));
    for (size_t dst_label_i = 0; dst_label_i != vertex_label_num_;
         ++dst_label_i) {
      std::string dst_label =
          schema_.get_vertex_label_name(static_cast<label_t>(dst_label_i));
      for (size_t e_label_i = 0; e_label_i != edge_label_num_; ++e_label_i) {
        std::string edge_label =
            schema_.get_edge_label_name(static_cast<label_t>(e_label_i));
        if (!schema_.exist(src_label, dst_label, edge_label)) {
          continue;
        }
        size_t index = src_label_i * vertex_label_num_ * edge_label_num_ +
                       dst_label_i * edge_label_num_ + e_label_i;
        if (ie_[index] != NULL) {
          ie_[index]->resize(vertex_num[dst_label_i]);
          ie_[index]->dump(ie_prefix(src_label, dst_label, edge_label),
                           snapshot_dir_path);
        }
        if (oe_[index] != NULL) {
          oe_[index]->resize(vertex_num[src_label_i]);
          oe_[index]->dump(oe_prefix(src_label, dst_label, edge_label),
                           snapshot_dir_path);
        }
      }
    }
  }
  set_snapshot_version(work_dir, version);
}

void MutablePropertyFragment::Warmup(int thread_num) {
  double t = -grape::GetCurrentTime();
  for (auto ptr : ie_) {
    if (ptr != NULL) {
      ptr->warmup(thread_num);
    }
  }
  for (auto ptr : oe_) {
    if (ptr != NULL) {
      ptr->warmup(thread_num);
    }
  }
  for (auto& indexer : lf_indexers_) {
    indexer.warmup(thread_num);
  }
  t += grape::GetCurrentTime();
  LOG(INFO) << "Warmup takes: " << t << " s";
}

void MutablePropertyFragment::IngestEdge(label_t src_label, vid_t src_lid,
                                         label_t dst_label, vid_t dst_lid,
                                         label_t edge_label, timestamp_t ts,
                                         grape::OutArchive& arc,
                                         MMapAllocator& alloc) {
  size_t index = src_label * vertex_label_num_ * edge_label_num_ +
                 dst_label * edge_label_num_ + edge_label;
  ie_[index]->peek_ingest_edge(dst_lid, src_lid, arc, ts, alloc);
  oe_[index]->ingest_edge(src_lid, dst_lid, arc, ts, alloc);
}

const Schema& MutablePropertyFragment::schema() const { return schema_; }

Table& MutablePropertyFragment::get_vertex_table(label_t vertex_label) {
  return vertex_data_[vertex_label];
}

const Table& MutablePropertyFragment::get_vertex_table(
    label_t vertex_label) const {
  return vertex_data_[vertex_label];
}

vid_t MutablePropertyFragment::vertex_num(label_t vertex_label) const {
  return static_cast<vid_t>(lf_indexers_[vertex_label].size());
}

bool MutablePropertyFragment::get_lid(label_t label, const Any& oid,
                                      vid_t& lid) const {
  return lf_indexers_[label].get_index(oid, lid);
}

Any MutablePropertyFragment::get_oid(label_t label, vid_t lid) const {
  return lf_indexers_[label].get_key(lid);
}

vid_t MutablePropertyFragment::add_vertex(label_t label, const Any& id) {
  return lf_indexers_[label].insert(id);
}

std::shared_ptr<MutableCsrConstEdgeIterBase>
MutablePropertyFragment::get_outgoing_edges(label_t label, vid_t u,
                                            label_t neighbor_label,
                                            label_t edge_label) const {
  size_t index = label * vertex_label_num_ * edge_label_num_ +
                 neighbor_label * edge_label_num_ + edge_label;
  return oe_[index]->edge_iter(u);
}

std::shared_ptr<MutableCsrConstEdgeIterBase>
MutablePropertyFragment::get_incoming_edges(label_t label, vid_t u,
                                            label_t neighbor_label,
                                            label_t edge_label) const {
  size_t index = neighbor_label * vertex_label_num_ * edge_label_num_ +
                 label * edge_label_num_ + edge_label;
  return ie_[index]->edge_iter(u);
}

MutableCsrConstEdgeIterBase* MutablePropertyFragment::get_outgoing_edges_raw(
    label_t label, vid_t u, label_t neighbor_label, label_t edge_label) const {
  size_t index = label * vertex_label_num_ * edge_label_num_ +
                 neighbor_label * edge_label_num_ + edge_label;
  return oe_[index]->edge_iter_raw(u);
}

MutableCsrConstEdgeIterBase* MutablePropertyFragment::get_incoming_edges_raw(
    label_t label, vid_t u, label_t neighbor_label, label_t edge_label) const {
  size_t index = neighbor_label * vertex_label_num_ * edge_label_num_ +
                 label * edge_label_num_ + edge_label;
  return ie_[index]->edge_iter_raw(u);
}

std::shared_ptr<MutableCsrEdgeIterBase>
MutablePropertyFragment::get_outgoing_edges_mut(label_t label, vid_t u,
                                                label_t neighbor_label,
                                                label_t edge_label) {
  size_t index = label * vertex_label_num_ * edge_label_num_ +
                 neighbor_label * edge_label_num_ + edge_label;
  return oe_[index]->edge_iter_mut(u);
}

std::shared_ptr<MutableCsrEdgeIterBase>
MutablePropertyFragment::get_incoming_edges_mut(label_t label, vid_t u,
                                                label_t neighbor_label,
                                                label_t edge_label) {
  size_t index = neighbor_label * vertex_label_num_ * edge_label_num_ +
                 label * edge_label_num_ + edge_label;
  return ie_[index]->edge_iter_mut(u);
}

MutableCsrBase* MutablePropertyFragment::get_oe_csr(label_t label,
                                                    label_t neighbor_label,
                                                    label_t edge_label) {
  size_t index = label * vertex_label_num_ * edge_label_num_ +
                 neighbor_label * edge_label_num_ + edge_label;
  return oe_[index];
}

const MutableCsrBase* MutablePropertyFragment::get_oe_csr(
    label_t label, label_t neighbor_label, label_t edge_label) const {
  size_t index = label * vertex_label_num_ * edge_label_num_ +
                 neighbor_label * edge_label_num_ + edge_label;
  return oe_[index];
}

MutableCsrBase* MutablePropertyFragment::get_ie_csr(label_t label,
                                                    label_t neighbor_label,
                                                    label_t edge_label) {
  size_t index = neighbor_label * vertex_label_num_ * edge_label_num_ +
                 label * edge_label_num_ + edge_label;
  return ie_[index];
}

const MutableCsrBase* MutablePropertyFragment::get_ie_csr(
    label_t label, label_t neighbor_label, label_t edge_label) const {
  size_t index = neighbor_label * vertex_label_num_ * edge_label_num_ +
                 label * edge_label_num_ + edge_label;
  return ie_[index];
}

}  // namespace gs<|MERGE_RESOLUTION|>--- conflicted
+++ resolved
@@ -47,7 +47,6 @@
   }
 }
 
-<<<<<<< HEAD
 void MutablePropertyFragment::loadSchema(const std::string& schema_path) {
   auto io_adaptor = std::unique_ptr<grape::LocalIOAdaptor>(
       new grape::LocalIOAdaptor(schema_path));
@@ -55,8 +54,6 @@
   schema_.Deserialize(io_adaptor);
 }
 
-void MutablePropertyFragment::DumpSchema(const std::string& schema_path) {
-=======
 void MutablePropertyFragment::Clear() {
   for (auto ptr : ie_) {
     if (ptr != NULL) {
@@ -77,27 +74,7 @@
   schema_.Clear();
 }
 
-void MutablePropertyFragment::IngestEdge(label_t src_label, vid_t src_lid,
-                                         label_t dst_label, vid_t dst_lid,
-                                         label_t edge_label, timestamp_t ts,
-                                         grape::OutArchive& arc,
-                                         ArenaAllocator& alloc) {
-  size_t index = src_label * vertex_label_num_ * edge_label_num_ +
-                 dst_label * edge_label_num_ + edge_label;
-  ie_[index]->peek_ingest_edge(dst_lid, src_lid, arc, ts, alloc);
-  oe_[index]->ingest_edge(src_lid, dst_lid, arc, ts, alloc);
-}
-
-const Schema& MutablePropertyFragment::schema() const { return schema_; }
-
-Schema& MutablePropertyFragment::mutable_schema() { return schema_; }
-
-void MutablePropertyFragment::Serialize(const std::string& prefix) {
-  std::string data_dir = prefix + "/data";
-  if (!std::filesystem::exists(data_dir)) {
-    std::filesystem::create_directory(data_dir);
-  }
->>>>>>> eb9e8b52
+void MutablePropertyFragment::DumpSchema(const std::string& schema_path) {
   auto io_adaptor = std::unique_ptr<grape::LocalIOAdaptor>(
       new grape::LocalIOAdaptor(schema_path));
   io_adaptor->Open("wb");
@@ -354,6 +331,8 @@
 
 const Schema& MutablePropertyFragment::schema() const { return schema_; }
 
+Schema& MutablePropertyFragment::mutable_schema() { return schema_; }
+
 Table& MutablePropertyFragment::get_vertex_table(label_t vertex_label) {
   return vertex_data_[vertex_label];
 }
