--- conflicted
+++ resolved
@@ -82,78 +82,6 @@
 inline DualCsrBase* create_csr(EdgeStrategy oes, EdgeStrategy ies,
                                const std::vector<PropertyType>& properties) {
   if (properties.empty()) {
-<<<<<<< HEAD
-    if (es == EdgeStrategy::kSingle) {
-      return new SingleMutableCsr<grape::EmptyType>(properties[0]);
-    } else if (es == EdgeStrategy::kMultiple) {
-      return new MutableCsr<grape::EmptyType>(properties[0]);
-    } else if (es == EdgeStrategy::kNone) {
-      return new EmptyCsr<grape::EmptyType>();
-    }
-  } else if (properties[0] == PropertyType::kBool) {
-    if (es == EdgeStrategy::kSingle) {
-      return new SingleMutableCsr<bool>(properties[0]);
-    } else if (es == EdgeStrategy::kMultiple) {
-      return new MutableCsr<bool>(properties[0]);
-    } else if (es == EdgeStrategy::kNone) {
-      return new EmptyCsr<bool>();
-    }
-  } else if (properties[0] == PropertyType::kInt32) {
-    if (es == EdgeStrategy::kSingle) {
-      return new SingleMutableCsr<int>(properties[0]);
-    } else if (es == EdgeStrategy::kMultiple) {
-      return new MutableCsr<int>(properties[0]);
-    } else if (es == EdgeStrategy::kNone) {
-      return new EmptyCsr<int>();
-    }
-  } else if (properties[0] == PropertyType::kUInt32) {
-    if (es == EdgeStrategy::kSingle) {
-      return new SingleMutableCsr<unsigned int>(properties[0]);
-    } else if (es == EdgeStrategy::kMultiple) {
-      return new MutableCsr<unsigned int>(properties[0]);
-    } else if (es == EdgeStrategy::kNone) {
-      return new EmptyCsr<unsigned int>();
-    }
-  } else if (properties[0] == PropertyType::kDate) {
-    if (es == EdgeStrategy::kSingle) {
-      return new SingleMutableCsr<Date>(properties[0]);
-    } else if (es == EdgeStrategy::kMultiple) {
-      return new MutableCsr<Date>(properties[0]);
-    } else if (es == EdgeStrategy::kNone) {
-      return new EmptyCsr<Date>();
-    }
-  } else if (properties[0] == PropertyType::kInt64) {
-    if (es == EdgeStrategy::kSingle) {
-      return new SingleMutableCsr<int64_t>(properties[0]);
-    } else if (es == EdgeStrategy::kMultiple) {
-      return new MutableCsr<int64_t>(properties[0]);
-    } else if (es == EdgeStrategy::kNone) {
-      return new EmptyCsr<int64_t>();
-    }
-  } else if (properties[0] == PropertyType::kUInt64) {
-    if (es == EdgeStrategy::kSingle) {
-      return new SingleMutableCsr<uint64_t>(properties[0]);
-    } else if (es == EdgeStrategy::kMultiple) {
-      return new MutableCsr<uint64_t>(properties[0]);
-    } else if (es == EdgeStrategy::kNone) {
-      return new EmptyCsr<uint64_t>();
-    }
-  } else if (properties[0] == PropertyType::kDouble) {
-    if (es == EdgeStrategy::kSingle) {
-      return new SingleMutableCsr<double>(properties[0]);
-    } else if (es == EdgeStrategy::kMultiple) {
-      return new MutableCsr<double>(properties[0]);
-    } else if (es == EdgeStrategy::kNone) {
-      return new EmptyCsr<double>();
-    }
-  } else if (properties[0] == PropertyType::kFloat) {
-    if (es == EdgeStrategy::kSingle) {
-      return new SingleMutableCsr<float>(properties[0]);
-    } else if (es == EdgeStrategy::kMultiple) {
-      return new MutableCsr<float>(properties[0]);
-    } else if (es == EdgeStrategy::kNone) {
-      return new EmptyCsr<float>();
-=======
     return new DualCsr<grape::EmptyType>(oes, ies);
   } else if (properties.size() == 1) {
     if (properties[0] == PropertyType::kBool) {
@@ -174,7 +102,6 @@
       return new DualCsr<float>(oes, ies);
     } else if (properties[0] == PropertyType::kString) {
       return new DualCsr<std::string_view>(oes, ies);
->>>>>>> 057bf4c8
     }
   }
   LOG(FATAL) << "not support edge strategy or edge data type";
