/** Copyright 2020 Alibaba Group Holding Limited.
 *
 * Licensed under the Apache License, Version 2.0 (the "License");
 * you may not use this file except in compliance with the License.
 * You may obtain a copy of the License at
 *
 * 	http://www.apache.org/licenses/LICENSE-2.0
 *
 * Unless required by applicable law or agreed to in writing, software
 * distributed under the License is distributed on an "AS IS" BASIS,
 * WITHOUT WARRANTIES OR CONDITIONS OF ANY KIND, either express or implied.
 * See the License for the specific language governing permissions and
 * limitations under the License.
 */

#ifndef GRAPHSCOPE_FRAGMENT_DUAL_CSR_H_
#define GRAPHSCOPE_FRAGMENT_DUAL_CSR_H_

#include <stdio.h>

#include <grape/serialization/in_archive.h>
#include "flex/storages/rt_mutable_graph/mutable_csr.h"
#include "flex/utils/allocators.h"

namespace gs {

class DualCsrBase {
 public:
  DualCsrBase() = default;
  virtual ~DualCsrBase() = default;
  virtual void BatchInit(const std::string& oe_name, const std::string& ie_name,
                         const std::string& edata_name,
                         const std::string& work_dir,
                         const std::vector<int>& oe_degree,
                         const std::vector<int>& ie_degree) = 0;

  virtual void Open(const std::string& oe_name, const std::string& ie_name,
                    const std::string& edata_name,
                    const std::string& snapshot_dir,
                    const std::string& work_dir) = 0;

  virtual void OpenInMemory(const std::string& oe_name,
                            const std::string& ie_name,
                            const std::string& edata_name,
                            const std::string& snapshot_dir,
                            size_t src_vertex_cap, size_t dst_vertex_cap) = 0;
<<<<<<< HEAD
#ifdef HUGEPAGE
  virtual void OpenWithHugepages(const std::string& oe_name,
                                 const std::string& ie_name,
                                 const std::string& edata_name,
                                 const std::string& snapshot_dir,
                                 size_t src_vertex_cap,
                                 size_t dst_vertex_cap) = 0;
#endif
=======

>>>>>>> 4545367b
  virtual void Dump(const std::string& oe_name, const std::string& ie_name,
                    const std::string& edata_name,
                    const std::string& new_snapshot_dir) = 0;

  // Clean up the associated files in the tmp directory after dump.
  virtual void ClearTmp(const std::string& oe_name, const std::string& ie_name,
                        const std::string& edata_name,
                        const std::string& work_dir) = 0;

  virtual void PutEdge(vid_t src, vid_t dst, const Any& data, timestamp_t ts,
                       Allocator& alloc) = 0;

  virtual void SortByEdgeData(timestamp_t ts) = 0;

  virtual void IngestEdge(vid_t src, vid_t dst, grape::OutArchive& oarc,
                          timestamp_t timestamp, Allocator& alloc) = 0;

  virtual void UpdateEdge(vid_t src, vid_t dst, const Any& oarc,
                          timestamp_t timestamp, Allocator& alloc) = 0;

  virtual MutableCsrBase* GetInCsr() = 0;
  virtual MutableCsrBase* GetOutCsr() = 0;

  virtual void Close() = 0;
};

template <typename EDATA_T>
class DualCsr : public DualCsrBase {
 public:
  DualCsr(EdgeStrategy oe_strategy, EdgeStrategy ie_strategy)
      : in_csr_(nullptr), out_csr_(nullptr) {
    if (ie_strategy == EdgeStrategy::kNone) {
      in_csr_ = new EmptyCsr<EDATA_T>();
    } else if (ie_strategy == EdgeStrategy::kMultiple) {
      in_csr_ = new MutableCsr<EDATA_T>();
    } else if (ie_strategy == EdgeStrategy::kSingle) {
      in_csr_ = new SingleMutableCsr<EDATA_T>();
    }
    if (oe_strategy == EdgeStrategy::kNone) {
      out_csr_ = new EmptyCsr<EDATA_T>();
    } else if (oe_strategy == EdgeStrategy::kMultiple) {
      out_csr_ = new MutableCsr<EDATA_T>();
    } else if (oe_strategy == EdgeStrategy::kSingle) {
      out_csr_ = new SingleMutableCsr<EDATA_T>();
    }
  }
  ~DualCsr() {
    if (in_csr_ != nullptr) {
      delete in_csr_;
    }
    if (out_csr_ != nullptr) {
      delete out_csr_;
    }
  }

  void BatchInit(const std::string& oe_name, const std::string& ie_name,
                 const std::string& edata_name, const std::string& work_dir,
                 const std::vector<int>& oe_degree,
                 const std::vector<int>& ie_degree) override {
    in_csr_->batch_init(ie_name, work_dir, ie_degree);
    out_csr_->batch_init(oe_name, work_dir, oe_degree);
  }

  void Open(const std::string& oe_name, const std::string& ie_name,
            const std::string& edata_name, const std::string& snapshot_dir,
            const std::string& work_dir) override {
    in_csr_->open(ie_name, snapshot_dir, work_dir);
    out_csr_->open(oe_name, snapshot_dir, work_dir);
  }

  void OpenInMemory(const std::string& oe_name, const std::string& ie_name,
                    const std::string& edata_name,
                    const std::string& snapshot_dir, size_t src_vertex_cap,
                    size_t dst_vertex_cap) override {
    in_csr_->open_in_memory(snapshot_dir + "/" + ie_name, dst_vertex_cap);
    out_csr_->open_in_memory(snapshot_dir + "/" + oe_name, src_vertex_cap);
  }

<<<<<<< HEAD
#ifdef HUGEPAGE
  void OpenWithHugepages(const std::string& oe_name, const std::string& ie_name,
                         const std::string& edata_name,
                         const std::string& snapshot_dir, size_t src_vertex_cap,
                         size_t dst_vertex_cap) override {
    in_csr_->open_with_hugepages(snapshot_dir + "/" + ie_name, dst_vertex_cap);
    out_csr_->open_with_hugepages(snapshot_dir + "/" + oe_name, src_vertex_cap);
  }
#endif
=======
  void ClearTmp(const std::string& oe_name, const std::string& ie_name,
                const std::string& edata_name,
                const std::string& work_dir) override {
    in_csr_->clear_tmp(ie_name, work_dir);
    out_csr_->clear_tmp(oe_name, work_dir);
  }
>>>>>>> 4545367b

  void Dump(const std::string& oe_name, const std::string& ie_name,
            const std::string& edata_name,
            const std::string& new_snapshot_dir) override {
    in_csr_->dump(ie_name, new_snapshot_dir);
    out_csr_->dump(oe_name, new_snapshot_dir);
  }

  void ClearTmp(const std::string& oe_name, const std::string& ie_name,
                const std::string& edata_name,
                const std::string& work_dir) override {
    in_csr_->clear_tmp(ie_name, work_dir);
    out_csr_->clear_tmp(oe_name, work_dir);
  }

  MutableCsrBase* GetInCsr() override { return in_csr_; }
  MutableCsrBase* GetOutCsr() override { return out_csr_; }
  void PutEdge(vid_t src, vid_t dst, const Any& data, timestamp_t ts,
               Allocator& alloc) override {
    EDATA_T prop;
    ConvertAny<EDATA_T>::to(data, prop);
    in_csr_->put_edge(dst, src, prop, ts, alloc);
    out_csr_->put_edge(src, dst, prop, ts, alloc);
  }

  void SortByEdgeData(timestamp_t ts) override {
    in_csr_->batch_sort_by_edge_data(ts);
    out_csr_->batch_sort_by_edge_data(ts);
  }

  void UpdateEdge(vid_t src, vid_t dst, const Any& data, timestamp_t ts,
                  Allocator& alloc) override {
    auto oe = out_csr_->edge_iter_mut(src);
    EDATA_T prop;
    ConvertAny<EDATA_T>::to(data, prop);
    bool src_flag = false, dst_flag = false;
    while (oe != nullptr && oe->is_valid()) {
      if (oe->get_neighbor() == dst) {
        oe->set_data(prop, ts);
        src_flag = true;
        break;
      }
      oe->next();
    }
    auto ie = in_csr_->edge_iter_mut(dst);
    while (ie != nullptr && ie->is_valid()) {
      if (ie->get_neighbor() == src) {
        dst_flag = true;
        ie->set_data(prop, ts);
        break;
      }
      ie->next();
    }
    if (!(src_flag || dst_flag)) {
      in_csr_->put_edge(dst, src, prop, ts, alloc);
      out_csr_->put_edge(src, dst, prop, ts, alloc);
    }
  }

  void IngestEdge(vid_t src, vid_t dst, grape::OutArchive& oarc, timestamp_t ts,
                  Allocator& alloc) override {
    EDATA_T data;
    oarc >> data;
    in_csr_->put_edge(dst, src, data, ts, alloc);
    out_csr_->put_edge(src, dst, data, ts, alloc);
  }

  void BatchPutEdge(vid_t src, vid_t dst, const EDATA_T& data) {
    in_csr_->batch_put_edge(dst, src, data);
    out_csr_->batch_put_edge(src, dst, data);
  }

  void Close() override {
    in_csr_->close();
    out_csr_->close();
  }

 private:
  TypedMutableCsrBase<EDATA_T>* in_csr_;
  TypedMutableCsrBase<EDATA_T>* out_csr_;
};

template <>
class DualCsr<std::string_view> : public DualCsrBase {
 public:
  DualCsr(EdgeStrategy oe_strategy, EdgeStrategy ie_strategy, uint16_t width)
      : in_csr_(nullptr),
        out_csr_(nullptr),
        column_(StorageStrategy::kMem, width) {
    if (ie_strategy == EdgeStrategy::kNone) {
      in_csr_ = new EmptyCsr<std::string_view>(column_, column_idx_);
    } else if (ie_strategy == EdgeStrategy::kMultiple) {
      in_csr_ = new MutableCsr<std::string_view>(column_, column_idx_);
    } else if (ie_strategy == EdgeStrategy::kSingle) {
      in_csr_ = new SingleMutableCsr<std::string_view>(column_, column_idx_);
    }
    if (oe_strategy == EdgeStrategy::kNone) {
      out_csr_ = new EmptyCsr<std::string_view>(column_, column_idx_);
    } else if (oe_strategy == EdgeStrategy::kMultiple) {
      out_csr_ = new MutableCsr<std::string_view>(column_, column_idx_);
    } else if (oe_strategy == EdgeStrategy::kSingle) {
      out_csr_ = new SingleMutableCsr<std::string_view>(column_, column_idx_);
    }
  }
  ~DualCsr() {
    if (in_csr_ != nullptr) {
      delete in_csr_;
    }
    if (out_csr_ != nullptr) {
      delete out_csr_;
    }
  }
  void BatchInit(const std::string& oe_name, const std::string& ie_name,
                 const std::string& edata_name, const std::string& work_dir,
                 const std::vector<int>& oe_degree,
                 const std::vector<int>& ie_degree) override {
    size_t ie_num = in_csr_->batch_init(ie_name, work_dir, ie_degree);
    size_t oe_num = out_csr_->batch_init(oe_name, work_dir, oe_degree);
    column_.open(edata_name, "", work_dir);
    column_.resize(std::max(ie_num, oe_num));
    column_idx_.store(0);
  }

  void Open(const std::string& oe_name, const std::string& ie_name,
            const std::string& edata_name, const std::string& snapshot_dir,
            const std::string& work_dir) override {
    in_csr_->open(ie_name, snapshot_dir, work_dir);
    out_csr_->open(oe_name, snapshot_dir, work_dir);
    column_.open(edata_name, snapshot_dir, work_dir);
    column_idx_.store(column_.size());
    column_.resize(std::max(column_.size() + (column_.size() + 4) / 5, 4096ul));
  }

  void OpenInMemory(const std::string& oe_name, const std::string& ie_name,
                    const std::string& edata_name,
                    const std::string& snapshot_dir, size_t src_vertex_cap,
                    size_t dst_vertex_cap) override {
    in_csr_->open_in_memory(snapshot_dir + "/" + ie_name, dst_vertex_cap);
    out_csr_->open_in_memory(snapshot_dir + "/" + oe_name, src_vertex_cap);
    column_.open_in_memory(snapshot_dir + "/" + edata_name);
    column_idx_.store(column_.size());
    column_.resize(std::max(column_.size() + (column_.size() + 4) / 5, 4096ul));
  }

#ifdef HUGEPAGE
  void OpenWithHugepages(const std::string& oe_name, const std::string& ie_name,
                         const std::string& edata_name,
                         const std::string& snapshot_dir, size_t src_vertex_cap,
                         size_t dst_vertex_cap) override {
    LOG(FATAL) << "not supported...";
  }
#endif

  void Dump(const std::string& oe_name, const std::string& ie_name,
            const std::string& edata_name,
            const std::string& new_snapshot_dir) override {
    in_csr_->dump(ie_name, new_snapshot_dir);
    out_csr_->dump(oe_name, new_snapshot_dir);
    column_.resize(column_idx_.load());
    column_.dump(new_snapshot_dir + "/" + edata_name);
  }

  void ClearTmp(const std::string& oe_name, const std::string& ie_name,
                const std::string& edata_name,
                const std::string& work_dir) override {
    in_csr_->clear_tmp(ie_name, work_dir);
    out_csr_->clear_tmp(oe_name, work_dir);
    column_.clear_tmp(work_dir + "/" + edata_name);
  }

  MutableCsrBase* GetInCsr() override { return in_csr_; }
  MutableCsrBase* GetOutCsr() override { return out_csr_; }
  void PutEdge(vid_t src, vid_t dst, const Any& data, timestamp_t ts,
               Allocator& alloc) override {
    std::string_view val = data.AsStringView();
    size_t row_id = column_idx_.fetch_add(1);
    column_.set_value(row_id, val);
    in_csr_->put_edge_with_index(dst, src, row_id, ts, alloc);
    out_csr_->put_edge_with_index(src, dst, row_id, ts, alloc);
  }

  void SortByEdgeData(timestamp_t ts) override {
    LOG(FATAL) << "Not implemented";
  }

  void UpdateEdge(vid_t src, vid_t dst, const Any& data, timestamp_t ts,
                  Allocator& alloc) override {
    auto oe_ptr = out_csr_->edge_iter_mut(src);
    std::string_view prop = data.AsStringView();
    auto oe =
        dynamic_cast<TypedMutableCsrEdgeIter<std::string_view>*>(oe_ptr.get());
    size_t index = std::numeric_limits<size_t>::max();
    while (oe != nullptr && oe->is_valid()) {
      if (oe->get_neighbor() == dst) {
        oe->set_timestamp(ts);
        index = oe->get_index();
        break;
      }
      oe->next();
    }
    auto ie_ptr = in_csr_->edge_iter_mut(dst);
    auto ie =
        dynamic_cast<TypedMutableCsrEdgeIter<std::string_view>*>(ie_ptr.get());
    while (ie != nullptr && ie->is_valid()) {
      if (ie->get_neighbor() == src) {
        ie->set_timestamp(ts);
        index = ie->get_index();
        break;
      }
      ie->next();
    }
    if (index != std::numeric_limits<size_t>::max()) {
      column_.set_value(index, prop);
    } else {
      size_t row_id = column_idx_.fetch_add(1);
      column_.set_value(row_id, prop);
      in_csr_->put_edge_with_index(dst, src, row_id, ts, alloc);
      out_csr_->put_edge_with_index(src, dst, row_id, ts, alloc);
    }
  }

  void IngestEdge(vid_t src, vid_t dst, grape::OutArchive& oarc, timestamp_t ts,
                  Allocator& alloc) override {
    std::string_view prop;
    oarc >> prop;
    size_t row_id = column_idx_.fetch_add(1);
    column_.set_value(row_id, prop);
    in_csr_->put_edge_with_index(dst, src, row_id, ts, alloc);
    out_csr_->put_edge_with_index(src, dst, row_id, ts, alloc);
  }

  void BatchPutEdge(vid_t src, vid_t dst, const std::string_view& data) {
    size_t row_id = column_idx_.fetch_add(1);
    column_.set_value(row_id, data);
    in_csr_->batch_put_edge_with_index(dst, src, row_id);
    out_csr_->batch_put_edge_with_index(src, dst, row_id);
  }

  void BatchPutEdge(vid_t src, vid_t dst, const std::string& data) {
    size_t row_id = column_idx_.fetch_add(1);
    column_.set_value(row_id, data);

    in_csr_->batch_put_edge_with_index(dst, src, row_id);
    out_csr_->batch_put_edge_with_index(src, dst, row_id);
  }

  void Close() override {
    in_csr_->close();
    out_csr_->close();
    column_.close();
  }

 private:
  TypedMutableCsrBase<std::string_view>* in_csr_;
  TypedMutableCsrBase<std::string_view>* out_csr_;
  std::atomic<size_t> column_idx_;
  StringColumn column_;
};

}  // namespace gs

#endif  // GRAPHSCOPE_FRAGMENT_DUAL_CSR_H_<|MERGE_RESOLUTION|>--- conflicted
+++ resolved
@@ -44,7 +44,6 @@
                             const std::string& edata_name,
                             const std::string& snapshot_dir,
                             size_t src_vertex_cap, size_t dst_vertex_cap) = 0;
-<<<<<<< HEAD
 #ifdef HUGEPAGE
   virtual void OpenWithHugepages(const std::string& oe_name,
                                  const std::string& ie_name,
@@ -53,9 +52,6 @@
                                  size_t src_vertex_cap,
                                  size_t dst_vertex_cap) = 0;
 #endif
-=======
-
->>>>>>> 4545367b
   virtual void Dump(const std::string& oe_name, const std::string& ie_name,
                     const std::string& edata_name,
                     const std::string& new_snapshot_dir) = 0;
@@ -134,7 +130,6 @@
     out_csr_->open_in_memory(snapshot_dir + "/" + oe_name, src_vertex_cap);
   }
 
-<<<<<<< HEAD
 #ifdef HUGEPAGE
   void OpenWithHugepages(const std::string& oe_name, const std::string& ie_name,
                          const std::string& edata_name,
@@ -144,27 +139,18 @@
     out_csr_->open_with_hugepages(snapshot_dir + "/" + oe_name, src_vertex_cap);
   }
 #endif
-=======
   void ClearTmp(const std::string& oe_name, const std::string& ie_name,
                 const std::string& edata_name,
                 const std::string& work_dir) override {
     in_csr_->clear_tmp(ie_name, work_dir);
     out_csr_->clear_tmp(oe_name, work_dir);
   }
->>>>>>> 4545367b
 
   void Dump(const std::string& oe_name, const std::string& ie_name,
             const std::string& edata_name,
             const std::string& new_snapshot_dir) override {
     in_csr_->dump(ie_name, new_snapshot_dir);
     out_csr_->dump(oe_name, new_snapshot_dir);
-  }
-
-  void ClearTmp(const std::string& oe_name, const std::string& ie_name,
-                const std::string& edata_name,
-                const std::string& work_dir) override {
-    in_csr_->clear_tmp(ie_name, work_dir);
-    out_csr_->clear_tmp(oe_name, work_dir);
   }
 
   MutableCsrBase* GetInCsr() override { return in_csr_; }
