/** Copyright 2020 Alibaba Group Holding Limited.
 *
 * Licensed under the Apache License, Version 2.0 (the "License");
 * you may not use this file except in compliance with the License.
 * You may obtain a copy of the License at
 *
 * 	http://www.apache.org/licenses/LICENSE-2.0
 *
 * Unless required by applicable law or agreed to in writing, software
 * distributed under the License is distributed on an "AS IS" BASIS,
 * WITHOUT WARRANTIES OR CONDITIONS OF ANY KIND, either express or implied.
 * See the License for the specific language governing permissions and
 * limitations under the License.
 */

#ifndef GRAPHSCOPE_GRAPH_MUTABLE_CSR_H_
#define GRAPHSCOPE_GRAPH_MUTABLE_CSR_H_

#include <atomic>
#include <filesystem>
#include <thread>
#include <type_traits>
#include <vector>

#include "flex/storages/rt_mutable_graph/types.h"
#include "flex/utils/allocators.h"
#include "flex/utils/mmap_array.h"
#include "flex/utils/property/column.h"
#include "flex/utils/property/types.h"
#include "grape/serialization/in_archive.h"
#include "grape/serialization/out_archive.h"
#include "grape/utils/concurrent_queue.h"

namespace gs {

template <typename EDATA_T>
struct MutableNbr {
  MutableNbr() = default;
  MutableNbr(const MutableNbr& rhs)
      : neighbor(rhs.neighbor),
        timestamp(rhs.timestamp.load()),
        data(rhs.data) {}
  ~MutableNbr() = default;

  const EDATA_T& get_data() const { return data; }
  vid_t get_neighbor() const { return neighbor; }
  timestamp_t get_timestamp() const { return timestamp.load(); }

  void set_data(const EDATA_T& val, timestamp_t ts) {
    data = val;
    timestamp.store(ts);
  }
  void set_neighbor(vid_t neighbor) { neighbor = neighbor; }
  void set_timestamp(timestamp_t ts) { timestamp.store(ts); }

  vid_t neighbor;
  std::atomic<timestamp_t> timestamp;
  EDATA_T data;
};

template <>
struct MutableNbr<grape::EmptyType> {
  MutableNbr() = default;
  MutableNbr(const MutableNbr& rhs)
      : neighbor(rhs.neighbor), timestamp(rhs.timestamp.load()) {}
  ~MutableNbr() = default;
  void set_data(const grape::EmptyType&, timestamp_t ts) {
    timestamp.store(ts);
  }
  void set_neighbor(vid_t neighbor) { neighbor = neighbor; }
  void set_timestamp(timestamp_t ts) { timestamp.store(ts); }
  const grape::EmptyType& get_data() const { return data; }
  vid_t get_neighbor() const { return neighbor; }
  timestamp_t get_timestamp() const { return timestamp.load(); }
  vid_t neighbor;
  union {
    std::atomic<timestamp_t> timestamp;
    grape::EmptyType data;
  };
};

template <typename EDATA_T>
class MutableNbrSlice {
 public:
  using const_nbr_t = const MutableNbr<EDATA_T>;
  using const_nbr_ptr_t = const MutableNbr<EDATA_T>*;
  MutableNbrSlice() = default;
  ~MutableNbrSlice() = default;

  void set_size(int size) { size_ = size; }
  int size() const { return size_; }

  void set_begin(const_nbr_ptr_t ptr) { ptr_ = ptr; }

  const_nbr_ptr_t begin() const { return ptr_; }
  const_nbr_ptr_t end() const { return ptr_ + size_; }

  static MutableNbrSlice empty() {
    MutableNbrSlice ret;
    ret.set_begin(nullptr);
    ret.set_size(0);
    return ret;
  }

 private:
  const_nbr_ptr_t ptr_;
  int size_;
};

template <>
class MutableNbrSlice<std::string_view> {
 public:
  struct MutableColumnNbr {
    using const_nbr_t = const MutableNbr<size_t>;
    using const_nbr_ptr_t = const MutableNbr<size_t>*;

    MutableColumnNbr(const_nbr_ptr_t ptr, const StringColumn& column)
        : ptr_(ptr), column_(column) {}
    vid_t get_neighbor() const { return ptr_->neighbor; }
    std::string_view get_data() const { return column_.get_view(ptr_->data); }
    timestamp_t get_timestamp() const { return ptr_->timestamp.load(); }

    const MutableColumnNbr& operator*() const { return *this; }
    const MutableColumnNbr* operator->() const { return this; }
    const MutableColumnNbr& operator=(const MutableColumnNbr& nbr) const {
      ptr_ = nbr.ptr_;
      return *this;
    }
    bool operator==(const MutableColumnNbr& nbr) const {
      return ptr_ == nbr.ptr_;
    }
    bool operator!=(const MutableColumnNbr& nbr) const {
      return ptr_ != nbr.ptr_;
    }
    const MutableColumnNbr& operator++() const {
      ++ptr_;
      return *this;
    }

    const MutableColumnNbr& operator+=(size_t n) const {
      ptr_ += n;
      return *this;
    }

    size_t operator-(const MutableColumnNbr& nbr) const {
      return ptr_ - nbr.ptr_;
    }

    bool operator<(const MutableColumnNbr& nbr) const {
      return ptr_ < nbr.ptr_;
    }

    mutable const_nbr_ptr_t ptr_;
    const StringColumn& column_;
  };
  using const_nbr_t = const MutableColumnNbr;
  using const_nbr_ptr_t = const MutableColumnNbr;
  MutableNbrSlice(const StringColumn& column) : column_(column) {}
  ~MutableNbrSlice() = default;
  void set_size(int size) { slice_.set_size(size); }
  int size() const { return slice_.size(); }

  void set_begin(const MutableNbr<size_t>* ptr) { slice_.set_begin(ptr); }

  const MutableColumnNbr begin() const {
    return MutableColumnNbr(slice_.begin(), column_);
  }
  const MutableColumnNbr end() const {
    return MutableColumnNbr(slice_.end(), column_);
  }

  static MutableNbrSlice empty(const StringColumn& column) {
    MutableNbrSlice ret(column);
    ret.set_begin(nullptr);
    ret.set_size(0);
    return ret;
  }

 private:
  MutableNbrSlice<size_t> slice_;
  const StringColumn& column_;
};

template <typename EDATA_T>
class MutableNbrSliceMut {
 public:
  using nbr_t = MutableNbr<EDATA_T>;
  using nbr_ptr_t = MutableNbr<EDATA_T>*;
  MutableNbrSliceMut() = default;
  ~MutableNbrSliceMut() = default;

  void set_size(int size) { size_ = size; }
  int size() const { return size_; }

  void set_begin(nbr_t* ptr) { ptr_ = ptr; }

  nbr_t* begin() { return ptr_; }
  nbr_t* end() { return ptr_ + size_; }

  static MutableNbrSliceMut empty() {
    MutableNbrSliceMut ret;
    ret.set_begin(nullptr);
    ret.set_size(0);
    return ret;
  }

 private:
  nbr_t* ptr_;
  int size_;
};

template <>
class MutableNbrSliceMut<std::string_view> {
 public:
  struct MutableColumnNbr {
    using nbr_t = MutableNbr<size_t>;

    MutableColumnNbr(nbr_t* ptr, StringColumn& column)
        : ptr_(ptr), column_(column) {}
    vid_t neighbor() const { return ptr_->neighbor; }
    std::string_view data() { return column_.get_view(ptr_->data); }
    vid_t get_neighbor() const { return ptr_->neighbor; }
    const std::string_view get_data() const {
      return column_.get_view(ptr_->data);
    }
    timestamp_t get_timestamp() const { return ptr_->timestamp.load(); }
    size_t get_index() const { return ptr_->data; }
    void set_data(const std::string_view& sw, timestamp_t ts) {
      column_.set_value(ptr_->data, sw);
      ptr_->timestamp.store(ts);
    }
    void set_neighbor(vid_t neighbor) { ptr_->neighbor = neighbor; }

    void set_timestamp(timestamp_t ts) { ptr_->timestamp.store(ts); }

    const MutableColumnNbr& operator*() const { return *this; }
    MutableColumnNbr& operator*() { return *this; }
    MutableColumnNbr& operator=(const MutableColumnNbr& nbr) {
      ptr_ = nbr.ptr_;
      return *this;
    }
    bool operator==(const MutableColumnNbr& nbr) const {
      return ptr_ == nbr.ptr_;
    }
    bool operator!=(const MutableColumnNbr& nbr) const {
      return ptr_ != nbr.ptr_;
    }

    MutableColumnNbr& operator++() {
      ptr_++;
      return *this;
    }
    MutableColumnNbr& operator+=(size_t n) {
      ptr_ += n;
      return *this;
    }

    bool operator<(const MutableColumnNbr& nbr) { return ptr_ < nbr.ptr_; }
    nbr_t* ptr_;
    StringColumn& column_;
  };
  using nbr_ptr_t = MutableColumnNbr;

  MutableNbrSliceMut(StringColumn& column) : column_(column) {}
  ~MutableNbrSliceMut() = default;
  void set_size(int size) { slice_.set_size(size); }
  int size() const { return slice_.size(); }

  void set_begin(MutableNbr<size_t>* ptr) { slice_.set_begin(ptr); }

  MutableColumnNbr begin() { return MutableColumnNbr(slice_.begin(), column_); }
  MutableColumnNbr end() { return MutableColumnNbr(slice_.end(), column_); }

  static MutableNbrSliceMut empty(StringColumn& column) {
    MutableNbrSliceMut ret(column);
    ret.set_begin(nullptr);
    ret.set_size(0);
    return ret;
  }

 private:
  MutableNbrSliceMut<size_t> slice_;
  StringColumn& column_;
};

template <typename T>
struct UninitializedUtils {
  static void copy(T* new_buffer, T* old_buffer, size_t len) {
    memcpy(new_buffer, old_buffer, len * sizeof(T));
  }
};

template <typename EDATA_T>
class MutableAdjlist {
 public:
  using nbr_t = MutableNbr<EDATA_T>;
  using slice_t = MutableNbrSlice<EDATA_T>;
  using mut_slice_t = MutableNbrSliceMut<EDATA_T>;
  MutableAdjlist() : buffer_(NULL), size_(0), capacity_(0) {}
  ~MutableAdjlist() {}

  void init(nbr_t* ptr, int cap, int size) {
    buffer_ = ptr;
    capacity_ = cap;
    size_ = size;
  }

  void batch_put_edge(vid_t neighbor, const EDATA_T& data, timestamp_t ts = 0) {
    CHECK_LT(size_, capacity_);
    auto& nbr = buffer_[size_++];
    nbr.neighbor = neighbor;
    nbr.data = data;
    nbr.timestamp.store(ts);
  }

  void put_edge(vid_t neighbor, const EDATA_T& data, timestamp_t ts,
                Allocator& allocator) {
    if (size_ == capacity_) {
      capacity_ += ((capacity_) >> 1);
      capacity_ = std::max(capacity_, 8);
      nbr_t* new_buffer =
          static_cast<nbr_t*>(allocator.allocate(capacity_ * sizeof(nbr_t)));
      if (size_ > 0) {
        UninitializedUtils<nbr_t>::copy(new_buffer, buffer_, size_);
      }
      buffer_ = new_buffer;
    }
    auto& nbr = buffer_[size_.fetch_add(1)];
    nbr.neighbor = neighbor;
    nbr.data = data;
    nbr.timestamp.store(ts);
  }

  slice_t get_edges() const {
    slice_t ret;
    ret.set_size(size_.load(std::memory_order_acquire));
    ret.set_begin(buffer_);
    return ret;
  }

  mut_slice_t get_edges_mut() {
    mut_slice_t ret;
    ret.set_size(size_.load());
    ret.set_begin(buffer_);
    return ret;
  }

  int capacity() const { return capacity_; }
  int size() const { return size_; }
  const nbr_t* data() const { return buffer_; }
  nbr_t* data() { return buffer_; }

 private:
  nbr_t* buffer_;
  std::atomic<int> size_;
  int capacity_;
};

template <>
class MutableAdjlist<std::string_view> {
 public:
  using nbr_t = MutableNbr<size_t>;
  using slice_t = MutableNbrSlice<std::string_view>;
  using mut_slice_t = MutableNbrSliceMut<std::string_view>;
  MutableAdjlist(StringColumn& column)
      : buffer_(NULL), size_(0), capacity_(0) {}
  ~MutableAdjlist() {}

  void init(nbr_t* ptr, int cap, int size) {
    buffer_ = ptr;
    capacity_ = cap;
    size_ = size;
  }

  void batch_put_edge(vid_t neighbor, const size_t& data, timestamp_t ts = 0) {
    CHECK_LT(size_, capacity_);
    auto& nbr = buffer_[size_++];
    nbr.neighbor = neighbor;
    nbr.data = data;
    nbr.timestamp.store(ts);
  }

  void put_edge(vid_t neighbor, const size_t& data, timestamp_t ts,
                Allocator& allocator) {
    if (size_ == capacity_) {
      capacity_ += ((capacity_) >> 1);
      capacity_ = std::max(capacity_, 8);
      nbr_t* new_buffer =
          static_cast<nbr_t*>(allocator.allocate(capacity_ * sizeof(nbr_t)));
      if (size_ > 0) {
        UninitializedUtils<nbr_t>::copy(new_buffer, buffer_, size_);
      }
      buffer_ = new_buffer;
    }
    auto& nbr = buffer_[size_.fetch_add(1)];
    nbr.neighbor = neighbor;
    nbr.data = data;
    nbr.timestamp.store(ts);
  }

  slice_t get_edges(const StringColumn& column) const {
    slice_t ret(column);
    ret.set_size(size_.load(std::memory_order_acquire));
    ret.set_begin(buffer_);
    return ret;
  }

  mut_slice_t get_edges_mut(StringColumn& column) {
    mut_slice_t ret(column);
    ret.set_size(size_.load());
    ret.set_begin(buffer_);
    return ret;
  }

  int capacity() const { return capacity_; }
  int size() const { return size_; }
  const nbr_t* data() const { return buffer_; }
  nbr_t* data() { return buffer_; }

 private:
  nbr_t* buffer_;
  std::atomic<int> size_;
  int capacity_;
};

class MutableCsrConstEdgeIterBase {
 public:
  MutableCsrConstEdgeIterBase() = default;
  virtual ~MutableCsrConstEdgeIterBase() = default;

  virtual vid_t get_neighbor() const = 0;
  virtual Any get_data() const = 0;
  virtual timestamp_t get_timestamp() const = 0;
  virtual size_t size() const = 0;

  virtual MutableCsrConstEdgeIterBase& operator+=(size_t offset) = 0;

  virtual void next() = 0;
  virtual bool is_valid() const = 0;
};

class MutableCsrEdgeIterBase {
 public:
  MutableCsrEdgeIterBase() = default;
  virtual ~MutableCsrEdgeIterBase() = default;

  virtual vid_t get_neighbor() const = 0;
  virtual Any get_data() const = 0;
  virtual timestamp_t get_timestamp() const = 0;
  virtual void set_data(const Any& value, timestamp_t ts) = 0;
  virtual MutableCsrEdgeIterBase& operator+=(size_t offset) = 0;
  virtual void next() = 0;
  virtual bool is_valid() const = 0;
};

class MutableCsrBase {
 public:
  MutableCsrBase() {}
  virtual ~MutableCsrBase() {}

  virtual size_t batch_init(const std::string& name,
                            const std::string& work_dir,
                            const std::vector<int>& degree) = 0;

  virtual void open(const std::string& name, const std::string& snapshot_dir,
                    const std::string& work_dir) = 0;

  virtual void dump(const std::string& name,
                    const std::string& new_spanshot_dir) = 0;

  virtual void warmup(int thread_num) const = 0;

  virtual void resize(vid_t vnum) = 0;
  virtual size_t size() const = 0;
  virtual void put_generic_edge(vid_t src, vid_t dst, const Any& data,
                                timestamp_t ts, Allocator& alloc) = 0;

  virtual void ingest_edge(vid_t src, vid_t dst, grape::OutArchive& arc,
                           timestamp_t ts, Allocator& alloc) = 0;

  virtual void peek_ingest_edge(vid_t src, vid_t dst, grape::OutArchive& arc,
                                timestamp_t ts, Allocator& alloc) = 0;

  virtual std::shared_ptr<MutableCsrConstEdgeIterBase> edge_iter(
      vid_t v) const = 0;

  virtual MutableCsrConstEdgeIterBase* edge_iter_raw(vid_t v) const = 0;

  virtual std::shared_ptr<MutableCsrEdgeIterBase> edge_iter_mut(vid_t v) = 0;
};

template <typename EDATA_T>
class TypedMutableCsrConstEdgeIter : public MutableCsrConstEdgeIterBase {
  using const_nbr_ptr_t = typename MutableNbrSlice<EDATA_T>::const_nbr_ptr_t;

 public:
  explicit TypedMutableCsrConstEdgeIter(const MutableNbrSlice<EDATA_T>& slice,
                                        PropertyType edge_prop_type)
      : cur_(slice.begin()), end_(slice.end()), edge_prop_(edge_prop_type) {}
  ~TypedMutableCsrConstEdgeIter() = default;

  vid_t get_neighbor() const override { return (*cur_).get_neighbor(); }
  Any get_data() const override {
<<<<<<< HEAD
    if constexpr (std::is_same_v<EDATA_T, VarChar>) {
      return AnyConverter<VarChar>::to_any(
          cur_->data, edge_prop_.additional_type_info.max_length);
    } else {
      return AnyConverter<EDATA_T>::to_any(cur_->data);
    }
=======
    return AnyConverter<EDATA_T>::to_any((*cur_).get_data());
>>>>>>> 057bf4c8
  }
  timestamp_t get_timestamp() const override { return (*cur_).get_timestamp(); }

  void next() override { ++cur_; }
  TypedMutableCsrConstEdgeIter& operator+=(size_t offset) override {
    cur_ += offset;
    if (!(cur_ < end_)) {
      cur_ = end_;
    }
    return *this;
  }
  bool is_valid() const override { return cur_ != end_; }
  size_t size() const override { return end_ - cur_; }

 private:
<<<<<<< HEAD
  const nbr_t* cur_;
  const nbr_t* end_;
  PropertyType edge_prop_;
=======
  const_nbr_ptr_t cur_;
  const_nbr_ptr_t end_;
>>>>>>> 057bf4c8
};

template <typename EDATA_T>
class TypedMutableCsrEdgeIter : public MutableCsrEdgeIterBase {
  using nbr_t = MutableNbr<EDATA_T>;

 public:
  explicit TypedMutableCsrEdgeIter(MutableNbrSliceMut<EDATA_T> slice,
                                   PropertyType edge_prop_type)
      : cur_(slice.begin()), end_(slice.end()), edge_prop_(edge_prop_type) {}
  ~TypedMutableCsrEdgeIter() = default;

  vid_t get_neighbor() const override { return cur_->neighbor; }
  Any get_data() const override {
    if constexpr (std::is_same_v<EDATA_T, VarChar>) {
      return AnyConverter<VarChar>::to_any(
          cur_->data, edge_prop_.additional_type_info.max_length);
    } else {
      return AnyConverter<EDATA_T>::to_any(cur_->data);
    }
  }
  timestamp_t get_timestamp() const override { return cur_->timestamp.load(); }

  void set_data(const Any& value, timestamp_t ts) override {
    ConvertAny<EDATA_T>::to(value, cur_->data);
    cur_->timestamp.store(ts);
  }

  MutableCsrEdgeIterBase& operator+=(size_t offset) override {
    if (cur_ + offset >= end_) {
      cur_ = end_;
    } else {
      cur_ += offset;
    }
    return *this;
  }

  void next() override { ++cur_; }
  bool is_valid() const override { return cur_ != end_; }

 private:
  nbr_t* cur_;
  nbr_t* end_;
  PropertyType edge_prop_;
};

template <>
class TypedMutableCsrEdgeIter<std::string_view>
    : public MutableCsrEdgeIterBase {
  using nbr_ptr_t = typename MutableNbrSliceMut<std::string_view>::nbr_ptr_t;

 public:
  explicit TypedMutableCsrEdgeIter(MutableNbrSliceMut<std::string_view> slice)
      : cur_(slice.begin()), end_(slice.end()) {}
  ~TypedMutableCsrEdgeIter() = default;

  vid_t get_neighbor() const override { return cur_.get_neighbor(); }
  Any get_data() const override {
    return AnyConverter<std::string_view>::to_any(cur_.get_data());
  }
  timestamp_t get_timestamp() const override { return cur_.get_timestamp(); }

  void set_data(const Any& value, timestamp_t ts) override {
    cur_.set_data(value.AsStringView(), ts);
  }
  size_t get_index() const { return cur_.get_index(); }
  void set_timestamp(timestamp_t ts) { cur_.set_timestamp(ts); }

  MutableCsrEdgeIterBase& operator+=(size_t offset) override {
    cur_ += offset;
    if (!(cur_ < end_)) {
      cur_ = end_;
    }
    return *this;
  }

  void next() override { ++cur_; }
  bool is_valid() const override { return cur_ != end_; }

 private:
  nbr_ptr_t cur_;
  nbr_ptr_t end_;
};

template <typename EDATA_T>
class TypedMutableCsrBase : public MutableCsrBase {
 public:
  using slice_t = MutableNbrSlice<EDATA_T>;
  virtual void batch_put_edge(vid_t src, vid_t dst, const EDATA_T& data,
                              timestamp_t ts = 0) = 0;
  virtual void put_edge(vid_t src, vid_t dst, const EDATA_T& data,
                        timestamp_t ts, Allocator& alloc) = 0;
  virtual slice_t get_edges(vid_t i) const = 0;
};

template <>
class TypedMutableCsrBase<std::string_view> : public MutableCsrBase {
 public:
  using slice_t = MutableNbrSlice<std::string_view>;
  virtual slice_t get_edges(vid_t i) const = 0;
  virtual void batch_put_edge_with_index(vid_t src, vid_t dst,
                                         const size_t& data,
                                         timestamp_t ts = 0) = 0;
  virtual void put_edge_with_index(vid_t src, vid_t dst, size_t index,
                                   timestamp_t ts, Allocator& alloc) = 0;
};
template <typename EDATA_T>
class MutableCsr : public TypedMutableCsrBase<EDATA_T> {
 public:
  using nbr_t = MutableNbr<EDATA_T>;
  using adjlist_t = MutableAdjlist<EDATA_T>;
  using slice_t = MutableNbrSlice<EDATA_T>;
  using mut_slice_t = MutableNbrSliceMut<EDATA_T>;

  MutableCsr(PropertyType edge_prop_type)
      : locks_(nullptr), edge_prop_(edge_prop_type) {}
  ~MutableCsr() {
    if (locks_ != nullptr) {
      delete[] locks_;
    }
  }

  size_t batch_init(const std::string& name, const std::string& work_dir,
                    const std::vector<int>& degree) override {
    size_t vnum = degree.size();
    adj_lists_.open(work_dir + "/" + name + ".adj", false);
    adj_lists_.resize(vnum);

    locks_ = new grape::SpinLock[vnum];

    size_t edge_num = 0;
    for (auto d : degree) {
      edge_num += d;
    }
    nbr_list_.open(work_dir + "/" + name + ".nbr", false);
    nbr_list_.resize(edge_num);

    nbr_t* ptr = nbr_list_.data();
    for (vid_t i = 0; i < vnum; ++i) {
      int deg = degree[i];
      adj_lists_[i].init(ptr, deg, 0);
      ptr += deg;
    }
    return edge_num;
  }

  void open(const std::string& name, const std::string& snapshot_dir,
            const std::string& work_dir) override {
    mmap_array<int> degree_list;
    if (snapshot_dir != "") {
      degree_list.open(snapshot_dir + "/" + name + ".deg", true);
      nbr_list_.open(snapshot_dir + "/" + name + ".nbr", true);
    }
    nbr_list_.touch(work_dir + "/" + name + ".nbr");
    adj_lists_.open(work_dir + "/" + name + ".adj", false);

    adj_lists_.resize(degree_list.size());
    locks_ = new grape::SpinLock[degree_list.size()];

    std::string degree_list_idx_file = snapshot_dir + "/" + name + ".deg.idx";
    if (std::filesystem::exists(degree_list_idx_file)) {
      mmap_array<uint64_t> degree_list_idx;
      degree_list_idx.open(degree_list_idx_file, true);
      uint64_t chunk_size = degree_list_idx[0];
      uint64_t chunk_num = degree_list_idx.size();
      int concurrency = std::thread::hardware_concurrency();
      std::vector<std::thread> threads;
      std::atomic<uint64_t> chunk_i(0);
      for (int i = 0; i < concurrency; ++i) {
        threads.emplace_back([&]() {
          while (true) {
            uint64_t cur_chunk = chunk_i.fetch_add(1);
            if (cur_chunk >= chunk_num) {
              break;
            }
            uint64_t begin = cur_chunk * chunk_size;
            uint64_t end = std::min(begin + chunk_size, degree_list.size());

            uint64_t offset = cur_chunk == 0 ? 0 : degree_list_idx[cur_chunk];
            nbr_t* ptr = nbr_list_.data() + offset;
            while (begin < end) {
              int degree = degree_list[begin];
              adj_lists_[begin].init(ptr, degree, degree);
              ptr += degree;
              ++begin;
            }
          }
        });
      }
      for (auto& thrd : threads) {
        thrd.join();
      }

    } else {
      nbr_t* ptr = nbr_list_.data();
      for (size_t i = 0; i < degree_list.size(); ++i) {
        int degree = degree_list[i];
        adj_lists_[i].init(ptr, degree, degree);
        ptr += degree;
      }
    }
  }

  void warmup(int thread_num) const override {
    size_t vnum = adj_lists_.size();
    std::vector<std::thread> threads;
    std::atomic<size_t> v_i(0);
    const size_t chunk = 4096;
    std::atomic<size_t> output(0);
    for (int i = 0; i < thread_num; ++i) {
      threads.emplace_back([&]() {
        size_t ret = 0;
        while (true) {
          size_t begin = std::min(v_i.fetch_add(chunk), vnum);
          size_t end = std::min(begin + chunk, vnum);

          if (begin == end) {
            break;
          }

          while (begin < end) {
            auto adj_list = get_edges(begin);
            for (auto& nbr : adj_list) {
              ret += nbr.neighbor;
            }
            ++begin;
          }
        }
        output.fetch_add(ret);
      });
    }
    for (auto& thrd : threads) {
      thrd.join();
    }
    (void) output.load();
  }

  void dump(const std::string& name,
            const std::string& new_spanshot_dir) override {
    size_t vnum = adj_lists_.size();
    bool reuse_nbr_list = true;
    mmap_array<int> degree_list;
    degree_list.open(new_spanshot_dir + "/" + name + ".deg", false);
    degree_list.resize(vnum);
    size_t offset = 0;
    for (size_t i = 0; i < vnum; ++i) {
      if (adj_lists_[i].size() != 0) {
        if (!(adj_lists_[i].data() == nbr_list_.data() + offset &&
              offset < nbr_list_.size())) {
          reuse_nbr_list = false;
        }
      }
      degree_list[i] = adj_lists_[i].size();
      offset += degree_list[i];
    }

    {
      size_t input_size = degree_list.size();
      std::string degree_list_idx_file =
          new_spanshot_dir + "/" + name + ".deg.idx";
      if (input_size > 128 * 1024 &&
          !std::filesystem::exists(degree_list_idx_file)) {
        mmap_array<uint64_t> degree_list_idx;
        degree_list_idx.open(degree_list_idx_file, false);

        const uint64_t chunk_num = 128;
        degree_list_idx.resize(chunk_num);

        uint64_t chunk_size = (input_size + chunk_num - 1) / chunk_num;
        uint64_t sum = 0;
        for (size_t i = 0; i < input_size; ++i) {
          // sum += degree_list[i];
          if (i % chunk_size == 0) {
            degree_list_idx[i / chunk_size] = sum;
          }
          sum += degree_list[i];
        }
        degree_list_idx[0] = chunk_size;
      }
    }

    if (reuse_nbr_list && !nbr_list_.filename().empty() &&
        std::filesystem::exists(nbr_list_.filename())) {
      std::filesystem::create_hard_link(nbr_list_.filename(),
                                        new_spanshot_dir + "/" + name + ".nbr");
    } else {
      FILE* fout =
          fopen((new_spanshot_dir + "/" + name + ".nbr").c_str(), "wb");
      for (size_t i = 0; i < vnum; ++i) {
        fwrite(adj_lists_[i].data(), sizeof(nbr_t), adj_lists_[i].size(), fout);
      }
      fflush(fout);
      fclose(fout);
    }
  }

  void resize(vid_t vnum) override {
    if (vnum > adj_lists_.size()) {
      size_t old_size = adj_lists_.size();
      adj_lists_.resize(vnum);
      for (size_t k = old_size; k != vnum; ++k) {
        adj_lists_[k].init(NULL, 0, 0);
      }
      delete[] locks_;
      locks_ = new grape::SpinLock[vnum];
    } else {
      adj_lists_.resize(vnum);
    }
  }

  size_t size() const override { return adj_lists_.size(); }

  void batch_put_edge(vid_t src, vid_t dst, const EDATA_T& data,
                      timestamp_t ts = 0) override {
    adj_lists_[src].batch_put_edge(dst, data, ts);
  }

  void put_generic_edge(vid_t src, vid_t dst, const Any& data, timestamp_t ts,
                        Allocator& alloc) override {
    EDATA_T value;
    ConvertAny<EDATA_T>::to(data, value);
    put_edge(src, dst, value, ts, alloc);
  }

  void put_edge(vid_t src, vid_t dst, const EDATA_T& data, timestamp_t ts,
                Allocator& alloc) override {
    CHECK_LT(src, adj_lists_.size());
    locks_[src].lock();
    adj_lists_[src].put_edge(dst, data, ts, alloc);
    locks_[src].unlock();
  }

  int degree(vid_t i) const { return adj_lists_[i].size(); }

  slice_t get_edges(vid_t i) const override {
    return adj_lists_[i].get_edges();
  }
  mut_slice_t get_edges_mut(vid_t i) { return adj_lists_[i].get_edges_mut(); }

  void ingest_edge(vid_t src, vid_t dst, grape::OutArchive& arc, timestamp_t ts,
                   Allocator& alloc) override {
    EDATA_T value;
    arc >> value;
    put_edge(src, dst, value, ts, alloc);
  }

  void peek_ingest_edge(vid_t src, vid_t dst, grape::OutArchive& arc,
                        timestamp_t ts, Allocator& alloc) override {
    EDATA_T value;
    arc.Peek<EDATA_T>(value);
    put_edge(src, dst, value, ts, alloc);
  }

  std::shared_ptr<MutableCsrConstEdgeIterBase> edge_iter(
      vid_t v) const override {
    return std::make_shared<TypedMutableCsrConstEdgeIter<EDATA_T>>(get_edges(v),
                                                                   edge_prop_);
  }

  MutableCsrConstEdgeIterBase* edge_iter_raw(vid_t v) const override {
    return new TypedMutableCsrConstEdgeIter<EDATA_T>(get_edges(v), edge_prop_);
  }
  std::shared_ptr<MutableCsrEdgeIterBase> edge_iter_mut(vid_t v) override {
    return std::make_shared<TypedMutableCsrEdgeIter<EDATA_T>>(get_edges_mut(v),
                                                              edge_prop_);
  }

 private:
  grape::SpinLock* locks_;
  mmap_array<adjlist_t> adj_lists_;
  mmap_array<nbr_t> nbr_list_;
  PropertyType edge_prop_;
};

template <>
class MutableCsr<std::string_view>
    : public TypedMutableCsrBase<std::string_view> {
 public:
  using nbr_t = MutableNbr<size_t>;
  using adjlist_t = MutableAdjlist<std::string_view>;
  using slice_t = MutableNbrSlice<std::string_view>;
  using mut_slice_t = MutableNbrSliceMut<std::string_view>;

<<<<<<< HEAD
  SingleMutableCsr(PropertyType edge_property_type)
      : edge_prop_(edge_property_type) {}
  ~SingleMutableCsr() {}
=======
  MutableCsr(StringColumn& column, std::atomic<size_t>& column_idx)
      : column_(column), column_idx_(column_idx), locks_(nullptr) {}
  ~MutableCsr() {
    if (locks_ != nullptr) {
      delete[] locks_;
    }
  }
>>>>>>> 057bf4c8

  size_t batch_init(const std::string& name, const std::string& work_dir,
                    const std::vector<int>& degree) override {
    size_t vnum = degree.size();
    adj_lists_.open(work_dir + "/" + name + ".adj", false);
    adj_lists_.resize(vnum);

    locks_ = new grape::SpinLock[vnum];

    size_t edge_num = 0;
    for (auto d : degree) {
      edge_num += d;
    }
    nbr_list_.open(work_dir + "/" + name + ".nbr", false);
    nbr_list_.resize(edge_num);

    nbr_t* ptr = nbr_list_.data();
    for (vid_t i = 0; i < vnum; ++i) {
      int deg = degree[i];
      adj_lists_[i].init(ptr, deg, 0);
      ptr += deg;
    }
    return edge_num;
  }

  void open(const std::string& name, const std::string& snapshot_dir,
            const std::string& work_dir) override {
    mmap_array<int> degree_list;
    if (snapshot_dir != "") {
      degree_list.open(snapshot_dir + "/" + name + ".deg", true);
      nbr_list_.open(snapshot_dir + "/" + name + ".nbr", true);
    }
    nbr_list_.touch(work_dir + "/" + name + ".nbr");
    adj_lists_.open(work_dir + "/" + name + ".adj", false);

    adj_lists_.resize(degree_list.size());
    locks_ = new grape::SpinLock[degree_list.size()];

    std::string degree_list_idx_file = snapshot_dir + "/" + name + ".deg.idx";
    if (std::filesystem::exists(degree_list_idx_file)) {
      mmap_array<uint64_t> degree_list_idx;
      degree_list_idx.open(degree_list_idx_file, true);
      uint64_t chunk_size = degree_list_idx[0];
      uint64_t chunk_num = degree_list_idx.size();
      int concurrency = std::thread::hardware_concurrency();
      std::vector<std::thread> threads;
      std::atomic<uint64_t> chunk_i(0);
      for (int i = 0; i < concurrency; ++i) {
        threads.emplace_back([&]() {
          while (true) {
            uint64_t cur_chunk = chunk_i.fetch_add(1);
            if (cur_chunk >= chunk_num) {
              break;
            }
            uint64_t begin = cur_chunk * chunk_size;
            uint64_t end = std::min(begin + chunk_size, degree_list.size());

            uint64_t offset = cur_chunk == 0 ? 0 : degree_list_idx[cur_chunk];
            nbr_t* ptr = nbr_list_.data() + offset;
            while (begin < end) {
              int degree = degree_list[begin];
              adj_lists_[begin].init(ptr, degree, degree);
              ptr += degree;
              ++begin;
            }
          }
        });
      }
      for (auto& thrd : threads) {
        thrd.join();
      }

    } else {
      nbr_t* ptr = nbr_list_.data();
      for (size_t i = 0; i < degree_list.size(); ++i) {
        int degree = degree_list[i];
        adj_lists_[i].init(ptr, degree, degree);
        ptr += degree;
      }
    }
  }

  void warmup(int thread_num) const override {
    size_t vnum = adj_lists_.size();
    std::vector<std::thread> threads;
    std::atomic<size_t> v_i(0);
    const size_t chunk = 4096;
    std::atomic<size_t> output(0);
    for (int i = 0; i < thread_num; ++i) {
      threads.emplace_back([&]() {
        size_t ret = 0;
        while (true) {
          size_t begin = std::min(v_i.fetch_add(chunk), vnum);
          size_t end = std::min(begin + chunk, vnum);

          if (begin == end) {
            break;
          }

          while (begin < end) {
            auto adj_list = get_edges(begin);
            for (auto& nbr : adj_list) {
              ret += nbr.get_neighbor();
            }
            ++begin;
          }
        }
        output.fetch_add(ret);
      });
    }
    for (auto& thrd : threads) {
      thrd.join();
    }
    (void) output.load();
  }

  void dump(const std::string& name,
            const std::string& new_spanshot_dir) override {
    size_t vnum = adj_lists_.size();
    bool reuse_nbr_list = true;
    mmap_array<int> degree_list;
    degree_list.open(new_spanshot_dir + "/" + name + ".deg", false);
    degree_list.resize(vnum);
    size_t offset = 0;
    for (size_t i = 0; i < vnum; ++i) {
      if (adj_lists_[i].size() != 0) {
        if (!(adj_lists_[i].data() == nbr_list_.data() + offset &&
              offset < nbr_list_.size())) {
          reuse_nbr_list = false;
        }
      }
      degree_list[i] = adj_lists_[i].size();
      offset += degree_list[i];
    }

    {
      size_t input_size = degree_list.size();
      std::string degree_list_idx_file =
          new_spanshot_dir + "/" + name + ".deg.idx";
      if (input_size > 128 * 1024 &&
          !std::filesystem::exists(degree_list_idx_file)) {
        mmap_array<uint64_t> degree_list_idx;
        degree_list_idx.open(degree_list_idx_file, false);

        const uint64_t chunk_num = 128;
        degree_list_idx.resize(chunk_num);

        uint64_t chunk_size = (input_size + chunk_num - 1) / chunk_num;
        uint64_t sum = 0;
        for (size_t i = 0; i < input_size; ++i) {
          // sum += degree_list[i];
          if (i % chunk_size == 0) {
            degree_list_idx[i / chunk_size] = sum;
          }
          sum += degree_list[i];
        }
        degree_list_idx[0] = chunk_size;
      }
    }

    if (reuse_nbr_list && !nbr_list_.filename().empty() &&
        std::filesystem::exists(nbr_list_.filename())) {
      std::filesystem::create_hard_link(nbr_list_.filename(),
                                        new_spanshot_dir + "/" + name + ".nbr");
    } else {
      FILE* fout =
          fopen((new_spanshot_dir + "/" + name + ".nbr").c_str(), "wb");
      for (size_t i = 0; i < vnum; ++i) {
        fwrite(adj_lists_[i].data(), sizeof(nbr_t), adj_lists_[i].size(), fout);
      }
      fflush(fout);
      fclose(fout);
    }
  }

  void resize(vid_t vnum) override {
    if (vnum > adj_lists_.size()) {
      size_t old_size = adj_lists_.size();
      adj_lists_.resize(vnum);
      for (size_t k = old_size; k != vnum; ++k) {
        adj_lists_[k].init(NULL, 0, 0);
      }
      delete[] locks_;
      locks_ = new grape::SpinLock[vnum];
    } else {
      adj_lists_.resize(vnum);
    }
  }

  size_t size() const override { return adj_lists_.size(); }

  void put_generic_edge(vid_t src, vid_t dst, const Any& data, timestamp_t ts,
                        Allocator& alloc) override {
    LOG(FATAL) << "not implemented\n";
  }

  void put_edge(vid_t src, vid_t dst, size_t data, timestamp_t ts,
                Allocator& alloc) {
    CHECK_LT(src, adj_lists_.size());
    locks_[src].lock();
    adj_lists_[src].put_edge(dst, data, ts, alloc);
    locks_[src].unlock();
  }
  void put_edge_with_index(vid_t src, vid_t dst, size_t index, timestamp_t ts,
                           Allocator& alloc) override {
    put_edge(src, dst, index, ts, alloc);
  }

  void batch_put_edge_with_index(vid_t src, vid_t dst, const size_t& data,
                                 timestamp_t ts = 0) override {
    adj_lists_[src].batch_put_edge(dst, data, ts);
  }

  int degree(vid_t i) const { return adj_lists_[i].size(); }

  slice_t get_edges(vid_t i) const override {
    return adj_lists_[i].get_edges(column_);
  }
  mut_slice_t get_edges_mut(vid_t i) {
    return adj_lists_[i].get_edges_mut(column_);
  }

  void ingest_edge(vid_t src, vid_t dst, grape::OutArchive& arc, timestamp_t ts,
                   Allocator& alloc) override {
    auto row_id = column_idx_.load();
    put_edge(src, dst, row_id - 1, ts, alloc);
  }

  void peek_ingest_edge(vid_t src, vid_t dst, grape::OutArchive& arc,
                        timestamp_t ts, Allocator& alloc) override {
    std::string_view sw;
    arc >> sw;
    auto row_id = column_idx_.fetch_add(1);
    column_.set_value(row_id, sw);
    put_edge(src, dst, row_id, ts, alloc);
  }

  std::shared_ptr<MutableCsrConstEdgeIterBase> edge_iter(
      vid_t v) const override {
    return std::make_shared<TypedMutableCsrConstEdgeIter<std::string_view>>(
        get_edges(v));
  }

  MutableCsrConstEdgeIterBase* edge_iter_raw(vid_t v) const override {
    return new TypedMutableCsrConstEdgeIter<std::string_view>(get_edges(v));
  }
  std::shared_ptr<MutableCsrEdgeIterBase> edge_iter_mut(vid_t v) override {
    return std::make_shared<TypedMutableCsrEdgeIter<std::string_view>>(
        get_edges_mut(v));
  }

 private:
  grape::SpinLock* locks_;
  mmap_array<adjlist_t> adj_lists_;
  mmap_array<nbr_t> nbr_list_;
  StringColumn& column_;
  std::atomic<size_t>& column_idx_;
};

template <typename EDATA_T>
class SingleMutableCsr : public TypedMutableCsrBase<EDATA_T> {
 public:
  using nbr_t = MutableNbr<EDATA_T>;
  using slice_t = MutableNbrSlice<EDATA_T>;
  using mut_slice_t = MutableNbrSliceMut<EDATA_T>;

  SingleMutableCsr() {}
  ~SingleMutableCsr() {}

  size_t batch_init(const std::string& name, const std::string& work_dir,
                    const std::vector<int>& degree) override {
    size_t vnum = degree.size();
    nbr_list_.open(work_dir + "/" + name + ".snbr", false);
    nbr_list_.resize(vnum);
    for (size_t k = 0; k != vnum; ++k) {
      nbr_list_[k].timestamp.store(std::numeric_limits<timestamp_t>::max());
    }
    return vnum;
  }

  void open(const std::string& name, const std::string& snapshot_dir,
            const std::string& work_dir) override {
    if (!std::filesystem::exists(work_dir + "/" + name + ".snbr")) {
      copy_file(snapshot_dir + "/" + name + ".snbr",
                work_dir + "/" + name + ".snbr");
    }
    nbr_list_.open(work_dir + "/" + name + ".snbr", false);
  }

  void dump(const std::string& name,
            const std::string& new_snapshot_dir) override {
    assert(!nbr_list_.filename().empty() &&
           std::filesystem::exists(nbr_list_.filename()));
    assert(!nbr_list_.read_only());
    std::filesystem::create_hard_link(nbr_list_.filename(),
                                      new_snapshot_dir + "/" + name + ".snbr");
  }

  void resize(vid_t vnum) override {
    if (vnum > nbr_list_.size()) {
      size_t old_size = nbr_list_.size();
      nbr_list_.resize(vnum);
      for (size_t k = old_size; k != vnum; ++k) {
        nbr_list_[k].timestamp.store(std::numeric_limits<timestamp_t>::max());
      }
    } else {
      nbr_list_.resize(vnum);
    }
  }

  size_t size() const override { return nbr_list_.size(); }

  void batch_put_edge(vid_t src, vid_t dst, const EDATA_T& data,
                      timestamp_t ts = 0) override {
    nbr_list_[src].neighbor = dst;
    nbr_list_[src].data = data;
    CHECK_EQ(nbr_list_[src].timestamp.load(),
             std::numeric_limits<timestamp_t>::max());
    nbr_list_[src].timestamp.store(ts);
  }

  void put_generic_edge(vid_t src, vid_t dst, const Any& data, timestamp_t ts,
                        Allocator& alloc) override {
    EDATA_T value;
    ConvertAny<EDATA_T>::to(data, value);
    put_edge(src, dst, value, ts, alloc);
  }

  void put_edge(vid_t src, vid_t dst, const EDATA_T& data, timestamp_t ts,
                Allocator&) override {
    CHECK_LT(src, nbr_list_.size());
    nbr_list_[src].neighbor = dst;
    nbr_list_[src].data = data;
    CHECK_EQ(nbr_list_[src].timestamp, std::numeric_limits<timestamp_t>::max());
    nbr_list_[src].timestamp.store(ts);
  }

  slice_t get_edges(vid_t i) const override {
    slice_t ret;
    ret.set_size(nbr_list_[i].timestamp.load() ==
                         std::numeric_limits<timestamp_t>::max()
                     ? 0
                     : 1);
    if (ret.size() != 0) {
      ret.set_begin(&nbr_list_[i]);
    }
    return ret;
  }

  mut_slice_t get_edges_mut(vid_t i) {
    mut_slice_t ret;
    ret.set_size(nbr_list_[i].timestamp.load() ==
                         std::numeric_limits<timestamp_t>::max()
                     ? 0
                     : 1);
    if (ret.size() != 0) {
      ret.set_begin(&nbr_list_[i]);
    }
    return ret;
  }

  const nbr_t& get_edge(vid_t i) const { return nbr_list_[i]; }

  void ingest_edge(vid_t src, vid_t dst, grape::OutArchive& arc, timestamp_t ts,
                   Allocator& alloc) override {
    EDATA_T value;
    arc >> value;
    put_edge(src, dst, value, ts, alloc);
  }

  void peek_ingest_edge(vid_t src, vid_t dst, grape::OutArchive& arc,
                        timestamp_t ts, Allocator& alloc) override {
    EDATA_T value;
    arc.Peek<EDATA_T>(value);
    put_edge(src, dst, value, ts, alloc);
  }

  std::shared_ptr<MutableCsrConstEdgeIterBase> edge_iter(
      vid_t v) const override {
    return std::make_shared<TypedMutableCsrConstEdgeIter<EDATA_T>>(get_edges(v),
                                                                   edge_prop_);
  }

  MutableCsrConstEdgeIterBase* edge_iter_raw(vid_t v) const override {
    return new TypedMutableCsrConstEdgeIter<EDATA_T>(get_edges(v), edge_prop_);
  }

  std::shared_ptr<MutableCsrEdgeIterBase> edge_iter_mut(vid_t v) override {
    return std::make_shared<TypedMutableCsrEdgeIter<EDATA_T>>(get_edges_mut(v),
                                                              edge_prop_);
  }

  void warmup(int thread_num) const override {
    size_t vnum = nbr_list_.size();
    std::vector<std::thread> threads;
    std::atomic<size_t> v_i(0);
    std::atomic<size_t> output(0);
    const size_t chunk = 4096;
    for (int i = 0; i < thread_num; ++i) {
      threads.emplace_back([&]() {
        size_t ret = 0;
        while (true) {
          size_t begin = std::min(v_i.fetch_add(chunk), vnum);
          size_t end = std::min(begin + chunk, vnum);
          if (begin == end) {
            break;
          }
          while (begin < end) {
            auto& nbr = nbr_list_[begin];
            ret += nbr.neighbor;
            ++begin;
          }
        }
        output.fetch_add(ret);
      });
    }
    for (auto& thrd : threads) {
      thrd.join();
    }
    (void) output.load();
  }

 private:
  mmap_array<nbr_t> nbr_list_;
  PropertyType edge_prop_;
};

template <>
class SingleMutableCsr<std::string_view>
    : public TypedMutableCsrBase<std::string_view> {
 public:
  using nbr_t = MutableNbr<size_t>;
  using slice_t = MutableNbrSlice<std::string_view>;
  using mut_slice_t = MutableNbrSliceMut<std::string_view>;

  SingleMutableCsr(StringColumn& column, std::atomic<size_t>& column_idx)
      : column_(column), column_idx_(column_idx) {}
  ~SingleMutableCsr() {}

  size_t batch_init(const std::string& name, const std::string& work_dir,
                    const std::vector<int>& degree) override {
    size_t vnum = degree.size();
    nbr_list_.open(work_dir + "/" + name + ".snbr", false);
    nbr_list_.resize(vnum);
    for (size_t k = 0; k != vnum; ++k) {
      nbr_list_[k].timestamp.store(std::numeric_limits<timestamp_t>::max());
    }
    return vnum;
  }

  void open(const std::string& name, const std::string& snapshot_dir,
            const std::string& work_dir) override {
    if (!std::filesystem::exists(work_dir + "/" + name + ".snbr")) {
      copy_file(snapshot_dir + "/" + name + ".snbr",
                work_dir + "/" + name + ".snbr");
    }
    nbr_list_.open(work_dir + "/" + name + ".snbr", false);
  }

  void dump(const std::string& name,
            const std::string& new_snapshot_dir) override {
    assert(!nbr_list_.filename().empty() &&
           std::filesystem::exists(nbr_list_.filename()));
    assert(!nbr_list_.read_only());
    std::filesystem::create_hard_link(nbr_list_.filename(),
                                      new_snapshot_dir + "/" + name + ".snbr");
  }

  void resize(vid_t vnum) override {
    if (vnum > nbr_list_.size()) {
      size_t old_size = nbr_list_.size();
      nbr_list_.resize(vnum);
      for (size_t k = old_size; k != vnum; ++k) {
        nbr_list_[k].timestamp.store(std::numeric_limits<timestamp_t>::max());
      }
    } else {
      nbr_list_.resize(vnum);
    }
  }

  size_t size() const override { return nbr_list_.size(); }

  void put_generic_edge(vid_t src, vid_t dst, const Any& data, timestamp_t ts,
                        Allocator& alloc) override {
    LOG(FATAL) << "not implemented\n";
  }

  void put_edge(vid_t src, vid_t dst, size_t data, timestamp_t ts, Allocator&) {
    CHECK_LT(src, nbr_list_.size());
    nbr_list_[src].neighbor = dst;
    nbr_list_[src].data = data;
    CHECK_EQ(nbr_list_[src].timestamp, std::numeric_limits<timestamp_t>::max());
    nbr_list_[src].timestamp.store(ts);
  }

  slice_t get_edges(vid_t i) const override {
    slice_t ret(column_);
    ret.set_size(nbr_list_[i].timestamp.load() ==
                         std::numeric_limits<timestamp_t>::max()
                     ? 0
                     : 1);
    if (ret.size() != 0) {
      ret.set_begin(&nbr_list_[i]);
    }
    return ret;
  }

  mut_slice_t get_edges_mut(vid_t i) {
    mut_slice_t ret(column_);
    ret.set_size(nbr_list_[i].timestamp.load() ==
                         std::numeric_limits<timestamp_t>::max()
                     ? 0
                     : 1);
    if (ret.size() != 0) {
      ret.set_begin(&nbr_list_[i]);
    }
    return ret;
  }

  const MutableNbr<std::string_view>& get_edge(vid_t i) const {
    nbr_.neighbor = nbr_list_[i].neighbor;
    nbr_.timestamp.store(nbr_list_[i].timestamp.load());
    nbr_.data = column_.get_view(nbr_list_[i].data);
    return nbr_;
  }

  void ingest_edge(vid_t src, vid_t dst, grape::OutArchive& arc, timestamp_t ts,
                   Allocator& alloc) override {
    auto row_id = column_idx_.load();
    put_edge(src, dst, row_id - 1, ts, alloc);
  }

  void peek_ingest_edge(vid_t src, vid_t dst, grape::OutArchive& arc,
                        timestamp_t ts, Allocator& alloc) override {
    std::string_view sw;
    arc >> sw;

    auto row_id = column_idx_.fetch_add(1);
    column_.set_value(row_id, sw);
    put_edge(src, dst, row_id, ts, alloc);
  }
  void put_edge_with_index(vid_t src, vid_t dst, size_t index, timestamp_t ts,
                           Allocator& alloc) override {
    put_edge(src, dst, index, ts, alloc);
  }

  void batch_put_edge_with_index(vid_t src, vid_t dst, const size_t& data,
                                 timestamp_t ts = 0) override {
    nbr_list_[src].neighbor = dst;
    nbr_list_[src].data = data;
    CHECK_EQ(nbr_list_[src].timestamp.load(),
             std::numeric_limits<timestamp_t>::max());
    nbr_list_[src].timestamp.store(ts);
  }

  std::shared_ptr<MutableCsrConstEdgeIterBase> edge_iter(
      vid_t v) const override {
    return std::make_shared<TypedMutableCsrConstEdgeIter<std::string_view>>(
        get_edges(v));
  }

  MutableCsrConstEdgeIterBase* edge_iter_raw(vid_t v) const override {
    return new TypedMutableCsrConstEdgeIter<std::string_view>(get_edges(v));
  }

  std::shared_ptr<MutableCsrEdgeIterBase> edge_iter_mut(vid_t v) override {
    return std::make_shared<TypedMutableCsrEdgeIter<std::string_view>>(
        get_edges_mut(v));
  }

  void warmup(int thread_num) const override {
    size_t vnum = nbr_list_.size();
    std::vector<std::thread> threads;
    std::atomic<size_t> v_i(0);
    std::atomic<size_t> output(0);
    const size_t chunk = 4096;
    for (int i = 0; i < thread_num; ++i) {
      threads.emplace_back([&]() {
        size_t ret = 0;
        while (true) {
          size_t begin = std::min(v_i.fetch_add(chunk), vnum);
          size_t end = std::min(begin + chunk, vnum);
          if (begin == end) {
            break;
          }
          while (begin < end) {
            auto& nbr = nbr_list_[begin];
            ret += nbr.neighbor;
            ++begin;
          }
        }
        output.fetch_add(ret);
      });
    }
    for (auto& thrd : threads) {
      thrd.join();
    }
    (void) output.load();
  }

 private:
  mmap_array<nbr_t> nbr_list_;
  mutable MutableNbr<std::string_view> nbr_;
  std::atomic<size_t>& column_idx_;
  StringColumn& column_;
};

template <typename EDATA_T>
class EmptyCsr : public TypedMutableCsrBase<EDATA_T> {
  using slice_t = MutableNbrSlice<EDATA_T>;

 public:
  EmptyCsr() = default;
  ~EmptyCsr() = default;

  size_t batch_init(const std::string& name, const std::string& work_dir,
                    const std::vector<int>& degree) override {
    return 0;
  }

  void open(const std::string& name, const std::string& snapshot_dir,
            const std::string& work_dir) override {}

  void dump(const std::string& name,
            const std::string& new_spanshot_dir) override {}

  void warmup(int thread_num) const override {}

  void resize(vid_t vnum) override {}

  size_t size() const override { return 0; }

  slice_t get_edges(vid_t i) const override { return slice_t::empty(); }

  void put_generic_edge(vid_t src, vid_t dst, const Any& data, timestamp_t ts,
                        Allocator&) override {}

  void batch_put_edge(vid_t src, vid_t dst, const EDATA_T& data,
                      timestamp_t ts = 0) override {}
  void put_edge(vid_t src, vid_t dst, const EDATA_T& data, timestamp_t ts,
                Allocator&) override {}
  void ingest_edge(vid_t src, vid_t dst, grape::OutArchive& arc, timestamp_t ts,
                   Allocator&) override {
    EDATA_T value;
    arc >> value;
  }

  void peek_ingest_edge(vid_t src, vid_t dst, grape::OutArchive& arc,
                        const timestamp_t ts, Allocator&) override {}

  std::shared_ptr<MutableCsrConstEdgeIterBase> edge_iter(
      vid_t v) const override {
    return std::make_shared<TypedMutableCsrConstEdgeIter<EDATA_T>>(
        MutableNbrSlice<EDATA_T>::empty(), PropertyType::Empty());
  }
  MutableCsrConstEdgeIterBase* edge_iter_raw(vid_t v) const override {
    return new TypedMutableCsrConstEdgeIter<EDATA_T>(
        MutableNbrSlice<EDATA_T>::empty(), PropertyType::Empty());
  }
  std::shared_ptr<MutableCsrEdgeIterBase> edge_iter_mut(vid_t v) override {
    return std::make_shared<TypedMutableCsrEdgeIter<EDATA_T>>(
        MutableNbrSliceMut<EDATA_T>::empty(), PropertyType::Empty());
  }
};

template <>
class EmptyCsr<std::string_view>
    : public TypedMutableCsrBase<std::string_view> {
  using slice_t = MutableNbrSlice<std::string_view>;

 public:
  EmptyCsr(StringColumn& column, std::atomic<size_t>& column_idx)
      : column_(column), column_idx_(column_idx) {}
  ~EmptyCsr() = default;

  size_t batch_init(const std::string& name, const std::string& work_dir,
                    const std::vector<int>& degree) override {
    return 0;
  }

  void open(const std::string& name, const std::string& snapshot_dir,
            const std::string& work_dir) override {}

  void dump(const std::string& name,
            const std::string& new_spanshot_dir) override {}

  void warmup(int thread_num) const override {}

  void resize(vid_t vnum) override {}

  size_t size() const override { return 0; }

  slice_t get_edges(vid_t i) const override { return slice_t::empty(column_); }

  void put_generic_edge(vid_t src, vid_t dst, const Any& data, timestamp_t ts,
                        Allocator&) override {
    LOG(FATAL) << "not implemented\n";
  }

  void ingest_edge(vid_t src, vid_t dst, grape::OutArchive& arc, timestamp_t ts,
                   Allocator&) override {}

  void peek_ingest_edge(vid_t src, vid_t dst, grape::OutArchive& arc,
                        const timestamp_t ts, Allocator&) override {
    std::string_view sw;
    arc >> sw;
    auto row_id = column_idx_.fetch_add(1);
    column_.set_value(row_id, sw);
  }
  void put_edge_with_index(vid_t src, vid_t dst, size_t index, timestamp_t ts,
                           Allocator& alloc) override {}
  void batch_put_edge_with_index(vid_t src, vid_t dst, const size_t& data,
                                 timestamp_t ts = 0) override {}
  std::shared_ptr<MutableCsrConstEdgeIterBase> edge_iter(
      vid_t v) const override {
    return std::make_shared<TypedMutableCsrConstEdgeIter<std::string_view>>(
        MutableNbrSlice<std::string_view>::empty(column_));
  }
  MutableCsrConstEdgeIterBase* edge_iter_raw(vid_t v) const override {
    return new TypedMutableCsrConstEdgeIter<std::string_view>(
        MutableNbrSlice<std::string_view>::empty(column_));
  }
  std::shared_ptr<MutableCsrEdgeIterBase> edge_iter_mut(vid_t v) override {
    return std::make_shared<TypedMutableCsrEdgeIter<std::string_view>>(
        MutableNbrSliceMut<std::string_view>::empty(column_));
  }
  std::atomic<size_t>& column_idx_;
  StringColumn& column_;
};
}  // namespace gs

#endif  // GRAPHSCOPE_GRAPH_MUTABLE_CSR_H_<|MERGE_RESOLUTION|>--- conflicted
+++ resolved
@@ -501,16 +501,7 @@
 
   vid_t get_neighbor() const override { return (*cur_).get_neighbor(); }
   Any get_data() const override {
-<<<<<<< HEAD
-    if constexpr (std::is_same_v<EDATA_T, VarChar>) {
-      return AnyConverter<VarChar>::to_any(
-          cur_->data, edge_prop_.additional_type_info.max_length);
-    } else {
-      return AnyConverter<EDATA_T>::to_any(cur_->data);
-    }
-=======
     return AnyConverter<EDATA_T>::to_any((*cur_).get_data());
->>>>>>> 057bf4c8
   }
   timestamp_t get_timestamp() const override { return (*cur_).get_timestamp(); }
 
@@ -526,14 +517,8 @@
   size_t size() const override { return end_ - cur_; }
 
  private:
-<<<<<<< HEAD
-  const nbr_t* cur_;
-  const nbr_t* end_;
-  PropertyType edge_prop_;
-=======
   const_nbr_ptr_t cur_;
   const_nbr_ptr_t end_;
->>>>>>> 057bf4c8
 };
 
 template <typename EDATA_T>
@@ -917,11 +902,6 @@
   using slice_t = MutableNbrSlice<std::string_view>;
   using mut_slice_t = MutableNbrSliceMut<std::string_view>;
 
-<<<<<<< HEAD
-  SingleMutableCsr(PropertyType edge_property_type)
-      : edge_prop_(edge_property_type) {}
-  ~SingleMutableCsr() {}
-=======
   MutableCsr(StringColumn& column, std::atomic<size_t>& column_idx)
       : column_(column), column_idx_(column_idx), locks_(nullptr) {}
   ~MutableCsr() {
@@ -929,7 +909,6 @@
       delete[] locks_;
     }
   }
->>>>>>> 057bf4c8
 
   size_t batch_init(const std::string& name, const std::string& work_dir,
                     const std::vector<int>& degree) override {
