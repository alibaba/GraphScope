--- conflicted
+++ resolved
@@ -43,22 +43,19 @@
                   vid_t dst_lid, label_t edge_label, timestamp_t ts,
                   grape::OutArchive& arc, MMapAllocator& alloc);
 
-<<<<<<< HEAD
   void Open(const std::string& work_dir);
+
   void Warmup(int thread_num);
+
   void Dump(const std::string& work_dir, uint32_t version);
+
   void DumpSchema(const std::string& filename);
-=======
+
   const Schema& schema() const;
 
   Schema& mutable_schema();
 
   void Clear();
-
-  void Serialize(const std::string& prefix);
->>>>>>> eb9e8b52
-
-  const Schema& schema() const;
 
   Table& get_vertex_table(label_t vertex_label);
 
