--- conflicted
+++ resolved
@@ -16,11 +16,7 @@
 option(USE_PTHASH "Whether to use pthash" OFF)
 option(OPTIMIZE_FOR_HOST "Whether to optimize on host" ON) # Whether to build optimized code on host
 option(USE_STATIC_ARROW "Whether to use static arrow" ON) # Whether to link arrow statically, default is ON
-<<<<<<< HEAD
-option(ENABLE_OTEL "Whether to enable otel" OFF)
-=======
 option(BUILD_WITH_OTEL "Whether to build with opentelemetry-cpp" OFF) # Whether to build with opentelemetry-cpp, default is OFF
->>>>>>> 3b0e2f74
 
 #print options
 message(STATUS "Build test: ${BUILD_TEST}")
@@ -169,11 +165,7 @@
 find_package(Protobuf REQUIRED)
 include_directories(${Protobuf_INCLUDE_DIRS})
 
-<<<<<<< HEAD
-if (ENABLE_OTEL)
-=======
 if (BUILD_WITH_OTEL)
->>>>>>> 3b0e2f74
     find_package(opentelemetry-cpp CONFIG)
     if (OPENTELEMETRY_CPP_FOUND)
         message(STATUS "opentelemetry-cpp found")
