--- conflicted
+++ resolved
@@ -104,13 +104,10 @@
                          "please run `git submodule update --init` to download third_party")
 endif()
 include_directories(SYSTEM ${CMAKE_SOURCE_DIR}/third_party/nlohmann-json/single_include)
-<<<<<<< HEAD
-=======
 
 if (BUILD_ODPS_FRAGMENT_LOADER)
     include_directories(SYSTEM ${CMAKE_SOURCE_DIR}/third_party/odps/include)
 endif()
->>>>>>> c19808da
 
 add_subdirectory(utils)
 add_subdirectory(codegen)
