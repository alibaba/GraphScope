#!/usr/bin/env python3
# -*- coding: utf-8 -*-
#
# Copyright 2020 Alibaba Group Holding Limited. All Rights Reserved.
#
# Licensed under the Apache License, Version 2.0 (the "License");
# you may not use this file except in compliance with the License.
# You may obtain a copy of the License at
#
#     http://www.apache.org/licenses/LICENSE-2.0
#
# Unless required by applicable law or agreed to in writing, software
# distributed under the License is distributed on an "AS IS" BASIS,
# WITHOUT WARRANTIES OR CONDITIONS OF ANY KIND, either express or implied.
# See the License for the specific language governing permissions and
# limitations under the License.
#

import os
import sys
import threading
from time import sleep

import pytest

sys.path.append(os.path.join(os.path.dirname(__file__), "../../"))

from gs_interactive.tests.conftest import call_procedure  # noqa: E402
from gs_interactive.tests.conftest import create_procedure
from gs_interactive.tests.conftest import delete_procedure
from gs_interactive.tests.conftest import ensure_compiler_schema_ready
from gs_interactive.tests.conftest import import_data_to_full_graph_algo_graph
from gs_interactive.tests.conftest import import_data_to_full_modern_graph
from gs_interactive.tests.conftest import import_data_to_new_graph_algo_graph
from gs_interactive.tests.conftest import import_data_to_partial_modern_graph
from gs_interactive.tests.conftest import import_data_to_vertex_only_modern_graph
from gs_interactive.tests.conftest import (
    import_data_to_vertex_only_modern_graph_no_wait,
)
from gs_interactive.tests.conftest import run_cypher_test_suite
from gs_interactive.tests.conftest import send_get_request_periodically
from gs_interactive.tests.conftest import start_service_on_graph
from gs_interactive.tests.conftest import update_procedure

vertex_only_cypher_queries = [
    "MATCH(n) return count(n)",
    "MATCH(n) return n",
    "MATCH(n) return n limit 10",
]

# extend the query list to include queries that are not supported by vertex-only graph
cypher_queries = vertex_only_cypher_queries + [
    # "MATCH()-[e]->() return count(e)", currently not supported by compiler+ffi,
    # see https://github.com/alibaba/GraphScope/issues/4192
    "MATCH(a)-[b]->(c) return count(b)",
    "MATCH(a)-[b]->(c) return b",
    "MATCH(a)-[b]->(c) return c.id",
]


def test_query_on_vertex_only_graph(
    interactive_session, neo4j_session, create_vertex_only_modern_graph
):
    """
    Test Query on a graph with only a vertex-only schema defined, no data is imported.
    """
    print("[Query on vertex only graph]")
    start_service_on_graph(interactive_session, create_vertex_only_modern_graph)
    ensure_compiler_schema_ready(
        interactive_session, neo4j_session, create_vertex_only_modern_graph
    )
    run_cypher_test_suite(
        neo4j_session, create_vertex_only_modern_graph, vertex_only_cypher_queries
    )

    start_service_on_graph(interactive_session, "1")
    import_data_to_vertex_only_modern_graph(
        interactive_session, create_vertex_only_modern_graph
    )
    start_service_on_graph(interactive_session, create_vertex_only_modern_graph)
    ensure_compiler_schema_ready(
        interactive_session, neo4j_session, create_vertex_only_modern_graph
    )
    run_cypher_test_suite(
        neo4j_session, create_vertex_only_modern_graph, vertex_only_cypher_queries
    )


def test_query_on_partial_graph(
    interactive_session, neo4j_session, create_partial_modern_graph
):
    """
    Test Query on a graph with the partial schema of modern graph defined, no data is imported.
    """
    print("[Query on partial graph]")
    # start service on new graph
    start_service_on_graph(interactive_session, create_partial_modern_graph)
    ensure_compiler_schema_ready(
        interactive_session, neo4j_session, create_partial_modern_graph
    )
    # try to query on the graph
    run_cypher_test_suite(neo4j_session, create_partial_modern_graph, cypher_queries)
    start_service_on_graph(interactive_session, "1")
    import_data_to_partial_modern_graph(
        interactive_session, create_partial_modern_graph
    )
    start_service_on_graph(interactive_session, create_partial_modern_graph)
    ensure_compiler_schema_ready(
        interactive_session, neo4j_session, create_partial_modern_graph
    )
    run_cypher_test_suite(neo4j_session, create_partial_modern_graph, cypher_queries)


def test_query_on_full_modern_graph(
    interactive_session, neo4j_session, create_modern_graph
):
    """
    Test Query on a graph with full schema of modern graph defined, no data is imported.
    """
    print("[Query on full modern graph]")
    start_service_on_graph(interactive_session, create_modern_graph)
    ensure_compiler_schema_ready(
        interactive_session, neo4j_session, create_modern_graph
    )
    # try to query on the graph
    run_cypher_test_suite(neo4j_session, create_modern_graph, cypher_queries)
    start_service_on_graph(interactive_session, "1")
    import_data_to_full_modern_graph(interactive_session, create_modern_graph)
    start_service_on_graph(interactive_session, create_modern_graph)
    ensure_compiler_schema_ready(
        interactive_session, neo4j_session, create_modern_graph
    )
    run_cypher_test_suite(neo4j_session, create_modern_graph, cypher_queries)


def test_service_switching(
    interactive_session,
    neo4j_session,
    create_modern_graph,
    create_vertex_only_modern_graph,
):
    """
    Create a procedure on graph a, and create graph b, and
    create a procedure with same procedure name.
    Then restart graph on b, and query on graph a's procedure a.
    """
    print("[Cross query]")

    # create procedure on graph_a_id
    a_proc_id = create_procedure(
        interactive_session,
        create_modern_graph,
        "test_proc",
        "MATCH(n: software) return count(n);",
    )
    print("Procedure id: ", a_proc_id)
    start_service_on_graph(interactive_session, create_modern_graph)
    ensure_compiler_schema_ready(
        interactive_session, neo4j_session, create_modern_graph
    )
    call_procedure(neo4j_session, create_modern_graph, a_proc_id)

    # create procedure on graph_b_id
    b_proc_id = create_procedure(
        interactive_session,
        create_vertex_only_modern_graph,
        "test_proc",
        "MATCH(n: person) return count(n);",
    )
    start_service_on_graph(interactive_session, create_vertex_only_modern_graph)
    ensure_compiler_schema_ready(
        interactive_session, neo4j_session, create_vertex_only_modern_graph
    )
    call_procedure(neo4j_session, create_vertex_only_modern_graph, b_proc_id)


def test_procedure_creation(interactive_session, neo4j_session, create_modern_graph):
    print("[Test procedure creation]")

    # create procedure with description contains spaces,',', and
    # special characters '!','@','#','$','%','^','&','*','(',')'
    a_proc_id = create_procedure(
        interactive_session,
        create_modern_graph,
        "test_proc_1",
        "MATCH(n: software) return count(n);",
        "This is a test procedure, with special characters: !@#$%^&*()",
    )
    print("Procedure id: ", a_proc_id)
    start_service_on_graph(interactive_session, create_modern_graph)
    ensure_compiler_schema_ready(
        interactive_session, neo4j_session, create_modern_graph
    )
    call_procedure(neo4j_session, create_modern_graph, a_proc_id)

    # create procedure with name containing space,
    # should fail, expect to raise exception
    with pytest.raises(Exception):
        create_procedure(
            interactive_session,
            create_modern_graph,
            "test proc",
            "MATCH(n: software) return count(n);",
        )

    # create procedure with invalid cypher query, should fail, expect to raise exception
    with pytest.raises(Exception):
        create_procedure(
            interactive_session,
            create_modern_graph,
            "test_proc2",
            "MATCH(n: IDONTKOWN) return count(n)",
        )


def test_builtin_procedure(interactive_session, neo4j_session, create_modern_graph):
    print("[Test builtin procedure]")
    import_data_to_full_modern_graph(interactive_session, create_modern_graph)
    # Delete the builtin procedure should fail
    with pytest.raises(Exception):
        delete_procedure(interactive_session, create_modern_graph, "count_vertices")
    # Create a procedure with the same name as builtin procedure should fail
    with pytest.raises(Exception):
        create_procedure(
            interactive_session,
            create_modern_graph,
            "count_vertices",
            "MATCH(n: software) return count(n);",
        )
    # Update the builtin procedure should fail
    with pytest.raises(Exception):
        update_procedure(
            interactive_session,
            create_modern_graph,
            "count_vertices",
            "A updated description",
        )
    # Call the builtin procedure
    start_service_on_graph(interactive_session, create_modern_graph)
    ensure_compiler_schema_ready(
        interactive_session, neo4j_session, create_modern_graph
    )
    call_procedure(
        neo4j_session,
        create_modern_graph,
        "count_vertices",
        '"person"',
    )

    call_procedure(
        neo4j_session,
        create_modern_graph,
        "pagerank",
        '"person"',
        '"knows"',
        "0.85",
        "100",
        "0.000001",
    )

    call_procedure(
        neo4j_session,
        create_modern_graph,
        "k_neighbors",
        '"person"',
        "1L",
        "2",
    )

    call_procedure(
        neo4j_session,
        create_modern_graph,
        "shortest_path_among_three",
        '"person"',
        "1L",
        '"person"',
        "2L",
        '"person"',
        "4L",
    )


def test_list_jobs(interactive_session, create_vertex_only_modern_graph):
    print("[Test list jobs]")
    import_data_to_vertex_only_modern_graph_no_wait(
        interactive_session, create_vertex_only_modern_graph
    )
    resp = interactive_session.delete_graph(create_vertex_only_modern_graph)

    resp = interactive_session.list_jobs()
    assert resp.is_ok() and len(resp.get_value()) > 0


@pytest.mark.skipif(
    os.environ.get("RUN_ON_PROTO", None) != "ON", reason="Only works on proto"
)
def test_call_proc_in_cypher(interactive_session, neo4j_session, create_modern_graph):
    print("[Test call procedure in cypher]")
    import_data_to_full_modern_graph(interactive_session, create_modern_graph)
    start_service_on_graph(interactive_session, create_modern_graph)
    ensure_compiler_schema_ready(
        interactive_session, neo4j_session, create_modern_graph
    )
    result = neo4j_session.run(
        'MATCH(p: person) with p.id as oid CALL k_neighbors("person", oid, 1) return label_name, vertex_oid;'
    )
    cnt = 0
    for record in result:
        cnt += 1
    assert cnt == 8


@pytest.mark.skipif(
    os.environ.get("RUN_ON_PROTO", None) != "ON",
    reason="Scan+Limit fuse only works on proto",
)
def test_scan_limit_fuse(interactive_session, neo4j_session, create_modern_graph):
    print("[Test call procedure in cypher]")
    import_data_to_full_modern_graph(interactive_session, create_modern_graph)
    start_service_on_graph(interactive_session, create_modern_graph)
    ensure_compiler_schema_ready(
        interactive_session, neo4j_session, create_modern_graph
    )
    result = neo4j_session.run(
        'MATCH(p: person) with p.id as oid CALL k_neighbors("person", oid, 1) return label_name, vertex_oid;'
    )
    cnt = 0
    for record in result:
        cnt += 1
    assert cnt == 8

    # Q: Why we could use this query to verify whether Scan+Limit fuse works?
    # A: If Scan+Limit fuse works, the result of this query should be 2, otherwise it should be 6
    result = neo4j_session.run("MATCH(n) return n.id limit 2")
    cnt = 0
    for record in result:
        cnt += 1
    assert cnt == 2

    result = neo4j_session.run("MATCH(n) return n.id limit 0")
    cnt = 0
    for record in result:
        cnt += 1
    assert cnt == 0


def test_custom_pk_name(
    interactive_session, neo4j_session, create_graph_with_custom_pk_name
):
    print("[Test custom pk name]")
    import_data_to_full_modern_graph(
        interactive_session, create_graph_with_custom_pk_name
    )
    start_service_on_graph(interactive_session, create_graph_with_custom_pk_name)
    ensure_compiler_schema_ready(
        interactive_session, neo4j_session, create_graph_with_custom_pk_name
    )
    result = neo4j_session.run(
        "MATCH (n: person) where n.custom_id = 4 return n.custom_id;"
    )
    records = result.fetch(10)
    for record in records:
        print(record)
    assert len(records) == 1

    result = neo4j_session.run(
        "MATCH (n:person)-[e]-(v:person) where v.custom_id = 1 return count(e);"
    )
    records = result.fetch(1)
    assert len(records) == 1 and records[0]["$f0"] == 2


def test_complex_query(interactive_session, neo4j_session, create_graph_algo_graph):
    """
    Make sure that long-running queries won't block the admin service.
    """
    print("[Test complex query]")
    import_data_to_full_graph_algo_graph(interactive_session, create_graph_algo_graph)
    start_service_on_graph(interactive_session, create_graph_algo_graph)
    ensure_compiler_schema_ready(
        interactive_session, neo4j_session, create_graph_algo_graph
    )
    # start a thread keep get service status, if the request timeout, raise error
    ping_thread = threading.Thread(
        target=send_get_request_periodically,
        args=("{}/v1/service/status".format(interactive_session.admin_uri), 1, 1, 20),
    )
    ping_thread.start()
    # Expect at least 10 seconds to finish
    result = neo4j_session.run("MATCH(n)-[*1..5]-(t) return count(t);")
    ping_thread_2 = threading.Thread(
        target=send_get_request_periodically,
        args=("{}/v1/service/status".format(interactive_session.admin_uri), 1, 1, 20),
    )
    ping_thread_2.start()

    res = result.fetch(1)
    assert res[0]["$f0"] == 9013634

    ping_thread.join()
    ping_thread_2.join()


def test_x_csr_params(
    interactive_session, neo4j_session, create_graph_algo_graph_with_x_csr_params
):
    print("[Test x csr params]")
    import_data_to_new_graph_algo_graph(
        interactive_session, create_graph_algo_graph_with_x_csr_params
    )
    start_service_on_graph(
        interactive_session, create_graph_algo_graph_with_x_csr_params
    )
    result = neo4j_session.run('MATCH (n) where n.id <> "" return count(n);')
    # expect return value 0
    records = result.fetch(1)
    print(records[0])
    assert len(records) == 1 and records[0]["$f0"] == 3506


def test_var_char_property(
    interactive_session, neo4j_session, create_graph_with_var_char_property
):
    print("[Test var char property]")
    import_data_to_full_modern_graph(
        interactive_session, create_graph_with_var_char_property
    )
    start_service_on_graph(interactive_session, create_graph_with_var_char_property)
    result = neo4j_session.run("MATCH (n: person) return n.name AS personName;")
    records = result.fetch(10)
    assert len(records) == 4
    for record in records:
        # all string property in this graph is var char with max_length 2
        assert len(record["personName"]) == 2


def test_not_supported_cases(interactive_session, neo4j_session, create_modern_graph):
    """
    There are cases that are not supported by the current implementation.
    In the future, after the implementation is complete, these cases should be supported and should be removed.
    """
    print("[Test not supported cases in cypher]")
    import_data_to_full_modern_graph(interactive_session, create_modern_graph)
    start_service_on_graph(interactive_session, create_modern_graph)
    ensure_compiler_schema_ready(
        interactive_session, neo4j_session, create_modern_graph
    )
    # expect exception thrown when running cypher query 'MATCH(p)-[e]->(n) return [p,n] as nodes;'
    with pytest.raises(Exception):
<<<<<<< HEAD
        result = neo4j_session.run(
            "MATCH shortestPath(src: person {id: 1})-[e*1..2]-(dst: person) return length(e);"
        )
        result.fetch(1)
=======
        result = neo4j_session.run('MATCH shortestPath(src: person {id: 1})-[e*1..2]-(dst: person) return length(e);')
        result.fetch(1)


def test_multiple_edge_property(
    interactive_session, neo4j_session, create_modern_graph_multiple_edge_property
):
    print("[Test multiple edge property]")
    import_data_to_full_modern_graph(
        interactive_session, create_modern_graph_multiple_edge_property
    )
    start_service_on_graph(
        interactive_session, create_modern_graph_multiple_edge_property
    )
    ensure_compiler_schema_ready(
        interactive_session, neo4j_session, create_modern_graph_multiple_edge_property
    )
    result = neo4j_session.run(
        "MATCH (n: person)-[e]->(m: software) RETURN e.weight AS weight, e.since AS since ORDER BY weight ASC, since ASC;"
    )
    records = result.fetch(10)
    assert len(records) == 4
    expected_result = [
        {"weight": 0.2, "since": 2023},
        {"weight": 0.4, "since": 2020},
        {"weight": 0.4, "since": 2022},
        {"weight": 1.0, "since": 2021},
    ]

    for i in range(len(records)):
        assert records[i]["weight"] == expected_result[i]["weight"]
        assert records[i]["since"] == expected_result[i]["since"]

    result = neo4j_session.run(
        "MATCH (n: person)-[e]->(m: software) RETURN e ORDER BY e.weight ASC, e.since ASC;"
    )
    records = result.fetch(10)
    assert len(records) == 4
    for i in range(len(records)):
        assert records[i]["e"]["weight"] == expected_result[i]["weight"]
        assert records[i]["e"]["since"] == expected_result[i]["since"]
>>>>>>> 14000964
<|MERGE_RESOLUTION|>--- conflicted
+++ resolved
@@ -447,13 +447,9 @@
     )
     # expect exception thrown when running cypher query 'MATCH(p)-[e]->(n) return [p,n] as nodes;'
     with pytest.raises(Exception):
-<<<<<<< HEAD
         result = neo4j_session.run(
             "MATCH shortestPath(src: person {id: 1})-[e*1..2]-(dst: person) return length(e);"
         )
-        result.fetch(1)
-=======
-        result = neo4j_session.run('MATCH shortestPath(src: person {id: 1})-[e*1..2]-(dst: person) return length(e);')
         result.fetch(1)
 
 
@@ -493,5 +489,4 @@
     assert len(records) == 4
     for i in range(len(records)):
         assert records[i]["e"]["weight"] == expected_result[i]["weight"]
-        assert records[i]["e"]["since"] == expected_result[i]["since"]
->>>>>>> 14000964
+        assert records[i]["e"]["since"] == expected_result[i]["since"]