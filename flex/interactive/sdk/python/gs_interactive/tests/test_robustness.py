--- conflicted
+++ resolved
@@ -193,7 +193,6 @@
         )
     # Call the builtin procedure
     start_service_on_graph(interactive_session, create_modern_graph)
-<<<<<<< HEAD
     call_procedure(neo4j_session, create_modern_graph, "count_vertices", '"person"')
 
 def test_stop_service(interactive_session, create_modern_graph):
@@ -201,7 +200,4 @@
     start_service_on_graph(interactive_session, create_modern_graph)
     # stop the service
     stop_res = interactive_session.stop_service(graph_id = "A Invalid graph id")
-    assert not stop_res.is_ok()
-=======
-    call_procedure(neo4j_session, create_modern_graph, "count_vertices", '"person"')
->>>>>>> c2c98c4c
+    assert not stop_res.is_ok()