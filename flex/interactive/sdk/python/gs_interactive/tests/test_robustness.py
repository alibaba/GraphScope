#!/usr/bin/env python3
# -*- coding: utf-8 -*-
#
# Copyright 2020 Alibaba Group Holding Limited. All Rights Reserved.
#
# Licensed under the Apache License, Version 2.0 (the "License");
# you may not use this file except in compliance with the License.
# You may obtain a copy of the License at
#
#     http://www.apache.org/licenses/LICENSE-2.0
#
# Unless required by applicable law or agreed to in writing, software
# distributed under the License is distributed on an "AS IS" BASIS,
# WITHOUT WARRANTIES OR CONDITIONS OF ANY KIND, either express or implied.
# See the License for the specific language governing permissions and
# limitations under the License.
#

import os
import sys
from time import sleep

import pytest

sys.path.append(os.path.join(os.path.dirname(__file__), "../../"))

from gs_interactive.tests.conftest import call_procedure  # noqa: E402
from gs_interactive.tests.conftest import create_procedure
from gs_interactive.tests.conftest import delete_procedure
from gs_interactive.tests.conftest import ensure_compiler_schema_ready
from gs_interactive.tests.conftest import import_data_to_full_modern_graph
from gs_interactive.tests.conftest import import_data_to_partial_modern_graph
from gs_interactive.tests.conftest import import_data_to_vertex_only_modern_graph
from gs_interactive.tests.conftest import (
    import_data_to_vertex_only_modern_graph_no_wait,
)
from gs_interactive.tests.conftest import run_cypher_test_suite
from gs_interactive.tests.conftest import start_service_on_graph
from gs_interactive.tests.conftest import update_procedure

vertex_only_cypher_queries = [
    "MATCH(n) return count(n)",
    "MATCH(n) return n",
    "MATCH(n) return n limit 10",
]

# extend the query list to include queries that are not supported by vertex-only graph
cypher_queries = vertex_only_cypher_queries + [
    # "MATCH()-[e]->() return count(e)", currently not supported by compiler+ffi,
    # see https://github.com/alibaba/GraphScope/issues/4192
    "MATCH(a)-[b]->(c) return count(b)",
    "MATCH(a)-[b]->(c) return b",
    "MATCH(a)-[b]->(c) return c.id",
]


def test_query_on_vertex_only_graph(
    interactive_session, neo4j_session, create_vertex_only_modern_graph
):
    """
    Test Query on a graph with only a vertex-only schema defined, no data is imported.
    """
    print("[Query on vertex only graph]")
    start_service_on_graph(interactive_session, create_vertex_only_modern_graph)
    ensure_compiler_schema_ready(
        interactive_session, neo4j_session, create_vertex_only_modern_graph
    )
    run_cypher_test_suite(
        neo4j_session, create_vertex_only_modern_graph, vertex_only_cypher_queries
    )

    start_service_on_graph(interactive_session, "1")
    import_data_to_vertex_only_modern_graph(
        interactive_session, create_vertex_only_modern_graph
    )
    start_service_on_graph(interactive_session, create_vertex_only_modern_graph)
    ensure_compiler_schema_ready(
        interactive_session, neo4j_session, create_vertex_only_modern_graph
    )
    run_cypher_test_suite(
        neo4j_session, create_vertex_only_modern_graph, vertex_only_cypher_queries
    )


def test_query_on_partial_graph(
    interactive_session, neo4j_session, create_partial_modern_graph
):
    """
    Test Query on a graph with the partial schema of modern graph defined, no data is imported.
    """
    print("[Query on partial graph]")
    # start service on new graph
    start_service_on_graph(interactive_session, create_partial_modern_graph)
    ensure_compiler_schema_ready(
        interactive_session, neo4j_session, create_partial_modern_graph
    )
    # try to query on the graph
    run_cypher_test_suite(neo4j_session, create_partial_modern_graph, cypher_queries)
    start_service_on_graph(interactive_session, "1")
    import_data_to_partial_modern_graph(
        interactive_session, create_partial_modern_graph
    )
    start_service_on_graph(interactive_session, create_partial_modern_graph)
    ensure_compiler_schema_ready(
        interactive_session, neo4j_session, create_partial_modern_graph
    )
    run_cypher_test_suite(neo4j_session, create_partial_modern_graph, cypher_queries)


def test_query_on_full_modern_graph(
    interactive_session, neo4j_session, create_modern_graph
):
    """
    Test Query on a graph with full schema of modern graph defined, no data is imported.
    """
    print("[Query on full modern graph]")
    start_service_on_graph(interactive_session, create_modern_graph)
    ensure_compiler_schema_ready(
        interactive_session, neo4j_session, create_modern_graph
    )
    # try to query on the graph
    run_cypher_test_suite(neo4j_session, create_modern_graph, cypher_queries)
    start_service_on_graph(interactive_session, "1")
    import_data_to_full_modern_graph(interactive_session, create_modern_graph)
    start_service_on_graph(interactive_session, create_modern_graph)
    ensure_compiler_schema_ready(
        interactive_session, neo4j_session, create_modern_graph
    )
    run_cypher_test_suite(neo4j_session, create_modern_graph, cypher_queries)


def test_service_switching(
    interactive_session,
    neo4j_session,
    create_modern_graph,
    create_vertex_only_modern_graph,
):
    """
    Create a procedure on graph a, and create graph b, and
    create a procedure with same procedure name.
    Then restart graph on b, and query on graph a's procedure a.
    """
    print("[Cross query]")

    # create procedure on graph_a_id
    a_proc_id = create_procedure(
        interactive_session,
        create_modern_graph,
        "test_proc",
        "MATCH(n: software) return count(n);",
    )
    print("Procedure id: ", a_proc_id)
    start_service_on_graph(interactive_session, create_modern_graph)
    ensure_compiler_schema_ready(
        interactive_session, neo4j_session, create_modern_graph
    )
    call_procedure(neo4j_session, create_modern_graph, a_proc_id)

    # create procedure on graph_b_id
    b_proc_id = create_procedure(
        interactive_session,
        create_vertex_only_modern_graph,
        "test_proc",
        "MATCH(n: person) return count(n);",
    )
    start_service_on_graph(interactive_session, create_vertex_only_modern_graph)
    ensure_compiler_schema_ready(
        interactive_session, neo4j_session, create_vertex_only_modern_graph
    )
    call_procedure(neo4j_session, create_vertex_only_modern_graph, b_proc_id)


def test_procedure_creation(interactive_session, neo4j_session, create_modern_graph):
    print("[Test procedure creation]")

    # create procedure with description contains spaces,',', and
    # special characters '!','@','#','$','%','^','&','*','(',')'
    a_proc_id = create_procedure(
        interactive_session,
        create_modern_graph,
        "test_proc_1",
        "MATCH(n: software) return count(n);",
        "This is a test procedure, with special characters: !@#$%^&*()",
    )
    print("Procedure id: ", a_proc_id)
    start_service_on_graph(interactive_session, create_modern_graph)
    ensure_compiler_schema_ready(
        interactive_session, neo4j_session, create_modern_graph
    )
    call_procedure(neo4j_session, create_modern_graph, a_proc_id)

    # create procedure with name containing space,
    # should fail, expect to raise exception
    with pytest.raises(Exception):
        create_procedure(
            interactive_session,
            create_modern_graph,
            "test proc",
            "MATCH(n: software) return count(n);",
        )

    # create procedure with invalid cypher query, should fail, expect to raise exception
    with pytest.raises(Exception):
        create_procedure(
            interactive_session,
            create_modern_graph,
            "test_proc2",
            "MATCH(n: IDONTKOWN) return count(n)",
        )


def test_builtin_procedure(interactive_session, neo4j_session, create_modern_graph):
    print("[Test builtin procedure]")
    import_data_to_full_modern_graph(interactive_session, create_modern_graph)
    # Delete the builtin procedure should fail
    with pytest.raises(Exception):
        delete_procedure(interactive_session, create_modern_graph, "count_vertices")
    # Create a procedure with the same name as builtin procedure should fail
    with pytest.raises(Exception):
        create_procedure(
            interactive_session,
            create_modern_graph,
            "count_vertices",
            "MATCH(n: software) return count(n);",
        )
    # Update the builtin procedure should fail
    with pytest.raises(Exception):
        update_procedure(
            interactive_session,
            create_modern_graph,
            "count_vertices",
            "A updated description",
        )
    # Call the builtin procedure
    start_service_on_graph(interactive_session, create_modern_graph)
    ensure_compiler_schema_ready(
        interactive_session, neo4j_session, create_modern_graph
    )
    call_procedure(
        neo4j_session,
        create_modern_graph,
        "count_vertices",
        '"person"',
    )

    call_procedure(
        neo4j_session,
        create_modern_graph,
        "pagerank",
        '"person"',
        '"knows"',
        "0.85",
        "100",
        "0.000001",
    )

    call_procedure(
        neo4j_session,
        create_modern_graph,
        "k_neighbors",
        '"person"',
        "1L",
        "2",
    )

    call_procedure(
        neo4j_session,
        create_modern_graph,
        "shortest_path_among_three",
        '"person"',
        "1L",
        '"person"',
        "2L",
        '"person"',
        "4L",
    )


def test_list_jobs(interactive_session, create_vertex_only_modern_graph):
    print("[Test list jobs]")
    import_data_to_vertex_only_modern_graph_no_wait(
        interactive_session, create_vertex_only_modern_graph
    )
    resp = interactive_session.delete_graph(create_vertex_only_modern_graph)

    resp = interactive_session.list_jobs()
    assert resp.is_ok() and len(resp.get_value()) > 0


@pytest.mark.skipif(
    os.environ.get("RUN_ON_PROTO", None) != "ON", reason="Only works on proto"
)
def test_call_proc_in_cypher(interactive_session, neo4j_session, create_modern_graph):
    print("[Test call procedure in cypher]")
    import_data_to_full_modern_graph(interactive_session, create_modern_graph)
    start_service_on_graph(interactive_session, create_modern_graph)
    ensure_compiler_schema_ready(
        interactive_session, neo4j_session, create_modern_graph
    )
    result = neo4j_session.run(
        'MATCH(p: person) with p.id as oid CALL k_neighbors("person", oid, 1) return label_name, vertex_oid;'
    )
    cnt = 0
    for record in result:
        cnt += 1
    assert cnt == 8


def test_custom_pk_name(
    interactive_session, neo4j_session, create_graph_with_custom_pk_name
):
    print("[Test custom pk name]")
    import_data_to_full_modern_graph(
        interactive_session, create_graph_with_custom_pk_name
    )
    start_service_on_graph(interactive_session, create_graph_with_custom_pk_name)
    ensure_compiler_schema_ready(
        interactive_session, neo4j_session, create_graph_with_custom_pk_name
    )
    result = neo4j_session.run(
        "MATCH (n: person) where n.custom_id = 4 return n.custom_id;"
    )
    records = result.fetch(10)
    for record in records:
        print(record)
    assert len(records) == 1

    result = neo4j_session.run(
        "MATCH (n:person)-[e]-(v:person) where v.custom_id = 1 return count(e);"
    )
    records = result.fetch(1)
<<<<<<< HEAD
    assert len(records) == 1 and records[0]["$f0"] == 2
    start_service_on_graph(interactive_session, "1")


def test_x_csr_params(
    interactive_session, neo4j_session, create_graph_with_x_csr_params
):
    print("[Test x csr params]")
    import_data_to_full_modern_graph(
        interactive_session, create_graph_with_x_csr_params
    )
    start_service_on_graph(interactive_session, create_graph_with_x_csr_params)
    result = neo4j_session.run('MATCH (n: person) where n.name = "" return count(n);')
    # expect return value 0
    records = result.fetch(1)
    assert len(records) == 1 and records[0]["$f0"] == 0
=======
    assert len(records) == 1 and records[0]["$f0"] == 2
>>>>>>> 936371c0
<|MERGE_RESOLUTION|>--- conflicted
+++ resolved
@@ -329,9 +329,7 @@
         "MATCH (n:person)-[e]-(v:person) where v.custom_id = 1 return count(e);"
     )
     records = result.fetch(1)
-<<<<<<< HEAD
     assert len(records) == 1 and records[0]["$f0"] == 2
-    start_service_on_graph(interactive_session, "1")
 
 
 def test_x_csr_params(
@@ -345,7 +343,4 @@
     result = neo4j_session.run('MATCH (n: person) where n.name = "" return count(n);')
     # expect return value 0
     records = result.fetch(1)
-    assert len(records) == 1 and records[0]["$f0"] == 0
-=======
-    assert len(records) == 1 and records[0]["$f0"] == 2
->>>>>>> 936371c0
+    assert len(records) == 1 and records[0]["$f0"] == 0