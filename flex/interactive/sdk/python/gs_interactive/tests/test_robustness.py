#!/usr/bin/env python3
# -*- coding: utf-8 -*-
#
# Copyright 2020 Alibaba Group Holding Limited. All Rights Reserved.
#
# Licensed under the Apache License, Version 2.0 (the "License");
# you may not use this file except in compliance with the License.
# You may obtain a copy of the License at
#
#     http://www.apache.org/licenses/LICENSE-2.0
#
# Unless required by applicable law or agreed to in writing, software
# distributed under the License is distributed on an "AS IS" BASIS,
# WITHOUT WARRANTIES OR CONDITIONS OF ANY KIND, either express or implied.
# See the License for the specific language governing permissions and
# limitations under the License.
#

import os
import sys
import threading
from time import sleep

import pytest

sys.path.append(os.path.join(os.path.dirname(__file__), "../../"))

from gs_interactive.tests.conftest import call_procedure  # noqa: E402
from gs_interactive.tests.conftest import create_procedure
from gs_interactive.tests.conftest import delete_procedure
from gs_interactive.tests.conftest import ensure_compiler_schema_ready
from gs_interactive.tests.conftest import import_data_to_full_graph_algo_graph
from gs_interactive.tests.conftest import import_data_to_full_modern_graph
from gs_interactive.tests.conftest import import_data_to_new_graph_algo_graph
from gs_interactive.tests.conftest import import_data_to_partial_modern_graph
from gs_interactive.tests.conftest import import_data_to_vertex_only_modern_graph
from gs_interactive.tests.conftest import (
    import_data_to_vertex_only_modern_graph_no_wait,
)
from gs_interactive.tests.conftest import run_cypher_test_suite
from gs_interactive.tests.conftest import send_get_request_periodically
from gs_interactive.tests.conftest import start_service_on_graph
from gs_interactive.tests.conftest import update_procedure

vertex_only_cypher_queries = [
    "MATCH(n) return count(n)",
    "MATCH(n) return n",
    "MATCH(n) return n limit 10",
]

# extend the query list to include queries that are not supported by vertex-only graph
cypher_queries = vertex_only_cypher_queries + [
    # "MATCH()-[e]->() return count(e)", currently not supported by compiler+ffi,
    # see https://github.com/alibaba/GraphScope/issues/4192
    "MATCH(a)-[b]->(c) return count(b)",
    "MATCH(a)-[b]->(c) return b",
    "MATCH(a)-[b]->(c) return c.id",
]


def test_query_on_vertex_only_graph(
    interactive_session, neo4j_session, create_vertex_only_modern_graph
):
    """
    Test Query on a graph with only a vertex-only schema defined, no data is imported.
    """
    print("[Query on vertex only graph]")
    start_service_on_graph(interactive_session, create_vertex_only_modern_graph)
    ensure_compiler_schema_ready(
        interactive_session, neo4j_session, create_vertex_only_modern_graph
    )
    run_cypher_test_suite(
        neo4j_session, create_vertex_only_modern_graph, vertex_only_cypher_queries
    )

    start_service_on_graph(interactive_session, "1")
    import_data_to_vertex_only_modern_graph(
        interactive_session, create_vertex_only_modern_graph
    )
    start_service_on_graph(interactive_session, create_vertex_only_modern_graph)
    ensure_compiler_schema_ready(
        interactive_session, neo4j_session, create_vertex_only_modern_graph
    )
    run_cypher_test_suite(
        neo4j_session, create_vertex_only_modern_graph, vertex_only_cypher_queries
    )


def test_query_on_partial_graph(
    interactive_session, neo4j_session, create_partial_modern_graph
):
    """
    Test Query on a graph with the partial schema of modern graph defined, no data is imported.
    """
    print("[Query on partial graph]")
    # start service on new graph
    start_service_on_graph(interactive_session, create_partial_modern_graph)
    ensure_compiler_schema_ready(
        interactive_session, neo4j_session, create_partial_modern_graph
    )
    # try to query on the graph
    run_cypher_test_suite(neo4j_session, create_partial_modern_graph, cypher_queries)
    start_service_on_graph(interactive_session, "1")
    import_data_to_partial_modern_graph(
        interactive_session, create_partial_modern_graph
    )
    start_service_on_graph(interactive_session, create_partial_modern_graph)
    ensure_compiler_schema_ready(
        interactive_session, neo4j_session, create_partial_modern_graph
    )
    run_cypher_test_suite(neo4j_session, create_partial_modern_graph, cypher_queries)


def test_query_on_full_modern_graph(
    interactive_session, neo4j_session, create_modern_graph
):
    """
    Test Query on a graph with full schema of modern graph defined, no data is imported.
    """
    print("[Query on full modern graph]")
    start_service_on_graph(interactive_session, create_modern_graph)
    ensure_compiler_schema_ready(
        interactive_session, neo4j_session, create_modern_graph
    )
    # try to query on the graph
    run_cypher_test_suite(neo4j_session, create_modern_graph, cypher_queries)
    start_service_on_graph(interactive_session, "1")
    import_data_to_full_modern_graph(interactive_session, create_modern_graph)
    start_service_on_graph(interactive_session, create_modern_graph)
    ensure_compiler_schema_ready(
        interactive_session, neo4j_session, create_modern_graph
    )
    run_cypher_test_suite(neo4j_session, create_modern_graph, cypher_queries)


def test_service_switching(
    interactive_session,
    neo4j_session,
    create_modern_graph,
    create_vertex_only_modern_graph,
):
    """
    Create a procedure on graph a, and create graph b, and
    create a procedure with same procedure name.
    Then restart graph on b, and query on graph a's procedure a.
    """
    print("[Cross query]")

    # create procedure on graph_a_id
    a_proc_id = create_procedure(
        interactive_session,
        create_modern_graph,
        "test_proc",
        "MATCH(n: software) return count(n);",
    )
    print("Procedure id: ", a_proc_id)
    start_service_on_graph(interactive_session, create_modern_graph)
    ensure_compiler_schema_ready(
        interactive_session, neo4j_session, create_modern_graph
    )
    call_procedure(neo4j_session, create_modern_graph, a_proc_id)

    # create procedure on graph_b_id
    b_proc_id = create_procedure(
        interactive_session,
        create_vertex_only_modern_graph,
        "test_proc",
        "MATCH(n: person) return count(n);",
    )
    start_service_on_graph(interactive_session, create_vertex_only_modern_graph)
    ensure_compiler_schema_ready(
        interactive_session, neo4j_session, create_vertex_only_modern_graph
    )
    call_procedure(neo4j_session, create_vertex_only_modern_graph, b_proc_id)


def test_procedure_creation(interactive_session, neo4j_session, create_modern_graph):
    print("[Test procedure creation]")

    # create procedure with description contains spaces,',', and
    # special characters '!','@','#','$','%','^','&','*','(',')'
    a_proc_id = create_procedure(
        interactive_session,
        create_modern_graph,
        "test_proc_1",
        "MATCH(n: software) return count(n);",
        "This is a test procedure, with special characters: !@#$%^&*()",
    )
    print("Procedure id: ", a_proc_id)
    start_service_on_graph(interactive_session, create_modern_graph)
    ensure_compiler_schema_ready(
        interactive_session, neo4j_session, create_modern_graph
    )
    call_procedure(neo4j_session, create_modern_graph, a_proc_id)

    # create procedure with name containing space,
    # should fail, expect to raise exception
    with pytest.raises(Exception):
        create_procedure(
            interactive_session,
            create_modern_graph,
            "test proc",
            "MATCH(n: software) return count(n);",
        )

    # create procedure with invalid cypher query, should fail, expect to raise exception
    with pytest.raises(Exception):
        create_procedure(
            interactive_session,
            create_modern_graph,
            "test_proc2",
            "MATCH(n: IDONTKOWN) return count(n)",
        )


def test_builtin_procedure(interactive_session, neo4j_session, create_modern_graph):
    print("[Test builtin procedure]")
    import_data_to_full_modern_graph(interactive_session, create_modern_graph)
    # Delete the builtin procedure should fail
    with pytest.raises(Exception):
        delete_procedure(interactive_session, create_modern_graph, "count_vertices")
    # Create a procedure with the same name as builtin procedure should fail
    with pytest.raises(Exception):
        create_procedure(
            interactive_session,
            create_modern_graph,
            "count_vertices",
            "MATCH(n: software) return count(n);",
        )
    # Update the builtin procedure should fail
    with pytest.raises(Exception):
        update_procedure(
            interactive_session,
            create_modern_graph,
            "count_vertices",
            "A updated description",
        )
    # Call the builtin procedure
    start_service_on_graph(interactive_session, create_modern_graph)
    ensure_compiler_schema_ready(
        interactive_session, neo4j_session, create_modern_graph
    )
    call_procedure(
        neo4j_session,
        create_modern_graph,
        "count_vertices",
        '"person"',
    )

    call_procedure(
        neo4j_session,
        create_modern_graph,
        "pagerank",
        '"person"',
        '"knows"',
        "0.85",
        "100",
        "0.000001",
    )

    call_procedure(
        neo4j_session,
        create_modern_graph,
        "k_neighbors",
        '"person"',
        "1L",
        "2",
    )

    call_procedure(
        neo4j_session,
        create_modern_graph,
        "shortest_path_among_three",
        '"person"',
        "1L",
        '"person"',
        "2L",
        '"person"',
        "4L",
    )


def test_list_jobs(interactive_session, create_vertex_only_modern_graph):
    print("[Test list jobs]")
    import_data_to_vertex_only_modern_graph_no_wait(
        interactive_session, create_vertex_only_modern_graph
    )
    resp = interactive_session.delete_graph(create_vertex_only_modern_graph)

    resp = interactive_session.list_jobs()
    assert resp.is_ok() and len(resp.get_value()) > 0


@pytest.mark.skipif(
    os.environ.get("RUN_ON_PROTO", None) != "ON", reason="Only works on proto"
)
def test_call_proc_in_cypher(interactive_session, neo4j_session, create_modern_graph):
    print("[Test call procedure in cypher]")
    import_data_to_full_modern_graph(interactive_session, create_modern_graph)
    start_service_on_graph(interactive_session, create_modern_graph)
    ensure_compiler_schema_ready(
        interactive_session, neo4j_session, create_modern_graph
    )
    result = neo4j_session.run(
        'MATCH(p: person) with p.id as oid CALL k_neighbors("person", oid, 1) return label_name, vertex_oid;'
    )
    cnt = 0
    for record in result:
        cnt += 1
    assert cnt == 8


def test_custom_pk_name(
    interactive_session, neo4j_session, create_graph_with_custom_pk_name
):
    print("[Test custom pk name]")
    import_data_to_full_modern_graph(
        interactive_session, create_graph_with_custom_pk_name
    )
    start_service_on_graph(interactive_session, create_graph_with_custom_pk_name)
    ensure_compiler_schema_ready(
        interactive_session, neo4j_session, create_graph_with_custom_pk_name
    )
    result = neo4j_session.run(
        "MATCH (n: person) where n.custom_id = 4 return n.custom_id;"
    )
    records = result.fetch(10)
    for record in records:
        print(record)
    assert len(records) == 1

    result = neo4j_session.run(
        "MATCH (n:person)-[e]-(v:person) where v.custom_id = 1 return count(e);"
    )
    records = result.fetch(1)
    assert len(records) == 1 and records[0]["$f0"] == 2


<<<<<<< HEAD
def test_complex_query(interactive_session, neo4j_session, create_graph_algo_graph):
    """
    Make sure that long-running queries won't block the admin service.
    """
    print("[Test complex query]")
    import_data_to_full_graph_algo_graph(interactive_session, create_graph_algo_graph)
    start_service_on_graph(interactive_session, create_graph_algo_graph)
    ensure_compiler_schema_ready(
        interactive_session, neo4j_session, create_graph_algo_graph
    )
    # start a thread keep get service status, if the request timeout, raise error
    ping_thread = threading.Thread(
        target=send_get_request_periodically,
        args=("{}/v1/service/status".format(interactive_session.admin_uri), 1, 1, 20),
    )
    ping_thread.start()
    # Expect at least 10 seconds to finish
    result = neo4j_session.run("MATCH(n)-[*1..5]-(t) return count(t);")
    ping_thread_2 = threading.Thread(
        target=send_get_request_periodically,
        args=("{}/v1/service/status".format(interactive_session.admin_uri), 1, 1, 20),
    )
    ping_thread_2.start()

    res = result.fetch(1)
    assert res[0]["$f0"] == 9013634

    ping_thread.join()
    ping_thread_2.join()
=======
def test_x_csr_params(
    interactive_session, neo4j_session, create_graph_algo_graph_with_x_csr_params
):
    print("[Test x csr params]")
    import_data_to_new_graph_algo_graph(
        interactive_session, create_graph_algo_graph_with_x_csr_params
    )
    start_service_on_graph(
        interactive_session, create_graph_algo_graph_with_x_csr_params
    )
    result = neo4j_session.run('MATCH (n) where n.id <> "" return count(n);')
    # expect return value 0
    records = result.fetch(1)
    print(records[0])
    assert len(records) == 1 and records[0]["$f0"] == 3506


def test_var_char_property(
    interactive_session, neo4j_session, create_graph_with_var_char_property
):
    print("[Test var char property]")
    import_data_to_full_modern_graph(
        interactive_session, create_graph_with_var_char_property
    )
    start_service_on_graph(interactive_session, create_graph_with_var_char_property)
    result = neo4j_session.run("MATCH (n: person) return n.name AS personName;")
    records = result.fetch(10)
    assert len(records) == 4
    for record in records:
        # all string property in this graph is var char with max_length 2
        assert len(record["personName"]) == 2
>>>>>>> a60e9121
<|MERGE_RESOLUTION|>--- conflicted
+++ resolved
@@ -336,7 +336,6 @@
     assert len(records) == 1 and records[0]["$f0"] == 2
 
 
-<<<<<<< HEAD
 def test_complex_query(interactive_session, neo4j_session, create_graph_algo_graph):
     """
     Make sure that long-running queries won't block the admin service.
@@ -366,7 +365,8 @@
 
     ping_thread.join()
     ping_thread_2.join()
-=======
+
+
 def test_x_csr_params(
     interactive_session, neo4j_session, create_graph_algo_graph_with_x_csr_params
 ):
@@ -397,5 +397,4 @@
     assert len(records) == 4
     for record in records:
         # all string property in this graph is var char with max_length 2
-        assert len(record["personName"]) == 2
->>>>>>> a60e9121
+        assert len(record["personName"]) == 2