--- conflicted
+++ resolved
@@ -1021,10 +1021,14 @@
     assert wait_job_finish(sess, job_id)
 
 
-<<<<<<< HEAD
 def import_data_to_full_graph_algo_graph(sess: Session, graph_id: str):
     schema_mapping = SchemaMapping.from_dict(graph_algo_graph_import_config)
-=======
+    resp = sess.bulk_loading(graph_id, schema_mapping)
+    assert resp.is_ok()
+    job_id = resp.get_value().job_id
+    assert wait_job_finish(sess, job_id)
+
+
 def import_data_to_new_graph_algo_graph(sess: Session, graph_id: str):
     # check whether GS_TEST_DIR is set
     if "GS_TEST_DIR" not in os.environ:
@@ -1037,7 +1041,6 @@
         "location"
     ] = NEW_GRAPH_ALGO_SOURCE_DIR
     schema_mapping = SchemaMapping.from_dict(import_config)
->>>>>>> a60e9121
     resp = sess.bulk_loading(graph_id, schema_mapping)
     assert resp.is_ok()
     job_id = resp.get_value().job_id
