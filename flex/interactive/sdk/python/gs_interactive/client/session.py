#!/usr/bin/env python3
# -*- coding: utf-8 -*-
#
# Copyright 2020 Alibaba Group Holding Limited. All Rights Reserved.
#
# Licensed under the Apache License, Version 2.0 (the "License");
# you may not use this file except in compliance with the License.
# You may obtain a copy of the License at
#
#     http://www.apache.org/licenses/LICENSE-2.0
#
# Unless required by applicable law or agreed to in writing, software
# distributed under the License is distributed on an "AS IS" BASIS,
# WITHOUT WARRANTIES OR CONDITIONS OF ANY KIND, either express or implied.
# See the License for the specific language governing permissions and
# limitations under the License.
#

from abc import ABCMeta, abstractmethod
from enum import Enum
from typing import Annotated, Any, Dict, List, Optional, Union

from pydantic import Field, StrictBytes, StrictStr

<<<<<<< HEAD
from pydantic import Field, StrictStr, StrictBytes

from gs_interactive.client.status import Status, StatusCode

from gs_interactive.api import *

=======
from gs_interactive.api.admin_service_graph_management_api import (
    AdminServiceGraphManagementApi,
)
from gs_interactive.api.admin_service_job_management_api import (
    AdminServiceJobManagementApi,
)
from gs_interactive.api.admin_service_procedure_management_api import (
    AdminServiceProcedureManagementApi,
)
from gs_interactive.api.admin_service_service_management_api import (
    AdminServiceServiceManagementApi,
)
from gs_interactive.api.graph_service_edge_management_api import (
    GraphServiceEdgeManagementApi,
)
from gs_interactive.api.graph_service_vertex_management_api import (
    GraphServiceVertexManagementApi,
)
from gs_interactive.api.query_service_api import QueryServiceApi
from gs_interactive.api.utils_api import UtilsApi
>>>>>>> f70c5c6a
from gs_interactive.api_client import ApiClient
from gs_interactive.client.generated.results_pb2 import CollectiveResults
from gs_interactive.client.result import Result
from gs_interactive.client.status import Status, StatusCode
from gs_interactive.configuration import Configuration
<<<<<<< HEAD
from gs_interactive.models import *
from gs_interactive.client.utils import append_format_byte, InputFormat
from gs_interactive.client.generated.results_pb2 import CollectiveResults
=======
from gs_interactive.models.create_graph_request import CreateGraphRequest
from gs_interactive.models.create_graph_response import CreateGraphResponse
from gs_interactive.models.create_procedure_request import CreateProcedureRequest
from gs_interactive.models.create_procedure_response import CreateProcedureResponse
from gs_interactive.models.edge_request import EdgeRequest
from gs_interactive.models.get_graph_response import GetGraphResponse
from gs_interactive.models.get_graph_schema_response import GetGraphSchemaResponse
from gs_interactive.models.get_graph_statistics_response import (
    GetGraphStatisticsResponse,
)
from gs_interactive.models.get_procedure_response import GetProcedureResponse
from gs_interactive.models.job_response import JobResponse
from gs_interactive.models.job_status import JobStatus
from gs_interactive.models.query_request import QueryRequest
from gs_interactive.models.schema_mapping import SchemaMapping
from gs_interactive.models.service_status import ServiceStatus
from gs_interactive.models.start_service_request import StartServiceRequest
from gs_interactive.models.update_procedure_request import UpdateProcedureRequest
from gs_interactive.models.upload_file_response import UploadFileResponse
from gs_interactive.models.vertex_request import VertexRequest

>>>>>>> f70c5c6a

class EdgeInterface(metaclass=ABCMeta):
    @abstractmethod
    def add_edge(self, graph_id: StrictStr, edge_request: EdgeRequest) -> Result[str]:
        raise NotImplementedError

    @abstractmethod
    def delete_edge(
        self,
        graph_id: StrictStr,
        src_label: Annotated[
            StrictStr, Field(description="The label name of src vertex.")
        ],
        src_primary_key_value: Annotated[
            Any, Field(description="The primary key value of src vertex.")
        ],
        dst_label: Annotated[
            StrictStr, Field(description="The label name of dst vertex.")
        ],
        dst_primary_key_value: Annotated[
            Any, Field(description="The primary key value of dst vertex.")
        ],
    ) -> Result[str]:
        raise NotImplementedError

    @abstractmethod
    def get_edge(
        self,
        graph_id: StrictStr,
        src_label: Annotated[
            StrictStr, Field(description="The label name of src vertex.")
        ],
        src_primary_key_value: Annotated[
            Any, Field(description="The primary key value of src vertex.")
        ],
        dst_label: Annotated[
            StrictStr, Field(description="The label name of dst vertex.")
        ],
        dst_primary_key_value: Annotated[
            Any, Field(description="The primary key value of dst vertex.")
        ],
    ) -> Result[Union[None, EdgeRequest]]:
        raise NotImplementedError

    @abstractmethod
    def update_edge(
        self, graph_id: StrictStr, edge_request: EdgeRequest
    ) -> Result[str]:
        raise NotImplementedError


class VertexInterface(metaclass=ABCMeta):
    @abstractmethod
    def add_vertex(
        self, graph_id: StrictStr, vertex_request: VertexRequest
    ) -> Result[StrictStr]:
        raise NotImplementedError

    @abstractmethod
    def delete_vertex(
        self,
        graph_id: StrictStr,
        label: Annotated[StrictStr, Field(description="The label name of vertex.")],
        primary_key_value: Annotated[
            Any, Field(description="The primary key value of vertex.")
        ],
    ) -> Result[str]:
        raise NotImplementedError

    @abstractmethod
    def get_vertex(
        self,
        graph_id: StrictStr,
        label: Annotated[StrictStr, Field(description="The label name of vertex.")],
        primary_key_value: Annotated[
            Any, Field(description="The primary key value of vertex.")
        ],
    ) -> Result[VertexRequest]:
        raise NotImplementedError

    @abstractmethod
    def update_vertex(
        self, graph_id: StrictStr, vertex_request: VertexRequest
    ) -> Result[str]:
        raise NotImplementedError


class GraphInterface(metaclass=ABCMeta):
    @abstractmethod
    def create_graph(self, graph: CreateGraphRequest) -> Result[CreateGraphResponse]:
        raise NotImplementedError

    @abstractmethod
    def get_graph_schema(
        graph_id: Annotated[StrictStr, Field(description="The id of graph to get")],
    ) -> Result[GetGraphSchemaResponse]:
        raise NotImplementedError

    @abstractmethod
    def get_graph_meta(
        graph_id: Annotated[StrictStr, Field(description="The id of graph to get")],
    ) -> Result[GetGraphResponse]:
        raise NotImplementedError

    @abstractmethod
    def get_graph_statistics(
        graph_id: Annotated[StrictStr, Field(description="The id of graph to get")],
    ) -> Result[GetGraphStatisticsResponse]:
        raise NotImplementedError

    @abstractmethod
    def delete_graph(
        graph_id: Annotated[StrictStr, Field(description="The id of graph to delete")],
    ) -> Result[str]:
        raise NotImplementedError

    @abstractmethod
    def list_graphs(self) -> Result[List[GetGraphResponse]]:
        raise NotImplementedError

    @abstractmethod
    def bulk_loading(
        self,
        graph_id: Annotated[StrictStr, Field(description="The id of graph to load")],
        schema_mapping: SchemaMapping,
    ) -> Result[JobResponse]:
        raise NotImplementedError


class ProcedureInterface(metaclass=ABCMeta):
    @abstractmethod
    def create_procedure(
        self, graph_id: StrictStr, procedure: CreateProcedureRequest
    ) -> Result[CreateProcedureResponse]:
        raise NotImplementedError

    @abstractmethod
    def delete_procedure(
        self, graph_id: StrictStr, procedure_id: StrictStr
    ) -> Result[str]:
        raise NotImplementedError

    @abstractmethod
    def list_procedures(
        self, graph_id: StrictStr
    ) -> Result[List[GetProcedureResponse]]:
        raise NotImplementedError

    @abstractmethod
    def update_procedure(
        self, graph_id: StrictStr, proc_id: StrictStr, procedure: UpdateProcedureRequest
    ) -> Result[str]:
        raise NotImplementedError

    @abstractmethod
    def get_procedure(
        self, graph_id: StrictStr, procedure_id: StrictStr
    ) -> Result[GetProcedureResponse]:
        raise NotImplementedError

    @abstractmethod
    def call_procedure(
        self, graph_id: StrictStr, params: QueryRequest
    ) -> Result[CollectiveResults]:
        raise NotImplementedError

    @abstractmethod
    def call_procedure_current(self, params: QueryRequest) -> Result[CollectiveResults]:
        raise NotImplementedError

    @abstractmethod
    def call_procedure_raw(self, graph_id: StrictStr, params: str) -> Result[str]:
        raise NotImplementedError

    @abstractmethod
    def call_procedure_current_raw(self, params: str) -> Result[str]:
        raise NotImplementedError


class QueryServiceInterface:
    @abstractmethod
    def get_service_status(self) -> Result[ServiceStatus]:
        raise NotImplementedError

    @abstractmethod
    def start_service(
        self,
        start_service_request: Annotated[
            Optional[StartServiceRequest],
            Field(description="Start service on a specified graph"),
        ] = None,
    ) -> Result[str]:
        raise NotImplementedError

    @abstractmethod
    def stop_service(self) -> Result[str]:
        raise NotImplementedError

    @abstractmethod
    def restart_service(self) -> Result[str]:
        raise NotImplementedError


class JobInterface(metaclass=ABCMeta):
    @abstractmethod
    def get_job(self, job_id: StrictStr) -> Result[JobStatus]:
        raise NotImplementedError

    @abstractmethod
    def list_jobs(self) -> Result[List[JobResponse]]:
        raise NotImplementedError

    @abstractmethod
    def cancel_job(self, job_id: StrictStr) -> Result[str]:
        raise NotImplementedError


class UiltsInterface(metaclass=ABCMeta):
    @abstractmethod
    def upload_file(
        self, filestorage: Optional[Union[StrictBytes, StrictStr]]
    ) -> Result[UploadFileResponse]:
        raise NotImplementedError


class Session(
    VertexInterface,
    EdgeInterface,
    GraphInterface,
    ProcedureInterface,
    JobInterface,
    QueryServiceInterface,
    UiltsInterface,
):
    pass


class DefaultSession(Session):
<<<<<<< HEAD
=======
    PROTOCOL_FORMAT = "proto"
    JSON_FORMAT = "json"
    ENCODER_FORMAT = "encoder"

>>>>>>> f70c5c6a
    def __init__(self, admin_uri: str, stored_proc_uri: str = None):
        self._client = ApiClient(Configuration(host=admin_uri))

        self._graph_api = AdminServiceGraphManagementApi(self._client)
        self._job_api = AdminServiceJobManagementApi(self._client)
        self._procedure_api = AdminServiceProcedureManagementApi(self._client)
        self._service_api = AdminServiceServiceManagementApi(self._client)
        self._edge_api = GraphServiceEdgeManagementApi(self._client)
        self._vertex_api = GraphServiceVertexManagementApi(self._client)
        self._utils_api = UtilsApi(self._client)
        if stored_proc_uri is None:
            service_status = self.get_service_status()
            if not service_status.is_ok():
                raise Exception(
                    "Failed to get service status: ",
                    service_status.get_status_message(),
                )
            service_port = service_status.get_value().hqps_port
            # replace the port in uri
            splitted = admin_uri.split(":")
            splitted[-1] = str(service_port)
            stored_proc_uri = ":".join(splitted)
        self._query_client = ApiClient(Configuration(host=stored_proc_uri))
        self._query_api = QueryServiceApi(self._query_client)

    def __enter__(self):
        self._client.__enter__()
        return self

    def __exit__(self, exc_type, exc_val, exc_tb):
        self._client.__exit__(exc_type=exc_type, exc_value=exc_val, traceback=exc_tb)

    # implementations of the methods from the interfaces
    ################ Vertex Interfaces ##########
    def add_vertex(
        self, graph_id: StrictStr, vertex_request: VertexRequest
    ) -> Result[StrictStr]:
        raise NotImplementedError

    def delete_vertex(
        self,
        graph_id: StrictStr,
        label: Annotated[StrictStr, Field(description="The label name of vertex.")],
        primary_key_value: Annotated[
            Any, Field(description="The primary key value of vertex.")
        ],
    ) -> Result[str]:
        raise NotImplementedError

    def get_vertex(
        self,
        graph_id: StrictStr,
        label: Annotated[StrictStr, Field(description="The label name of vertex.")],
        primary_key_value: Annotated[
            Any, Field(description="The primary key value of vertex.")
        ],
    ) -> Result[VertexRequest]:
        raise NotImplementedError

    def update_vertex(
        self, graph_id: StrictStr, vertex_request: VertexRequest
    ) -> Result[str]:
        raise NotImplementedError

    ################ Edge Interfaces ##########
    def add_edge(self, graph_id: StrictStr, edge_request: EdgeRequest) -> Result[str]:
        raise NotImplementedError

    def delete_edge(
        self,
        graph_id: StrictStr,
        src_label: Annotated[
            StrictStr, Field(description="The label name of src vertex.")
        ],
        src_primary_key_value: Annotated[
            Any, Field(description="The primary key value of src vertex.")
        ],
        dst_label: Annotated[
            StrictStr, Field(description="The label name of dst vertex.")
        ],
        dst_primary_key_value: Annotated[
            Any, Field(description="The primary key value of dst vertex.")
        ],
    ) -> Result[str]:
        raise NotImplementedError

    def get_edge(
        self,
        graph_id: StrictStr,
        src_label: Annotated[
            StrictStr, Field(description="The label name of src vertex.")
        ],
        src_primary_key_value: Annotated[
            Any, Field(description="The primary key value of src vertex.")
        ],
        dst_label: Annotated[
            StrictStr, Field(description="The label name of dst vertex.")
        ],
        dst_primary_key_value: Annotated[
            Any, Field(description="The primary key value of dst vertex.")
        ],
    ) -> Result[Union[None, EdgeRequest]]:
        raise NotImplementedError

    def update_edge(
        self, graph_id: StrictStr, edge_request: EdgeRequest
    ) -> Result[str]:
        raise NotImplementedError

    ################ Graph Interfaces ##########
    def create_graph(self, graph: CreateGraphRequest) -> Result[CreateGraphResponse]:
        try:
            response = self._graph_api.create_graph_with_http_info(graph)
            return Result.from_response(response)
        except Exception as e:
            return Result.from_exception(e)

    def get_graph_schema(
        self,
        graph_id: Annotated[StrictStr, Field(description="The id of graph to get")],
    ) -> Result[GetGraphSchemaResponse]:
        graph_id = self.ensure_param_str("graph_id", graph_id)
        try:
            response = self._graph_api.get_schema_with_http_info(graph_id)
            return Result.from_response(response)
        except Exception as e:
            return Result.from_exception(e)

    def get_graph_meta(
        self,
        graph_id: Annotated[StrictStr, Field(description="The id of graph to get")],
    ) -> Result[GetGraphResponse]:
        graph_id = self.ensure_param_str("graph_id", graph_id)
        try:
            response = self._graph_api.get_graph_with_http_info(graph_id)
            return Result.from_response(response)
        except Exception as e:
            return Result.from_exception(e)

    def get_graph_statistics(
        self,
        graph_id: Annotated[StrictStr, Field(description="The id of graph to get")],
    ) -> Result[GetGraphStatisticsResponse]:
        graph_id = self.ensure_param_str("graph_id", graph_id)
        try:
            response = self._graph_api.get_graph_statistic_with_http_info(graph_id)
            return Result.from_response(response)
        except Exception as e:
            return Result.from_exception(e)

    def delete_graph(
        self,
        graph_id: Annotated[StrictStr, Field(description="The id of graph to delete")],
    ) -> Result[str]:
        graph_id = self.ensure_param_str("graph_id", graph_id)
        try:
            response = self._graph_api.delete_graph_with_http_info(graph_id)
            return Result.from_response(response)
        except Exception as e:
            return Result.from_exception(e)

    def list_graphs(self) -> Result[List[GetGraphResponse]]:
        try:
            response = self._graph_api.list_graphs_with_http_info()
            return Result.from_response(response)
        except Exception as e:
            return Result.from_exception(e)

    def bulk_loading(
        self,
        graph_id: Annotated[StrictStr, Field(description="The id of graph to load")],
        schema_mapping: SchemaMapping,
    ) -> Result[JobResponse]:
        graph_id = self.ensure_param_str("graph_id", graph_id)
        # First try to upload the input files if they are specified with a starting @
        # return a new schema_mapping with the uploaded files
        upload_res = self.try_upload_files(schema_mapping)
        if not upload_res.is_ok():
            return upload_res
        schema_mapping = upload_res.get_value()
        print("new schema_mapping: ", schema_mapping)
        try:
            response = self._graph_api.create_dataloading_job_with_http_info(
                graph_id, schema_mapping
            )
            return Result.from_response(response)
        except Exception as e:
            return Result.from_exception(e)

    ################ Procedure Interfaces ##########
    def create_procedure(
        self, graph_id: StrictStr, procedure: CreateProcedureRequest
    ) -> Result[CreateProcedureResponse]:
        graph_id = self.ensure_param_str("graph_id", graph_id)
        try:
            response = self._procedure_api.create_procedure_with_http_info(
                graph_id, procedure
            )
            return Result.from_response(response)
        except Exception as e:
            return Result.from_exception(e)

    def delete_procedure(
        self, graph_id: StrictStr, procedure_id: StrictStr
    ) -> Result[str]:
        graph_id = self.ensure_param_str("graph_id", graph_id)
        procedure_id = self.ensure_param_str("procedure_id", procedure_id)
        try:
            response = self._procedure_api.delete_procedure_with_http_info(
                graph_id, procedure_id
            )
            return Result.from_response(response)
        except Exception as e:
            return Result.from_exception(e)

    def list_procedures(
        self, graph_id: StrictStr
    ) -> Result[List[GetProcedureResponse]]:
        graph_id = self.ensure_param_str("graph_id", graph_id)
        try:
            response = self._procedure_api.list_procedures_with_http_info(graph_id)
            return Result.from_response(response)
        except Exception as e:
            return Result.from_exception(e)

    def update_procedure(
        self, graph_id: StrictStr, proc_id: StrictStr, procedure: UpdateProcedureRequest
    ) -> Result[str]:
        graph_id = self.ensure_param_str("graph_id", graph_id)
        try:
            response = self._procedure_api.update_procedure_with_http_info(
                graph_id, proc_id, procedure
            )
            return Result.from_response(response)
        except Exception as e:
            return Result.from_exception(e)

    def get_procedure(
        self, graph_id: StrictStr, procedure_id: StrictStr
    ) -> Result[GetProcedureResponse]:
        graph_id = self.ensure_param_str("graph_id", graph_id)
        try:
            response = self._procedure_api.get_procedure_with_http_info(
                graph_id, procedure_id
            )
            return Result.from_response(response)
        except Exception as e:
            return Result.from_exception(e)

    def call_procedure(
        self, graph_id: StrictStr, params: QueryRequest
    ) -> Result[CollectiveResults]:
        graph_id = self.ensure_param_str("graph_id", graph_id)
        try:
            # gs_interactive currently support four type of inputformat, see flex/engines/graph_db/graph_db_session.h
            # Here we add byte of value 1 to denote the input format is in json format
<<<<<<< HEAD
            response = self._query_api.call_proc_with_http_info(
                graph_id = graph_id, 
                body=append_format_byte(params.to_json(), InputFormat.CYPHER_JSON.value)
=======
            response = self._query_api.proc_call_with_http_info(
                graph_id=graph_id,
                x_interactive_request_format=self.JSON_FORMAT,
                body=params.to_json(),
>>>>>>> f70c5c6a
            )
            result = CollectiveResults()
            if response.status_code == 200:
                result.ParseFromString(response.data)
                return Result.ok(result)
            else:
                return Result(Status.from_response(response), result)
        except Exception as e:
            return Result.from_exception(e)

    def call_procedure_current(self, params: QueryRequest) -> Result[CollectiveResults]:
        try:
            # gs_interactive currently support four type of inputformat, see flex/engines/graph_db/graph_db_session.h
            # Here we add byte of value 1 to denote the input format is in json format
<<<<<<< HEAD
            response = self._query_api.call_proc_current_with_http_info(
                body = append_format_byte(params.to_json(), InputFormat.CYPHER_JSON.value)
=======
            response = self._query_api.proc_call_current_with_http_info(
                x_interactive_request_format=self.JSON_FORMAT, body=params.to_json()
>>>>>>> f70c5c6a
            )
            result = CollectiveResults()
            if response.status_code == 200:
                result.ParseFromString(response.data)
                return Result.ok(result)
            else:
                return Result(Status.from_response(response), result)
        except Exception as e:
            return Result.from_exception(e)

    def call_procedure_raw(self, graph_id: StrictStr, params: str) -> Result[str]:
        graph_id = self.ensure_param_str("graph_id", graph_id)
        try:
            # gs_interactive currently support four type of inputformat, see flex/engines/graph_db/graph_db_session.h
            # Here we add byte of value 1 to denote the input format is in encoder/decoder format
<<<<<<< HEAD
            response = self._query_api.call_proc_with_http_info(
                graph_id = graph_id, 
                body = append_format_byte(params, InputFormat.CPP_ENCODER.value)
=======
            response = self._query_api.proc_call_with_http_info(
                graph_id=graph_id,
                x_interactive_request_format=self.ENCODER_FORMAT,
                body=params,
>>>>>>> f70c5c6a
            )
            return Result.from_response(response)
        except Exception as e:
            return Result.from_exception(e)

    def call_procedure_current_raw(self, params: str) -> Result[str]:
        try:
            # gs_interactive currently support four type of inputformat, see flex/engines/graph_db/graph_db_session.h
            # Here we add byte of value 1 to denote the input format is in encoder/decoder format
<<<<<<< HEAD
            response = self._query_api.call_proc_current_with_http_info(
                body = append_format_byte(params, InputFormat.CPP_ENCODER.value)
=======
            response = self._query_api.proc_call_current_with_http_info(
                x_interactive_request_format=self.ENCODER_FORMAT, body=params
>>>>>>> f70c5c6a
            )
            return Result.from_response(response)
        except Exception as e:
            return Result.from_exception(e)

    ################ QueryService Interfaces ##########
    def get_service_status(self) -> Result[ServiceStatus]:
        try:
            response = self._service_api.get_service_status_with_http_info()
            return Result.from_response(response)
        except Exception as e:
            return Result.from_exception(e)

    def start_service(
        self,
        start_service_request: Annotated[
            Optional[StartServiceRequest],
            Field(description="Start service on a specified graph"),
        ] = None,
    ) -> Result[str]:
        try:
            response = self._service_api.start_service_with_http_info(
                start_service_request
            )
            return Result.from_response(response)
        except Exception as e:
            return Result.from_exception(e)

    def stop_service(self) -> Result[str]:
        try:
            response = self._service_api.stop_service_with_http_info()
            return Result.from_response(response)
        except Exception as e:
            return Result.from_exception(e)

    def restart_service(self) -> Result[str]:
        try:
            response = self._service_api.restart_service_with_http_info()
            return Result.from_response(response)
        except Exception as e:
            return Result.from_exception(e)

    ################ Job Interfaces ##########
    def get_job(self, job_id: StrictStr) -> Result[JobStatus]:
        job_id = self.ensure_param_str("job_id", job_id)
        try:
            response = self._job_api.get_job_by_id_with_http_info(job_id)
            return Result.from_response(response)
        except Exception as e:
            return Result.from_exception(e)

    def list_jobs(self) -> Result[List[JobResponse]]:
        try:
            response = self._job_api.list_jobs_with_http_info()
            return Result.from_response(response)
        except Exception as e:
            return Result.from_exception(e)

    def cancel_job(self, job_id: StrictStr) -> Result[str]:
        job_id = self.ensure_param_str("job_id", job_id)
        try:
            response = self._job_api.delete_job_by_id_with_http_info(job_id)
            return Result.from_response(response)
        except Exception as e:
            return Result.from_exception(e)

    def upload_file(
        self, filestorage: Optional[Union[StrictBytes, StrictStr]]
    ) -> Result[UploadFileResponse]:
        try:
            print("uploading file: ", filestorage)
            response = self._utils_api.upload_file_with_http_info(filestorage)
            print("response: ", response)
            if response.status_code == 200:
                # the response is the path of the uploaded file on server.
                return Result.from_response(response)
            else:
                print("Failed to upload file: ", input)
                return Result.from_response(response)
        except Exception as e:
            print("got exception: ", e)
            return Result.from_exception(e)

    def trim_path(self, path: str) -> str:
        return path[1:] if path.startswith("@") else path
    
    def preprocess_inputs(self, location: str, inputs: List[str], schema_mapping: SchemaMapping):
        root_dir_marked_with_at = False
        if location and location.startswith("@"):
            root_dir_marked_with_at = True
        new_inputs = []
        for i, input in enumerate(inputs):
            # First check whether input is valid
            if location and not root_dir_marked_with_at:
                if input.startswith("@"):
                    print(
                        "Root location given without @, but the input file starts with @"
                        + input + ", index: " + str(i),
                    )
                    return Result.error(
                        Status(
                            StatusCode.BAD_REQUEST,
                            "Root location given without @, but the input file starts with @"
                            + input + ", index: " + str(i),
                        ),
                        new_inputs,
                    )
            if location:
                new_inputs.append(
                    location + "/" + self.trim_path(input)
                )
            else:
                new_inputs.append(input)
        return Result.ok(new_inputs)

    def check_file_mixup(self, schema_mapping: SchemaMapping) -> Result[SchemaMapping]:
        location = None
        if schema_mapping.loading_config and schema_mapping.loading_config.data_source:
            if schema_mapping.loading_config.data_source.scheme != "file":
                print("Only check mixup for file scheme")
                return Result.ok(schema_mapping)
            location = schema_mapping.loading_config.data_source.location

        extracted_files = []
        if schema_mapping.vertex_mappings:
            for vertex_mapping in schema_mapping.vertex_mappings:
                if vertex_mapping.inputs:
                    preprocess_result = self.preprocess_inputs(location, vertex_mapping.inputs, schema_mapping)
                    if not preprocess_result.is_ok():
                        return Result.error(preprocess_result.status, schema_mapping)
                    vertex_mapping.inputs = preprocess_result.get_value()
                    extracted_files.extend(vertex_mapping.inputs)
        if schema_mapping.edge_mappings:
            for edge_mapping in schema_mapping.edge_mappings:
                if edge_mapping.inputs:
                    preprocess_result = self.preprocess_inputs(location, edge_mapping.inputs, schema_mapping)
                    if not preprocess_result.is_ok():
                        return Result.error(preprocess_result.status, schema_mapping)
                    edge_mapping.inputs = preprocess_result.get_value()
                    extracted_files.extend(edge_mapping.inputs)
        if extracted_files:
            # count the number of files start with @
            count = 0
            for file in extracted_files:
                if file.startswith("@"):
                    count += 1
            if count == 0:
                print("No file to upload")
                return Result.ok(schema_mapping)
            elif count != len(extracted_files):
                print("Can not mix uploading file and not uploading file")
                return Result.error("Can not mix uploading file and not uploading file")
        return Result.ok(schema_mapping)

    def upload_and_replace_input_inplace(
        self, schema_mapping: SchemaMapping
    ) -> Result[SchemaMapping]:
        """
        For each input file in schema_mapping, if the file starts with @, upload the file to the server
        and replace the path with the path returned from the server.
        """
        if schema_mapping.vertex_mappings:
            for vertex_mapping in schema_mapping.vertex_mappings:
                if vertex_mapping.inputs:
                    for i, input in enumerate(vertex_mapping.inputs):
                        if input.startswith("@"):
                            res = self.upload_file(input[1:])
                            if not res.is_ok():
                                return Result.error(res.status, schema_mapping)
                            vertex_mapping.inputs[i] = res.get_value().file_path
        if schema_mapping.edge_mappings:
            for edge_mapping in schema_mapping.edge_mappings:
                if edge_mapping.inputs:
                    for i, input in enumerate(edge_mapping.inputs):
                        if input.startswith("@"):
                            res = self.upload_file(input[1:])
                            if not res.is_ok():
                                return Result.error(res.status, schema_mapping)
                            edge_mapping.inputs[i] = res.get_value().file_path
        return Result.ok(schema_mapping)

    def try_upload_files(self, schema_mapping: SchemaMapping) -> Result[SchemaMapping]:
        """
        Try to upload the input files if they are specified with a starting @
        for input files in schema_mapping. Replace the path to the uploaded file with the
        path returned from the server.

        The @ can be added to the beginning of data_source.location in schema_mapping.loading_config
        or added to each file in vertex_mappings and edge_mappings.

        1. location: @/path/to/dir
            inputs:
                - @/path/to/file1
                - @/path/to/file2
        2. location: /path/to/dir
            inputs:
                - @/path/to/file1
                - @/path/to/file2
        3. location: @/path/to/dir
            inputs:
                - /path/to/file1
                - /path/to/file2
        4. location: /path/to/dir
            inputs:
                - /path/to/file1
                - /path/to/file2
        4. location: None
            inputs:
                - @/path/to/file1
                - @/path/to/file2
        Among the above 4 cases, only the 1, 3, 5 case are valid, for 2,4 the file will not be uploaded
        """

        check_mixup_res = self.check_file_mixup(schema_mapping)
        if not check_mixup_res.is_ok():
            return check_mixup_res
        schema_mapping = check_mixup_res.get_value()
        # now try upload the replace inplace
        print("after check_mixup_res: ")
        upload_res = self.upload_and_replace_input_inplace(schema_mapping)
        if not upload_res.is_ok():
            return upload_res
        print("new schema_mapping: ", upload_res.get_value())
        return Result.ok(upload_res.get_value())

    def ensure_param_str(self, param_name : str, param):
        """
        Ensure the param is a string, otherwise raise an exception
        """
        if not isinstance(param, str):
            # User may input the graph_id as int, convert it to string
            if isinstance(param, int):
                return str(param)
            raise Exception("param should be a string, param_name: " + param_name + ", param: " + str(param))
        return param<|MERGE_RESOLUTION|>--- conflicted
+++ resolved
@@ -22,67 +22,20 @@
 
 from pydantic import Field, StrictBytes, StrictStr
 
-<<<<<<< HEAD
 from pydantic import Field, StrictStr, StrictBytes
 
 from gs_interactive.client.status import Status, StatusCode
 
 from gs_interactive.api import *
 
-=======
-from gs_interactive.api.admin_service_graph_management_api import (
-    AdminServiceGraphManagementApi,
-)
-from gs_interactive.api.admin_service_job_management_api import (
-    AdminServiceJobManagementApi,
-)
-from gs_interactive.api.admin_service_procedure_management_api import (
-    AdminServiceProcedureManagementApi,
-)
-from gs_interactive.api.admin_service_service_management_api import (
-    AdminServiceServiceManagementApi,
-)
-from gs_interactive.api.graph_service_edge_management_api import (
-    GraphServiceEdgeManagementApi,
-)
-from gs_interactive.api.graph_service_vertex_management_api import (
-    GraphServiceVertexManagementApi,
-)
-from gs_interactive.api.query_service_api import QueryServiceApi
-from gs_interactive.api.utils_api import UtilsApi
->>>>>>> f70c5c6a
 from gs_interactive.api_client import ApiClient
 from gs_interactive.client.generated.results_pb2 import CollectiveResults
 from gs_interactive.client.result import Result
 from gs_interactive.client.status import Status, StatusCode
 from gs_interactive.configuration import Configuration
-<<<<<<< HEAD
 from gs_interactive.models import *
 from gs_interactive.client.utils import append_format_byte, InputFormat
 from gs_interactive.client.generated.results_pb2 import CollectiveResults
-=======
-from gs_interactive.models.create_graph_request import CreateGraphRequest
-from gs_interactive.models.create_graph_response import CreateGraphResponse
-from gs_interactive.models.create_procedure_request import CreateProcedureRequest
-from gs_interactive.models.create_procedure_response import CreateProcedureResponse
-from gs_interactive.models.edge_request import EdgeRequest
-from gs_interactive.models.get_graph_response import GetGraphResponse
-from gs_interactive.models.get_graph_schema_response import GetGraphSchemaResponse
-from gs_interactive.models.get_graph_statistics_response import (
-    GetGraphStatisticsResponse,
-)
-from gs_interactive.models.get_procedure_response import GetProcedureResponse
-from gs_interactive.models.job_response import JobResponse
-from gs_interactive.models.job_status import JobStatus
-from gs_interactive.models.query_request import QueryRequest
-from gs_interactive.models.schema_mapping import SchemaMapping
-from gs_interactive.models.service_status import ServiceStatus
-from gs_interactive.models.start_service_request import StartServiceRequest
-from gs_interactive.models.update_procedure_request import UpdateProcedureRequest
-from gs_interactive.models.upload_file_response import UploadFileResponse
-from gs_interactive.models.vertex_request import VertexRequest
-
->>>>>>> f70c5c6a
 
 class EdgeInterface(metaclass=ABCMeta):
     @abstractmethod
@@ -321,13 +274,6 @@
 
 
 class DefaultSession(Session):
-<<<<<<< HEAD
-=======
-    PROTOCOL_FORMAT = "proto"
-    JSON_FORMAT = "json"
-    ENCODER_FORMAT = "encoder"
-
->>>>>>> f70c5c6a
     def __init__(self, admin_uri: str, stored_proc_uri: str = None):
         self._client = ApiClient(Configuration(host=admin_uri))
 
@@ -584,16 +530,9 @@
         try:
             # gs_interactive currently support four type of inputformat, see flex/engines/graph_db/graph_db_session.h
             # Here we add byte of value 1 to denote the input format is in json format
-<<<<<<< HEAD
             response = self._query_api.call_proc_with_http_info(
                 graph_id = graph_id, 
                 body=append_format_byte(params.to_json(), InputFormat.CYPHER_JSON.value)
-=======
-            response = self._query_api.proc_call_with_http_info(
-                graph_id=graph_id,
-                x_interactive_request_format=self.JSON_FORMAT,
-                body=params.to_json(),
->>>>>>> f70c5c6a
             )
             result = CollectiveResults()
             if response.status_code == 200:
@@ -608,13 +547,8 @@
         try:
             # gs_interactive currently support four type of inputformat, see flex/engines/graph_db/graph_db_session.h
             # Here we add byte of value 1 to denote the input format is in json format
-<<<<<<< HEAD
             response = self._query_api.call_proc_current_with_http_info(
                 body = append_format_byte(params.to_json(), InputFormat.CYPHER_JSON.value)
-=======
-            response = self._query_api.proc_call_current_with_http_info(
-                x_interactive_request_format=self.JSON_FORMAT, body=params.to_json()
->>>>>>> f70c5c6a
             )
             result = CollectiveResults()
             if response.status_code == 200:
@@ -630,16 +564,9 @@
         try:
             # gs_interactive currently support four type of inputformat, see flex/engines/graph_db/graph_db_session.h
             # Here we add byte of value 1 to denote the input format is in encoder/decoder format
-<<<<<<< HEAD
             response = self._query_api.call_proc_with_http_info(
                 graph_id = graph_id, 
                 body = append_format_byte(params, InputFormat.CPP_ENCODER.value)
-=======
-            response = self._query_api.proc_call_with_http_info(
-                graph_id=graph_id,
-                x_interactive_request_format=self.ENCODER_FORMAT,
-                body=params,
->>>>>>> f70c5c6a
             )
             return Result.from_response(response)
         except Exception as e:
@@ -649,13 +576,8 @@
         try:
             # gs_interactive currently support four type of inputformat, see flex/engines/graph_db/graph_db_session.h
             # Here we add byte of value 1 to denote the input format is in encoder/decoder format
-<<<<<<< HEAD
             response = self._query_api.call_proc_current_with_http_info(
                 body = append_format_byte(params, InputFormat.CPP_ENCODER.value)
-=======
-            response = self._query_api.proc_call_current_with_http_info(
-                x_interactive_request_format=self.ENCODER_FORMAT, body=params
->>>>>>> f70c5c6a
             )
             return Result.from_response(response)
         except Exception as e:
