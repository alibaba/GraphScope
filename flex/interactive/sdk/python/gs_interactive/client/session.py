#!/usr/bin/env python3
# -*- coding: utf-8 -*-
#
# Copyright 2020 Alibaba Group Holding Limited. All Rights Reserved.
#
# Licensed under the Apache License, Version 2.0 (the "License");
# you may not use this file except in compliance with the License.
# You may obtain a copy of the License at
#
#     http://www.apache.org/licenses/LICENSE-2.0
#
# Unless required by applicable law or agreed to in writing, software
# distributed under the License is distributed on an "AS IS" BASIS,
# WITHOUT WARRANTIES OR CONDITIONS OF ANY KIND, either express or implied.
# See the License for the specific language governing permissions and
# limitations under the License.
#

from abc import ABCMeta, abstractmethod
from typing import Annotated, Any, Dict, List, Optional, Union

from pydantic import Field, StrictBytes, StrictStr

from gs_interactive.api.admin_service_graph_management_api import (
    AdminServiceGraphManagementApi,
)
from gs_interactive.api.admin_service_job_management_api import (
    AdminServiceJobManagementApi,
)
from gs_interactive.api.admin_service_procedure_management_api import (
    AdminServiceProcedureManagementApi,
)
from gs_interactive.api.admin_service_service_management_api import (
    AdminServiceServiceManagementApi,
)
from gs_interactive.api.graph_service_edge_management_api import (
    GraphServiceEdgeManagementApi,
)
from gs_interactive.api.graph_service_vertex_management_api import (
    GraphServiceVertexManagementApi,
)
from gs_interactive.api.query_service_api import QueryServiceApi
from gs_interactive.api.utils_api import UtilsApi
from gs_interactive.api_client import ApiClient
from gs_interactive.client.generated.results_pb2 import CollectiveResults
from gs_interactive.client.result import Result
from gs_interactive.client.status import Status, StatusCode
from gs_interactive.configuration import Configuration
from gs_interactive.models.create_graph_request import CreateGraphRequest
from gs_interactive.models.create_graph_response import CreateGraphResponse
from gs_interactive.models.create_procedure_request import CreateProcedureRequest
from gs_interactive.models.create_procedure_response import CreateProcedureResponse
from gs_interactive.models.edge_request import EdgeRequest
from gs_interactive.models.get_graph_response import GetGraphResponse
from gs_interactive.models.get_graph_schema_response import GetGraphSchemaResponse
from gs_interactive.models.get_graph_statistics_response import (
    GetGraphStatisticsResponse,
)
from gs_interactive.models.get_procedure_response import GetProcedureResponse
from gs_interactive.models.job_response import JobResponse
from gs_interactive.models.job_status import JobStatus
from gs_interactive.models.query_request import QueryRequest
from gs_interactive.models.schema_mapping import SchemaMapping
from gs_interactive.models.service_status import ServiceStatus
from gs_interactive.models.start_service_request import StartServiceRequest
from gs_interactive.models.update_procedure_request import UpdateProcedureRequest
from gs_interactive.models.upload_file_response import UploadFileResponse
from gs_interactive.models.vertex_request import VertexRequest


class EdgeInterface(metaclass=ABCMeta):
    @abstractmethod
    def add_edge(self, graph_id: StrictStr, edge_request: EdgeRequest) -> Result[str]:
        raise NotImplementedError

    @abstractmethod
    def delete_edge(
        self,
        graph_id: StrictStr,
        src_label: Annotated[
            StrictStr, Field(description="The label name of src vertex.")
        ],
        src_primary_key_value: Annotated[
            Any, Field(description="The primary key value of src vertex.")
        ],
        dst_label: Annotated[
            StrictStr, Field(description="The label name of dst vertex.")
        ],
        dst_primary_key_value: Annotated[
            Any, Field(description="The primary key value of dst vertex.")
        ],
    ) -> Result[str]:
        raise NotImplementedError

    @abstractmethod
    def get_edge(
        self,
        graph_id: StrictStr,
        src_label: Annotated[
            StrictStr, Field(description="The label name of src vertex.")
        ],
        src_primary_key_value: Annotated[
            Any, Field(description="The primary key value of src vertex.")
        ],
        dst_label: Annotated[
            StrictStr, Field(description="The label name of dst vertex.")
        ],
        dst_primary_key_value: Annotated[
            Any, Field(description="The primary key value of dst vertex.")
        ],
    ) -> Result[Union[None, EdgeRequest]]:
        raise NotImplementedError

    @abstractmethod
    def update_edge(
        self, graph_id: StrictStr, edge_request: EdgeRequest
    ) -> Result[str]:
        raise NotImplementedError


class VertexInterface(metaclass=ABCMeta):
    @abstractmethod
    def add_vertex(
        self, graph_id: StrictStr, vertex_request: VertexRequest
    ) -> Result[StrictStr]:
        raise NotImplementedError

    @abstractmethod
    def delete_vertex(
        self,
        graph_id: StrictStr,
        label: Annotated[StrictStr, Field(description="The label name of vertex.")],
        primary_key_value: Annotated[
            Any, Field(description="The primary key value of vertex.")
        ],
    ) -> Result[str]:
        raise NotImplementedError

    @abstractmethod
    def get_vertex(
        self,
        graph_id: StrictStr,
        label: Annotated[StrictStr, Field(description="The label name of vertex.")],
        primary_key_value: Annotated[
            Any, Field(description="The primary key value of vertex.")
        ],
    ) -> Result[VertexRequest]:
        raise NotImplementedError

    @abstractmethod
    def update_vertex(
        self, graph_id: StrictStr, vertex_request: VertexRequest
    ) -> Result[str]:
        raise NotImplementedError


class GraphInterface(metaclass=ABCMeta):
    @abstractmethod
    def create_graph(self, graph: CreateGraphRequest) -> Result[CreateGraphResponse]:
        raise NotImplementedError

    @abstractmethod
    def get_graph_schema(
        graph_id: Annotated[StrictStr, Field(description="The id of graph to get")],
    ) -> Result[GetGraphSchemaResponse]:
        raise NotImplementedError

    @abstractmethod
    def get_graph_meta(
        graph_id: Annotated[StrictStr, Field(description="The id of graph to get")],
    ) -> Result[GetGraphResponse]:
        raise NotImplementedError

    @abstractmethod
    def get_graph_statistics(
        graph_id: Annotated[StrictStr, Field(description="The id of graph to get")],
    ) -> Result[GetGraphStatisticsResponse]:
        raise NotImplementedError

    @abstractmethod
    def delete_graph(
        graph_id: Annotated[StrictStr, Field(description="The id of graph to delete")],
    ) -> Result[str]:
        raise NotImplementedError

    @abstractmethod
    def list_graphs(self) -> Result[List[GetGraphResponse]]:
        raise NotImplementedError

    @abstractmethod
    def bulk_loading(
        self,
        graph_id: Annotated[StrictStr, Field(description="The id of graph to load")],
        schema_mapping: SchemaMapping,
    ) -> Result[JobResponse]:
        raise NotImplementedError


class ProcedureInterface(metaclass=ABCMeta):
    @abstractmethod
    def create_procedure(
        self, graph_id: StrictStr, procedure: CreateProcedureRequest
    ) -> Result[CreateProcedureResponse]:
        raise NotImplementedError

    @abstractmethod
    def delete_procedure(
        self, graph_id: StrictStr, procedure_id: StrictStr
    ) -> Result[str]:
        raise NotImplementedError

    @abstractmethod
    def list_procedures(
        self, graph_id: StrictStr
    ) -> Result[List[GetProcedureResponse]]:
        raise NotImplementedError

    @abstractmethod
    def update_procedure(
        self, graph_id: StrictStr, proc_id: StrictStr, procedure: UpdateProcedureRequest
    ) -> Result[str]:
        raise NotImplementedError

    @abstractmethod
    def get_procedure(
        self, graph_id: StrictStr, procedure_id: StrictStr
    ) -> Result[GetProcedureResponse]:
        raise NotImplementedError

    @abstractmethod
    def call_procedure(
        self, graph_id: StrictStr, params: QueryRequest
    ) -> Result[CollectiveResults]:
        raise NotImplementedError

    @abstractmethod
    def call_procedure_current(self, params: QueryRequest) -> Result[CollectiveResults]:
        raise NotImplementedError

    @abstractmethod
    def call_procedure_raw(self, graph_id: StrictStr, params: str) -> Result[str]:
        raise NotImplementedError

    @abstractmethod
    def call_procedure_current_raw(self, params: str) -> Result[str]:
        raise NotImplementedError


class QueryServiceInterface:
    @abstractmethod
    def get_service_status(self) -> Result[ServiceStatus]:
        raise NotImplementedError

    @abstractmethod
    def start_service(
        self,
        start_service_request: Annotated[
            Optional[StartServiceRequest],
            Field(description="Start service on a specified graph"),
        ] = None,
    ) -> Result[str]:
        raise NotImplementedError

    @abstractmethod
    def stop_service(self) -> Result[str]:
        raise NotImplementedError

    @abstractmethod
    def restart_service(self) -> Result[str]:
        raise NotImplementedError


class JobInterface(metaclass=ABCMeta):
    @abstractmethod
    def get_job(self, job_id: StrictStr) -> Result[JobStatus]:
        raise NotImplementedError

    @abstractmethod
    def list_jobs(self) -> Result[List[JobResponse]]:
        raise NotImplementedError

    @abstractmethod
    def cancel_job(self, job_id: StrictStr) -> Result[str]:
        raise NotImplementedError


class UiltsInterface(metaclass=ABCMeta):
    @abstractmethod
    def upload_file(
        self, filestorage: Optional[Union[StrictBytes, StrictStr]]
    ) -> Result[UploadFileResponse]:
        raise NotImplementedError


class Session(
    VertexInterface,
    EdgeInterface,
    GraphInterface,
    ProcedureInterface,
    JobInterface,
    QueryServiceInterface,
    UiltsInterface,
):
    pass


class DefaultSession(Session):
    PROTOCOL_FORMAT = "proto"
    JSON_FORMAT = "json"
    ENCODER_FORMAT = "encoder"

    def __init__(self, admin_uri: str, stored_proc_uri: str = None):
        self._client = ApiClient(Configuration(host=admin_uri))

        self._graph_api = AdminServiceGraphManagementApi(self._client)
        self._job_api = AdminServiceJobManagementApi(self._client)
        self._procedure_api = AdminServiceProcedureManagementApi(self._client)
        self._service_api = AdminServiceServiceManagementApi(self._client)
        self._edge_api = GraphServiceEdgeManagementApi(self._client)
        self._vertex_api = GraphServiceVertexManagementApi(self._client)
        self._utils_api = UtilsApi(self._client)
        if stored_proc_uri is None:
            service_status = self.get_service_status()
            if not service_status.is_ok():
                raise Exception(
                    "Failed to get service status: ",
                    service_status.get_status_message(),
                )
            service_port = service_status.get_value().hqps_port
            # replace the port in uri
            splitted = admin_uri.split(":")
            splitted[-1] = str(service_port)
            stored_proc_uri = ":".join(splitted)
        self._query_client = ApiClient(Configuration(host=stored_proc_uri))
        self._query_api = QueryServiceApi(self._query_client)

    def __enter__(self):
        self._client.__enter__()
        return self

    def __exit__(self, exc_type, exc_val, exc_tb):
        self._client.__exit__(exc_type=exc_type, exc_value=exc_val, traceback=exc_tb)

    # implementations of the methods from the interfaces
    ################ Vertex Interfaces ##########
    def add_vertex(
        self, graph_id: StrictStr, vertex_request: VertexRequest
    ) -> Result[StrictStr]:
        raise NotImplementedError

    def delete_vertex(
        self,
        graph_id: StrictStr,
        label: Annotated[StrictStr, Field(description="The label name of vertex.")],
        primary_key_value: Annotated[
            Any, Field(description="The primary key value of vertex.")
        ],
    ) -> Result[str]:
        raise NotImplementedError

    def get_vertex(
        self,
        graph_id: StrictStr,
        label: Annotated[StrictStr, Field(description="The label name of vertex.")],
        primary_key_value: Annotated[
            Any, Field(description="The primary key value of vertex.")
        ],
    ) -> Result[VertexRequest]:
        raise NotImplementedError

    def update_vertex(
        self, graph_id: StrictStr, vertex_request: VertexRequest
    ) -> Result[str]:
        raise NotImplementedError

    ################ Edge Interfaces ##########
    def add_edge(self, graph_id: StrictStr, edge_request: EdgeRequest) -> Result[str]:
        raise NotImplementedError

    def delete_edge(
        self,
        graph_id: StrictStr,
        src_label: Annotated[
            StrictStr, Field(description="The label name of src vertex.")
        ],
        src_primary_key_value: Annotated[
            Any, Field(description="The primary key value of src vertex.")
        ],
        dst_label: Annotated[
            StrictStr, Field(description="The label name of dst vertex.")
        ],
        dst_primary_key_value: Annotated[
            Any, Field(description="The primary key value of dst vertex.")
        ],
    ) -> Result[str]:
        raise NotImplementedError

    def get_edge(
        self,
        graph_id: StrictStr,
        src_label: Annotated[
            StrictStr, Field(description="The label name of src vertex.")
        ],
        src_primary_key_value: Annotated[
            Any, Field(description="The primary key value of src vertex.")
        ],
        dst_label: Annotated[
            StrictStr, Field(description="The label name of dst vertex.")
        ],
        dst_primary_key_value: Annotated[
            Any, Field(description="The primary key value of dst vertex.")
        ],
    ) -> Result[Union[None, EdgeRequest]]:
        raise NotImplementedError

    def update_edge(
        self, graph_id: StrictStr, edge_request: EdgeRequest
    ) -> Result[str]:
        raise NotImplementedError

    ################ Graph Interfaces ##########
    def create_graph(self, graph: CreateGraphRequest) -> Result[CreateGraphResponse]:
        try:
            response = self._graph_api.create_graph_with_http_info(graph)
            return Result.from_response(response)
        except Exception as e:
            return Result.from_exception(e)

    def get_graph_schema(
        self,
        graph_id: Annotated[StrictStr, Field(description="The id of graph to get")],
    ) -> Result[GetGraphSchemaResponse]:
        graph_id = self.ensure_param_str("graph_id", graph_id)
        try:
            response = self._graph_api.get_schema_with_http_info(graph_id)
            return Result.from_response(response)
        except Exception as e:
            return Result.from_exception(e)

    def get_graph_meta(
        self,
        graph_id: Annotated[StrictStr, Field(description="The id of graph to get")],
    ) -> Result[GetGraphResponse]:
        graph_id = self.ensure_param_str("graph_id", graph_id)
        try:
            response = self._graph_api.get_graph_with_http_info(graph_id)
            return Result.from_response(response)
        except Exception as e:
            return Result.from_exception(e)

    def get_graph_statistics(
        self,
        graph_id: Annotated[StrictStr, Field(description="The id of graph to get")],
    ) -> Result[GetGraphStatisticsResponse]:
        graph_id = self.ensure_param_str("graph_id", graph_id)
        try:
            response = self._graph_api.get_graph_statistic_with_http_info(graph_id)
            return Result.from_response(response)
        except Exception as e:
            return Result.from_exception(e)

    def delete_graph(
        self,
        graph_id: Annotated[StrictStr, Field(description="The id of graph to delete")],
    ) -> Result[str]:
        graph_id = self.ensure_param_str("graph_id", graph_id)
        try:
            response = self._graph_api.delete_graph_with_http_info(graph_id)
            return Result.from_response(response)
        except Exception as e:
            return Result.from_exception(e)

    def list_graphs(self) -> Result[List[GetGraphResponse]]:
        try:
            response = self._graph_api.list_graphs_with_http_info()
            return Result.from_response(response)
        except Exception as e:
            return Result.from_exception(e)

    def bulk_loading(
        self,
        graph_id: Annotated[StrictStr, Field(description="The id of graph to load")],
        schema_mapping: SchemaMapping,
    ) -> Result[JobResponse]:
        graph_id = self.ensure_param_str("graph_id", graph_id)
        # First try to upload the input files if they are specified with a starting @
        # return a new schema_mapping with the uploaded files
        upload_res = self.try_upload_files(schema_mapping)
        if not upload_res.is_ok():
            return upload_res
        schema_mapping = upload_res.get_value()
        print("new schema_mapping: ", schema_mapping)
        try:
            response = self._graph_api.create_dataloading_job_with_http_info(
                graph_id, schema_mapping
            )
            return Result.from_response(response)
        except Exception as e:
            return Result.from_exception(e)

    ################ Procedure Interfaces ##########
    def create_procedure(
        self, graph_id: StrictStr, procedure: CreateProcedureRequest
    ) -> Result[CreateProcedureResponse]:
        graph_id = self.ensure_param_str("graph_id", graph_id)
        try:
            response = self._procedure_api.create_procedure_with_http_info(
                graph_id, procedure
            )
            return Result.from_response(response)
        except Exception as e:
            return Result.from_exception(e)

    def delete_procedure(
        self, graph_id: StrictStr, procedure_id: StrictStr
    ) -> Result[str]:
        graph_id = self.ensure_param_str("graph_id", graph_id)
        procedure_id = self.ensure_param_str("procedure_id", procedure_id)
        try:
            response = self._procedure_api.delete_procedure_with_http_info(
                graph_id, procedure_id
            )
            return Result.from_response(response)
        except Exception as e:
            return Result.from_exception(e)

    def list_procedures(
        self, graph_id: StrictStr
    ) -> Result[List[GetProcedureResponse]]:
        graph_id = self.ensure_param_str("graph_id", graph_id)
        try:
            response = self._procedure_api.list_procedures_with_http_info(graph_id)
            return Result.from_response(response)
        except Exception as e:
            return Result.from_exception(e)

    def update_procedure(
        self, graph_id: StrictStr, proc_id: StrictStr, procedure: UpdateProcedureRequest
    ) -> Result[str]:
        graph_id = self.ensure_param_str("graph_id", graph_id)
        try:
            response = self._procedure_api.update_procedure_with_http_info(
                graph_id, proc_id, procedure
            )
            return Result.from_response(response)
        except Exception as e:
            return Result.from_exception(e)

    def get_procedure(
        self, graph_id: StrictStr, procedure_id: StrictStr
    ) -> Result[GetProcedureResponse]:
        graph_id = self.ensure_param_str("graph_id", graph_id)
        try:
            response = self._procedure_api.get_procedure_with_http_info(
                graph_id, procedure_id
            )
            return Result.from_response(response)
        except Exception as e:
            return Result.from_exception(e)

    def call_procedure(
        self, graph_id: StrictStr, params: QueryRequest
    ) -> Result[CollectiveResults]:
        graph_id = self.ensure_param_str("graph_id", graph_id)
        try:
            # gs_interactive currently support four type of inputformat, see flex/engines/graph_db/graph_db_session.h
            # Here we add byte of value 1 to denote the input format is in json format
            response = self._query_api.proc_call_with_http_info(
                graph_id=graph_id,
                x_interactive_request_format=self.JSON_FORMAT,
                body=params.to_json(),
            )
            result = CollectiveResults()
            if response.status_code == 200:
                result.ParseFromString(response.data)
                return Result.ok(result)
            else:
                return Result(Status.from_response(response), result)
        except Exception as e:
            return Result.from_exception(e)

    def call_procedure_current(self, params: QueryRequest) -> Result[CollectiveResults]:
        try:
            # gs_interactive currently support four type of inputformat, see flex/engines/graph_db/graph_db_session.h
            # Here we add byte of value 1 to denote the input format is in json format
            response = self._query_api.proc_call_current_with_http_info(
                x_interactive_request_format=self.JSON_FORMAT, body=params.to_json()
            )
            result = CollectiveResults()
            if response.status_code == 200:
                result.ParseFromString(response.data)
                return Result.ok(result)
            else:
                return Result(Status.from_response(response), result)
        except Exception as e:
            return Result.from_exception(e)

    def call_procedure_raw(self, graph_id: StrictStr, params: str) -> Result[str]:
        graph_id = self.ensure_param_str("graph_id", graph_id)
        try:
            # gs_interactive currently support four type of inputformat, see flex/engines/graph_db/graph_db_session.h
            # Here we add byte of value 1 to denote the input format is in encoder/decoder format
            response = self._query_api.proc_call_with_http_info(
                graph_id=graph_id,
                x_interactive_request_format=self.ENCODER_FORMAT,
                body=params,
            )
            return Result.from_response(response)
        except Exception as e:
            return Result.from_exception(e)

    def call_procedure_current_raw(self, params: str) -> Result[str]:
        try:
            # gs_interactive currently support four type of inputformat, see flex/engines/graph_db/graph_db_session.h
            # Here we add byte of value 1 to denote the input format is in encoder/decoder format
            response = self._query_api.proc_call_current_with_http_info(
                x_interactive_request_format=self.ENCODER_FORMAT, body=params
            )
            return Result.from_response(response)
        except Exception as e:
            return Result.from_exception(e)

    ################ QueryService Interfaces ##########
    def get_service_status(self) -> Result[ServiceStatus]:
        try:
            response = self._service_api.get_service_status_with_http_info()
            return Result.from_response(response)
        except Exception as e:
            return Result.from_exception(e)

    def start_service(
        self,
        start_service_request: Annotated[
            Optional[StartServiceRequest],
            Field(description="Start service on a specified graph"),
        ] = None,
    ) -> Result[str]:
        try:
            response = self._service_api.start_service_with_http_info(
                start_service_request
            )
            return Result.from_response(response)
        except Exception as e:
            return Result.from_exception(e)

    def stop_service(self) -> Result[str]:
        try:
            response = self._service_api.stop_service_with_http_info()
            return Result.from_response(response)
        except Exception as e:
            return Result.from_exception(e)

    def restart_service(self) -> Result[str]:
        try:
            response = self._service_api.restart_service_with_http_info()
            return Result.from_response(response)
        except Exception as e:
            return Result.from_exception(e)

    ################ Job Interfaces ##########
    def get_job(self, job_id: StrictStr) -> Result[JobStatus]:
        job_id = self.ensure_param_str("job_id", job_id)
        try:
            response = self._job_api.get_job_by_id_with_http_info(job_id)
            return Result.from_response(response)
        except Exception as e:
            return Result.from_exception(e)

    def list_jobs(self) -> Result[List[JobResponse]]:
        try:
            response = self._job_api.list_jobs_with_http_info()
            return Result.from_response(response)
        except Exception as e:
            return Result.from_exception(e)

    def cancel_job(self, job_id: StrictStr) -> Result[str]:
        job_id = self.ensure_param_str("job_id", job_id)
        try:
            response = self._job_api.delete_job_by_id_with_http_info(job_id)
            return Result.from_response(response)
        except Exception as e:
            return Result.from_exception(e)

    def upload_file(
        self, filestorage: Optional[Union[StrictBytes, StrictStr]]
    ) -> Result[UploadFileResponse]:
        try:
            print("uploading file: ", filestorage)
            response = self._utils_api.upload_file_with_http_info(filestorage)
            print("response: ", response)
            if response.status_code == 200:
                # the response is the path of the uploaded file on server.
                return Result.from_response(response)
            else:
                print("Failed to upload file: ", input)
                return Result.from_response(response)
        except Exception as e:
            print("got exception: ", e)
            return Result.from_exception(e)

    def trim_path(self, path: str) -> str:
        return path[1:] if path.startswith("@") else path
    
    def preprocess_inputs(self, location: str, inputs: List[str], schema_mapping: SchemaMapping):
        root_dir_marked_with_at = False
        if location and location.startswith("@"):
            root_dir_marked_with_at = True
        new_inputs = []
        for i, input in enumerate(inputs):
            # First check whether input is valid
            if location and not root_dir_marked_with_at:
                if input.startswith("@"):
                    print(
                        "Root location given without @, but the input file starts with @"
                        + input + ", index: " + str(i),
                    )
                    return Result.error(
                        Status(
                            StatusCode.BAD_REQUEST,
                            "Root location given without @, but the input file starts with @"
                            + input + ", index: " + str(i),
                        ),
                        new_inputs,
                    )
            if location:
                new_inputs.append(
                    location + "/" + self.trim_path(input)
                )
            else:
                new_inputs.append(input)
        return Result.ok(new_inputs)

    def check_file_mixup(self, schema_mapping: SchemaMapping) -> Result[SchemaMapping]:
        location = None
        if schema_mapping.loading_config and schema_mapping.loading_config.data_source:
            if schema_mapping.loading_config.data_source.scheme != "file":
                print("Only check mixup for file scheme")
                return Result.ok(schema_mapping)
            location = schema_mapping.loading_config.data_source.location

        extracted_files = []
        if schema_mapping.vertex_mappings:
            for vertex_mapping in schema_mapping.vertex_mappings:
                if vertex_mapping.inputs:
                    preprocess_result = self.preprocess_inputs(location, vertex_mapping.inputs, schema_mapping)
                    if not preprocess_result.is_ok():
                        return Result.error(preprocess_result.status, schema_mapping)
                    vertex_mapping.inputs = preprocess_result.get_value()
                    extracted_files.extend(vertex_mapping.inputs)
        if schema_mapping.edge_mappings:
            for edge_mapping in schema_mapping.edge_mappings:
                if edge_mapping.inputs:
                    preprocess_result = self.preprocess_inputs(location, edge_mapping.inputs, schema_mapping)
                    if not preprocess_result.is_ok():
                        return Result.error(preprocess_result.status, schema_mapping)
                    edge_mapping.inputs = preprocess_result.get_value()
                    extracted_files.extend(edge_mapping.inputs)
        if extracted_files:
            # count the number of files start with @
            count = 0
            for file in extracted_files:
                if file.startswith("@"):
                    count += 1
            if count == 0:
                print("No file to upload")
                return Result.ok(schema_mapping)
            elif count != len(extracted_files):
                print("Can not mix uploading file and not uploading file")
                return Result.error("Can not mix uploading file and not uploading file")
        return Result.ok(schema_mapping)

    def upload_and_replace_input_inplace(
        self, schema_mapping: SchemaMapping
    ) -> Result[SchemaMapping]:
        """
        For each input file in schema_mapping, if the file starts with @, upload the file to the server
        and replace the path with the path returned from the server.
        """
        if schema_mapping.vertex_mappings:
            for vertex_mapping in schema_mapping.vertex_mappings:
                if vertex_mapping.inputs:
                    for i, input in enumerate(vertex_mapping.inputs):
                        if input.startswith("@"):
                            res = self.upload_file(input[1:])
                            if not res.is_ok():
                                return Result.error(res.status, schema_mapping)
                            vertex_mapping.inputs[i] = res.get_value().file_path
        if schema_mapping.edge_mappings:
            for edge_mapping in schema_mapping.edge_mappings:
                if edge_mapping.inputs:
                    for i, input in enumerate(edge_mapping.inputs):
                        if input.startswith("@"):
                            res = self.upload_file(input[1:])
                            if not res.is_ok():
                                return Result.error(res.status, schema_mapping)
                            edge_mapping.inputs[i] = res.get_value().file_path
        return Result.ok(schema_mapping)

    def try_upload_files(self, schema_mapping: SchemaMapping) -> Result[SchemaMapping]:
        """
        Try to upload the input files if they are specified with a starting @
        for input files in schema_mapping. Replace the path to the uploaded file with the
        path returned from the server.

        The @ can be added to the beginning of data_source.location in schema_mapping.loading_config
        or added to each file in vertex_mappings and edge_mappings.

        1. location: @/path/to/dir
            inputs:
                - @/path/to/file1
                - @/path/to/file2
        2. location: /path/to/dir
            inputs:
                - @/path/to/file1
                - @/path/to/file2
        3. location: @/path/to/dir
            inputs:
                - /path/to/file1
                - /path/to/file2
        4. location: /path/to/dir
            inputs:
                - /path/to/file1
                - /path/to/file2
        4. location: None
            inputs:
                - @/path/to/file1
                - @/path/to/file2
        Among the above 4 cases, only the 1, 3, 5 case are valid, for 2,4 the file will not be uploaded
        """

        check_mixup_res = self.check_file_mixup(schema_mapping)
        if not check_mixup_res.is_ok():
            return check_mixup_res
        schema_mapping = check_mixup_res.get_value()
        # now try upload the replace inplace
        print("after check_mixup_res: ")
        upload_res = self.upload_and_replace_input_inplace(schema_mapping)
        if not upload_res.is_ok():
            return upload_res
        print("new schema_mapping: ", upload_res.get_value())
<<<<<<< HEAD
        return Result.ok(upload_res.get_value())
=======
        return Result.ok(upload_res.get_value())

    def ensure_param_str(self, param_name : str, param):
        """
        Ensure the param is a string, otherwise raise an exception
        """
        if not isinstance(param, str):
            # User may input the graph_id as int, convert it to string
            if isinstance(param, int):
                return str(param)
            raise Exception("param should be a string, param_name: " + param_name + ", param: " + str(param))
        return param
>>>>>>> 4e85eb5d
<|MERGE_RESOLUTION|>--- conflicted
+++ resolved
@@ -838,9 +838,6 @@
         if not upload_res.is_ok():
             return upload_res
         print("new schema_mapping: ", upload_res.get_value())
-<<<<<<< HEAD
-        return Result.ok(upload_res.get_value())
-=======
         return Result.ok(upload_res.get_value())
 
     def ensure_param_str(self, param_name : str, param):
@@ -852,5 +849,4 @@
             if isinstance(param, int):
                 return str(param)
             raise Exception("param should be a string, param_name: " + param_name + ", param: " + str(param))
-        return param
->>>>>>> 4e85eb5d
+        return param