#!/usr/bin/env python3
# -*- coding: utf-8 -*-
#
# Copyright 2020 Alibaba Group Holding Limited. All Rights Reserved.
#
# Licensed under the Apache License, Version 2.0 (the "License");
# you may not use this file except in compliance with the License.
# You may obtain a copy of the License at
#
#     http://www.apache.org/licenses/LICENSE-2.0
#
# Unless required by applicable law or agreed to in writing, software
# distributed under the License is distributed on an "AS IS" BASIS,
# WITHOUT WARRANTIES OR CONDITIONS OF ANY KIND, either express or implied.
# See the License for the specific language governing permissions and
# limitations under the License.
#
from enum import Enum


class Encoder:
<<<<<<< HEAD
    def __init__(self, endian="little") -> None:
=======
    """
    A simple encoder to encode the data into bytes
    """
    
    def __init__(self, endian = 'little') -> None:
>>>>>>> 1b4b809c
        self.byte_array = bytearray()
        self.endian = endian

    def put_int(self, value: int):
        """
        Put an integer into the byte array, 4 bytes
        """
        
        self.byte_array.extend(value.to_bytes(4, byteorder=self.endian))

    def put_long(self, value: int):
        """
        Put a long integer into the byte array, 8 bytes
        """
        self.byte_array.extend(value.to_bytes(8, byteorder=self.endian))

    def put_string(self, value: str):
        """
        Put a string into the byte array, first put the length of the string, then the string
        """
        
        self.put_int(len(value))
        self.byte_array.extend(value.encode("utf-8"))

    def put_byte(self, value: int):
        """
        Put a single byte into the byte array
        """
        
        self.byte_array.extend(value.to_bytes(1, byteorder=self.endian))

    def put_bytes(self, value: bytes):
        """
        Put a byte array into the byte array
        """
        
        self.byte_array.extend(value)

    def put_double(self, value: float):
        """
        Put a double into the byte array, 8 bytes
        """
        
        self.byte_array.extend(value.to_bytes(8, byteorder=self.endian))

    def get_bytes(self):
        """
        Get the bytes from the byte array
        """
        
        # return bytes not bytearray
        return bytes(self.byte_array)


class Decoder:
<<<<<<< HEAD
    def __init__(self, byte_array: bytearray, endian="little") -> None:
=======
    """
    A simple decoder to decode the bytes into data
    """
    
    def __init__(self, byte_array: bytearray,endian = 'little') -> None:
>>>>>>> 1b4b809c
        self.byte_array = byte_array
        self.index = 0
        self.endian = endian

    def get_int(self) -> int:
<<<<<<< HEAD
        value = int.from_bytes(
            self.byte_array[self.index : self.index + 4],  # noqa E203
            byteorder=self.endian,
        )
=======
        """
        Get an integer from the byte array, 4 bytes

        returns: int
        """
        value = int.from_bytes(self.byte_array[self.index:self.index+4], byteorder=self.endian)
>>>>>>> 1b4b809c
        self.index += 4
        return value

    def get_long(self) -> int:
<<<<<<< HEAD
        value = int.from_bytes(
            self.byte_array[self.index : self.index + 8],  # noqa E203
            byteorder=self.endian,
        )
=======
        """
        Get a long integer from the byte array, 8 bytes
        
        returns: int
        """
        value = int.from_bytes(self.byte_array[self.index:self.index+8], byteorder=self.endian)
>>>>>>> 1b4b809c
        self.index += 8
        return value

    def get_double(self) -> float:
<<<<<<< HEAD
        value = float.from_bytes(
            self.byte_array[self.index : self.index + 8],  # noqa E203
            byteorder=self.endian,
        )
=======
        """
        Get a double from the byte array, 8 bytes
        
        returns: float
        """
        value = float.from_bytes(self.byte_array[self.index:self.index+8], byteorder=self.endian)
>>>>>>> 1b4b809c
        self.index += 8
        return value

    def get_byte(self) -> int:
<<<<<<< HEAD
        value = int.from_bytes(
            self.byte_array[self.index : self.index + 1],  # noqa E203
            byteorder=self.endian,
        )
=======
        """
        Get a single byte from the byte array
        
        returns: int
        """
        
        value = int.from_bytes(self.byte_array[self.index:self.index+1], byteorder=self.endian)
>>>>>>> 1b4b809c
        self.index += 1
        return value

    def get_bytes(self, length: int) -> bytes:
<<<<<<< HEAD
        value = self.byte_array[self.index : self.index + length]  # noqa E203
=======
        """
        Get a byte array from the byte array
        
        returns: A byte array
        """
        value = self.byte_array[self.index:self.index+length]
>>>>>>> 1b4b809c
        self.index += length
        return value

    def get_string(self) -> str:
        """
        Get a string from the byte array, first get the length of the string, then the string
        
        returns: str
        """
        length = self.get_int()
        value = self.byte_array[self.index : self.index + length].decode(  # noqa E203
            "utf-8"
        )
        self.index += length
        return value

    def is_empty(self) -> bool:
        """
        Whether the byte array is empty
        """
        
        return self.index == len(self.byte_array)


class InputFormat(Enum):
    CPP_ENCODER = 0  # raw bytes encoded by encoder/decoder
    CYPHER_JSON = 1  # json format string
    CYPHER_PROTO_ADHOC = 2  # protobuf adhoc bytes
    CYPHER_PROTO_PROCEDURE = 3  # protobuf procedure bytes


def append_format_byte(input: bytes, input_format: InputFormat):
    """
    Append a byte to the end of the input string to denote the input format
    """
    new_bytes = input + bytes([input_format.value])
    return new_bytes<|MERGE_RESOLUTION|>--- conflicted
+++ resolved
@@ -19,15 +19,11 @@
 
 
 class Encoder:
-<<<<<<< HEAD
-    def __init__(self, endian="little") -> None:
-=======
     """
     A simple encoder to encode the data into bytes
     """
-    
-    def __init__(self, endian = 'little') -> None:
->>>>>>> 1b4b809c
+
+    def __init__(self, endian="little") -> None:
         self.byte_array = bytearray()
         self.endian = endian
 
@@ -35,7 +31,7 @@
         """
         Put an integer into the byte array, 4 bytes
         """
-        
+
         self.byte_array.extend(value.to_bytes(4, byteorder=self.endian))
 
     def put_long(self, value: int):
@@ -48,7 +44,7 @@
         """
         Put a string into the byte array, first put the length of the string, then the string
         """
-        
+
         self.put_int(len(value))
         self.byte_array.extend(value.encode("utf-8"))
 
@@ -56,133 +52,109 @@
         """
         Put a single byte into the byte array
         """
-        
+
         self.byte_array.extend(value.to_bytes(1, byteorder=self.endian))
 
     def put_bytes(self, value: bytes):
         """
         Put a byte array into the byte array
         """
-        
+
         self.byte_array.extend(value)
 
     def put_double(self, value: float):
         """
         Put a double into the byte array, 8 bytes
         """
-        
+
         self.byte_array.extend(value.to_bytes(8, byteorder=self.endian))
 
     def get_bytes(self):
         """
         Get the bytes from the byte array
         """
-        
+
         # return bytes not bytearray
         return bytes(self.byte_array)
 
 
 class Decoder:
-<<<<<<< HEAD
-    def __init__(self, byte_array: bytearray, endian="little") -> None:
-=======
     """
     A simple decoder to decode the bytes into data
     """
-    
-    def __init__(self, byte_array: bytearray,endian = 'little') -> None:
->>>>>>> 1b4b809c
+
+    def __init__(self, byte_array: bytearray, endian="little") -> None:
         self.byte_array = byte_array
         self.index = 0
         self.endian = endian
 
     def get_int(self) -> int:
-<<<<<<< HEAD
-        value = int.from_bytes(
-            self.byte_array[self.index : self.index + 4],  # noqa E203
-            byteorder=self.endian,
-        )
-=======
         """
         Get an integer from the byte array, 4 bytes
 
         returns: int
         """
-        value = int.from_bytes(self.byte_array[self.index:self.index+4], byteorder=self.endian)
->>>>>>> 1b4b809c
+        value = int.from_bytes(
+            self.byte_array[self.index : self.index + 4],  # noqa E203
+            byteorder=self.endian,
+        )
         self.index += 4
         return value
 
     def get_long(self) -> int:
-<<<<<<< HEAD
+        """
+        Get a long integer from the byte array, 8 bytes
+
+        returns: int
+        """
         value = int.from_bytes(
             self.byte_array[self.index : self.index + 8],  # noqa E203
             byteorder=self.endian,
         )
-=======
-        """
-        Get a long integer from the byte array, 8 bytes
-        
-        returns: int
-        """
-        value = int.from_bytes(self.byte_array[self.index:self.index+8], byteorder=self.endian)
->>>>>>> 1b4b809c
         self.index += 8
         return value
 
     def get_double(self) -> float:
-<<<<<<< HEAD
+        """
+        Get a double from the byte array, 8 bytes
+
+        returns: float
+        """
         value = float.from_bytes(
             self.byte_array[self.index : self.index + 8],  # noqa E203
             byteorder=self.endian,
         )
-=======
-        """
-        Get a double from the byte array, 8 bytes
-        
-        returns: float
-        """
-        value = float.from_bytes(self.byte_array[self.index:self.index+8], byteorder=self.endian)
->>>>>>> 1b4b809c
         self.index += 8
         return value
 
     def get_byte(self) -> int:
-<<<<<<< HEAD
+        """
+        Get a single byte from the byte array
+
+        returns: int
+        """
+
         value = int.from_bytes(
             self.byte_array[self.index : self.index + 1],  # noqa E203
             byteorder=self.endian,
         )
-=======
-        """
-        Get a single byte from the byte array
-        
-        returns: int
-        """
-        
-        value = int.from_bytes(self.byte_array[self.index:self.index+1], byteorder=self.endian)
->>>>>>> 1b4b809c
         self.index += 1
         return value
 
     def get_bytes(self, length: int) -> bytes:
-<<<<<<< HEAD
-        value = self.byte_array[self.index : self.index + length]  # noqa E203
-=======
         """
         Get a byte array from the byte array
-        
+
         returns: A byte array
         """
-        value = self.byte_array[self.index:self.index+length]
->>>>>>> 1b4b809c
+        value = self.byte_array[self.index : self.index + length]  # noqa E203
         self.index += length
         return value
 
     def get_string(self) -> str:
         """
         Get a string from the byte array, first get the length of the string, then the string
-        
+
         returns: str
         """
         length = self.get_int()
@@ -196,7 +168,7 @@
         """
         Whether the byte array is empty
         """
-        
+
         return self.index == len(self.byte_array)
 
 
