ARG ARCH=x86_64
FROM registry.cn-hongkong.aliyuncs.com/graphscope/interactive-base:v0.0.4 AS builder

ARG ARCH
ARG ENABLE_COORDINATOR="false"

# change bash as default
SHELL ["/bin/bash", "-c"]

# install debug tools
RUN sudo apt-get update  && sudo apt-get install -y vim iputils-ping curl

# install arrow
RUN cd /tmp && sudo apt-get update && sudo apt-get install -y -V ca-certificates lsb-release wget libcurl4-openssl-dev && \
    curl -o apache-arrow-apt-source-latest.deb https://apache.jfrog.io/artifactory/arrow/$(lsb_release --id --short | tr 'A-Z' 'a-z')/apache-arrow-apt-source-latest-$(lsb_release --codename --short).deb && \
    sudo apt-get install -y ./apache-arrow-apt-source-latest.deb && \
    sudo apt-get update && sudo apt-get install -y libarrow-dev=15.0.2-1

RUN curl -sf -L https://static.rust-lang.org/rustup.sh | \
  sh -s -- -y --profile minimal --default-toolchain=1.70.0 && \
  chmod +x "$HOME/.cargo/env" && \
  echo "$source $HOME/.cargo/env" >> ~/.bashrc && \
  . ${HOME}/.cargo/env && \
  cargo --version

# install opentelemetry
RUN cd /tmp && git clone -b v1.14.2 --single-branch https://github.com/open-telemetry/opentelemetry-cpp && cd opentelemetry-cpp && \
cmake . -DCMAKE_INSTALL_PREFIX=/opt/flex -DCMAKE_BUILD_TYPE=Release -DCMAKE_CXX_STANDARD=17 \
-DCMAKE_POSITION_INDEPENDENT_CODE=ON  -DBUILD_SHARED_LIBS=ON \
-DWITH_OTLP_HTTP=ON -DWITH_OTLP_GRPC=OFF \
-DWITH_ABSEIL=OFF -DWITH_PROMETHEUS=OFF \
-DBUILD_TESTING=OFF -DWITH_EXAMPLES=OFF && make -j  && make install && rm -rf /tmp/opentelemetry-cpp

# install flex
COPY --chown=graphscope:graphscope . /home/graphscope/GraphScope

RUN . ${HOME}/.cargo/env  && cd ${HOME}/GraphScope/flex && \
    git submodule update --init && mkdir build && cd build && cmake .. -DCMAKE_INSTALL_PREFIX=/opt/flex -DBUILD_DOC=OFF -DBUILD_ODPS_FRAGMENT_LOADER=ON && make -j && make install && \
    cd ~/GraphScope/interactive_engine/ && mvn clean package -Pexperimental -DskipTests && \
    cd ~/GraphScope/interactive_engine/compiler && cp target/compiler-0.0.1-SNAPSHOT.jar /opt/flex/lib/ && \
    cp target/libs/*.jar /opt/flex/lib/ && \
    ls ~/GraphScope/interactive_engine/executor/ir && \
    cp ~/GraphScope/interactive_engine/executor/ir/target/release/libir_core.so /opt/flex/lib/

# build coordinator
RUN if [ "${ENABLE_COORDINATOR}" = "true" ]; then \
        export PATH=${HOME}/.local/bin:${PATH} && \
        cd ${HOME}/GraphScope/flex/interactive/sdk && \
        ./generate_sdk.sh -g python && cd python && \
        python3 -m pip install --upgrade pip && python3 -m pip install -r requirements.txt && \
        python3 setup.py build_proto && python3 setup.py bdist_wheel && \
        mkdir -p /opt/flex/wheel && cp dist/*.whl /opt/flex/wheel/ && \
        cd ${HOME}/GraphScope/coordinator && \
        python3 setup.py bdist_wheel && \
        mkdir -p /opt/flex/wheel && cp dist/*.whl /opt/flex/wheel/; \
    fi


########################### RUNTIME IMAGE ###########################

from ubuntu:22.04 as final_image
ARG ARCH
ARG ENABLE_COORDINATOR="false"

ENV DEBIAN_FRONTEND=noninteractive

# g++ + jre 500MB
<<<<<<< HEAD
RUN apt-get update && apt-get -y install sudo locales g++ cmake openjdk-11-jre-headless vim iputils-ping curl && \
    locale-gen en_US.UTF-8 && apt-get clean -y && rm -rf /var/lib/apt/lists/* 
=======
RUN apt-get update && apt-get -y install sudo locales g++ cmake openjdk-11-jre-headless tzdata && \
    locale-gen en_US.UTF-8 && apt-get clean -y && rm -rf /var/lib/apt/lists/*

# shanghai zoneinfo
ENV TZ=Asia/Shanghai
RUN ln -snf /usr/share/zoneinfo/$TZ /etc/localtime && echo $TZ > /etc/timezone
>>>>>>> 238db289

RUN cd /tmp && export KUBE_VER=v1.19.2 && \
    curl -LO https://storage.googleapis.com/kubernetes-release/release/${KUBE_VER}/bin/linux/amd64/kubectl && \
    chmod +x ./kubectl && \
    cd /tmp && \
    mv ./kubectl /usr/local/bin/kubectl

# python3
RUN if [ "${ENABLE_COORDINATOR}" = "true" ]; then \
      apt-get update && apt-get -y install python3 python3-pip && \
      apt-get clean -y && sudo rm -rf /var/lib/apt/lists/*; \
    fi

ENV LANG en_US.UTF-8
ENV LANGUAGE en_US:en
ENV LC_ALL en_US.UTF-8

# shanghai zoneinfo
ENV TZ=Asia/Shanghai
RUN ln -snf /usr/share/zoneinfo/$TZ /etc/localtime && echo $TZ > /etc/timezone

# copy builder's /opt/flex to final image
COPY --from=builder /opt/flex /opt/flex

# copy the builtin graph, modern_graph
RUN mkdir -p /opt/flex/share/gs_interactive_default_graph/
COPY --from=builder /home/graphscope/GraphScope/flex/interactive/examples/modern_graph/* /opt/flex/share/gs_interactive_default_graph/
COPY --from=builder /home/graphscope/GraphScope/flex/tests/hqps/engine_config_test.yaml /opt/flex/share/engine_config.yaml
COPY --from=builder /home/graphscope/GraphScope/flex/interactive/docker/entrypoint.sh /opt/flex/bin/entrypoint.sh
COPY --from=builder /home/graphscope/GraphScope/flex/third_party/nlohmann-json/single_include/* /opt/flex/include/
RUN sed -i 's/name: modern_graph/name: gs_interactive_default_graph/g' /opt/flex/share/gs_interactive_default_graph/graph.yaml
# change the default graph name.
RUN sed -i 's/default_graph: ldbc/default_graph: gs_interactive_default_graph/g' /opt/flex/share/engine_config.yaml

# remove bin/run_app
RUN rm -rf /opt/flex/bin/run_app

COPY --from=builder /usr/lib/$ARCH-linux-gnu/libsnappy*.so* /usr/lib/$ARCH-linux-gnu/
COPY --from=builder /usr/include/arrow /usr/include/arrow
COPY --from=builder /usr/include/yaml-cpp /usr/include/yaml-cpp
COPY --from=builder /usr/lib/$ARCH-linux-gnu/libgflags*.so* /usr/lib/$ARCH-linux-gnu/
COPY --from=builder /usr/lib/$ARCH-linux-gnu/libglog*.so* /usr/lib/$ARCH-linux-gnu/
COPY --from=builder /usr/lib/$ARCH-linux-gnu/libyaml-cpp*.so* /usr/lib/$ARCH-linux-gnu/
COPY --from=builder /usr/lib/$ARCH-linux-gnu/libmpi*.so* /usr/lib/$ARCH-linux-gnu/
COPY --from=builder /usr/lib/$ARCH-linux-gnu/libboost_program_options*.so* /usr/lib/$ARCH-linux-gnu/
COPY --from=builder /usr/lib/$ARCH-linux-gnu/libboost_filesystem*.so* /usr/lib/$ARCH-linux-gnu/
COPY --from=builder /usr/lib/$ARCH-linux-gnu/libboost_thread*.so* /usr/lib/$ARCH-linux-gnu/
COPY --from=builder /usr/lib/$ARCH-linux-gnu/libcrypto*.so* /usr/lib/$ARCH-linux-gnu/
COPY --from=builder /usr/lib/$ARCH-linux-gnu/libopen-rte*.so* /usr/lib/$ARCH-linux-gnu/
COPY --from=builder /usr/lib/$ARCH-linux-gnu/libhwloc*.so* /usr/lib/$ARCH-linux-gnu/

# libunwind for arm64 seems not installed here, and seems not needed for aarch64(tested)
COPY --from=builder /usr/lib/$ARCH-linux-gnu/libunwind*.so* /usr/lib/$ARCH-linux-gnu/
COPY --from=builder /usr/lib/$ARCH-linux-gnu/libarrow.so* /usr/lib/$ARCH-linux-gnu/
COPY --from=builder /usr/lib/$ARCH-linux-gnu/libopen-pal*.so* /usr/lib/$ARCH-linux-gnu/
COPY --from=builder /usr/lib/$ARCH-linux-gnu/libltdl*.so* /usr/lib/$ARCH-linux-gnu/
COPY --from=builder /usr/lib/$ARCH-linux-gnu/libevent*.so* /usr/lib/$ARCH-linux-gnu/
COPY --from=builder /usr/lib/$ARCH-linux-gnu/libutf8proc*.so* /usr/lib/$ARCH-linux-gnu/
COPY --from=builder /usr/lib/$ARCH-linux-gnu/libre2*.so* /usr/lib/$ARCH-linux-gnu/
COPY --from=builder /usr/include/glog /usr/include/glog
COPY --from=builder /usr/include/gflags /usr/include/gflags
COPY --from=builder /usr/lib/$ARCH-linux-gnu/libprotobuf* /usr/lib/$ARCH-linux-gnu/
COPY --from=builder /usr/lib/$ARCH-linux-gnu/libfmt*.so* /usr/lib/$ARCH-linux-gnu/

COPY --from=builder /usr/lib/$ARCH-linux-gnu/openmpi/include/ /opt/flex/include
COPY --from=builder /usr/include/boost /usr/include/boost
COPY --from=builder /usr/include/google /usr/include/google
COPY --from=builder /usr/include/yaml-cpp /usr/include/yaml-cpp

RUN sudo rm -rf /usr/lib/$ARCH-linux-gnu/libLLVM*.so* && sudo rm -rf /opt/flex/lib/libseastar.a && \
    sudo rm -rf /usr/lib/$ARCH-linux-gnu/lib/libcuda.so && \
    sudo rm -rf /usr/lib/$ARCH-linux-gnu/lib/libcudart.so && \
    sudo rm -rf /usr/lib/$ARCH-linux-gnu/lib/libicudata.so*

RUN sudo ln -sf /opt/flex/bin/* /usr/local/bin/ \
  && sudo ln -sfn /opt/flex/include/* /usr/local/include/ \
  && sudo ln -sf -r /opt/flex/lib/* /usr/local/lib \
  && sudo ln -sf /opt/flex/lib64/*so* /usr/local/lib64

RUN chmod +x /opt/flex/bin/*

RUN if [ "${ENABLE_COORDINATOR}" = "true" ]; then \
      pip3 install --upgrade pip && \
      pip3 install "numpy<2.0.0" && \
      pip3 install /opt/flex/wheel/*.whl; \
    fi

ENV LD_LIBRARY_PATH=${LD_LIBRARY_PATH}:/opt/flex/lib/:/usr/lib/:/usr/local/lib/
# flex solution
ENV SOLUTION=INTERACTIVE

# Add graphscope user with user id 1001
RUN useradd -m graphscope -u 1001 && \
    echo 'graphscope ALL=(ALL) NOPASSWD:ALL' >> /etc/sudoers

RUN chown -R graphscope:graphscope /opt/flex

# set home to graphscope user
ENV HOME=/home/graphscope
USER graphscope
WORKDIR /home/graphscope

ENTRYPOINT ["/opt/flex/bin/entrypoint.sh"]<|MERGE_RESOLUTION|>--- conflicted
+++ resolved
@@ -65,17 +65,12 @@
 ENV DEBIAN_FRONTEND=noninteractive
 
 # g++ + jre 500MB
-<<<<<<< HEAD
-RUN apt-get update && apt-get -y install sudo locales g++ cmake openjdk-11-jre-headless vim iputils-ping curl && \
-    locale-gen en_US.UTF-8 && apt-get clean -y && rm -rf /var/lib/apt/lists/* 
-=======
 RUN apt-get update && apt-get -y install sudo locales g++ cmake openjdk-11-jre-headless tzdata && \
     locale-gen en_US.UTF-8 && apt-get clean -y && rm -rf /var/lib/apt/lists/*
 
 # shanghai zoneinfo
 ENV TZ=Asia/Shanghai
 RUN ln -snf /usr/share/zoneinfo/$TZ /etc/localtime && echo $TZ > /etc/timezone
->>>>>>> 238db289
 
 RUN cd /tmp && export KUBE_VER=v1.19.2 && \
     curl -LO https://storage.googleapis.com/kubernetes-release/release/${KUBE_VER}/bin/linux/amd64/kubectl && \
