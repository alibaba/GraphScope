--- conflicted
+++ resolved
@@ -3,27 +3,19 @@
 ## Build Base Image
 
 ```bash
-<<<<<<< HEAD
-docker buildx build --platform linux/amd64,linux/arm64 -f interactive-base.Dockerfile -t registry.cn-hongkong.aliyuncs.com/graphscope/interactive-base --push .
-=======
 make interactive-base 
 # will be interactive-base to a multi-platform images, amd64 and arm64, and push to the remote
->>>>>>> ad2c0fca
 ```
 
 ## Build Runtime Image with latest GraphScope
 
 ```bash
-<<<<<<< HEAD
-docker buildx build --platform linux/amd64,linux/arm64 -f interactive-runtime.Dockerfile --target final_image -t interactive --no-cache .
-=======
 # get the current commit id
 commit_id=$(git rev-parse --short HEAD)
 # on a arm machine
 make interactive-runtime VERSION=${commit_id} # build and push to the remote 
 # on a x86 machine
 make interactive-runtime VERSION=${commit_id} # build and push to the remote 
->>>>>>> ad2c0fca
 ```
 
 ## Create and Push Docker Manifest 
