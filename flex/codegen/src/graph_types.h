--- conflicted
+++ resolved
@@ -40,16 +40,10 @@
   kVertexId = 8,
   kEdgeId = 9,
   kLength = 10,
-<<<<<<< HEAD
   kDate = 11,
   kTime = 12,
-  kTimeStamp = 13
-=======
-  kTime = 11,
-  kDate = 12,
-  kDateTime = 13,
+  kTimeStamp = 13,
   kLabelId = 14
->>>>>>> 6e40478a
 };
 
 // a parameter const, the real data will be feed at runtime.
