--- conflicted
+++ resolved
@@ -807,15 +807,9 @@
         mutable_vertex->mutable_label()->set_id(label);
         mutable_vertex->set_id(encode_unique_vertex_id(label, vertices_vec[i]));
         // label must be set
-<<<<<<< HEAD
         auto cur_column_ptrs = column_ptrs[label_vec_ind];
         for (auto j = 0; j < cur_column_ptrs.size(); ++j) {
           auto& column_ptr = cur_column_ptrs[j];
-=======
-        auto columns = column_ptrs[label];
-        for (auto j = 0; j < columns.size(); ++j) {
-          auto& column_ptr = columns[j];
->>>>>>> c19808da
           // Only set non-none properties.
           if (column_ptr) {
             auto new_prop = mutable_vertex->add_properties();
@@ -847,15 +841,9 @@
           mutable_vertex->set_id(
               encode_unique_vertex_id(label, vertices_vec[i]));
           // label must be set
-<<<<<<< HEAD
           auto cur_column_ptrs = column_ptrs[label_vec_ind];
           for (auto j = 0; j < cur_column_ptrs.size(); ++j) {
             auto& column_ptr = cur_column_ptrs[j];
-=======
-          auto columns = column_ptrs[label];
-          for (auto j = 0; j < columns.size(); ++j) {
-            auto& column_ptr = columns[j];
->>>>>>> c19808da
             // Only set non-none properties.
             if (column_ptr) {
               auto new_prop = mutable_vertex->add_properties();
