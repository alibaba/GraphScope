--- conflicted
+++ resolved
@@ -791,15 +791,9 @@
         }
         mutable_vertex->mutable_label()->set_id(label);
         // label must be set
-<<<<<<< HEAD
         auto columns = column_ptrs[label];
         for (auto j = 0; j < columns.size(); ++j) {
           auto& column_ptr = columns[j];
-=======
-        auto cur_column_ptr = column_ptrs[label];
-        for (auto j = 0; j < cur_column_ptr.size(); ++j) {
-          auto& column_ptr = cur_column_ptr[j];
->>>>>>> bd9adcc2
           // Only set non-none properties.
           if (column_ptr) {
             auto new_prop = mutable_vertex->add_properties();
@@ -829,15 +823,9 @@
           }
           mutable_vertex->mutable_label()->set_id(label);
           // label must be set
-<<<<<<< HEAD
           auto columns = column_ptrs[label];
           for (auto j = 0; j < columns.size(); ++j) {
             auto& column_ptr = columns[j];
-=======
-          auto cur_column_ptr = column_ptrs[label];
-          for (auto j = 0; j < cur_column_ptr.size(); ++j) {
-            auto& column_ptr = cur_column_ptr[j];
->>>>>>> bd9adcc2
             // Only set non-none properties.
             if (column_ptr) {
               auto new_prop = mutable_vertex->add_properties();
