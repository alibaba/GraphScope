/** Copyright 2020 Alibaba Group Holding Limited.
 *
 * Licensed under the Apache License, Version 2.0 (the "License");
 * you may not use this file except in compliance with the License.
 * You may obtain a copy of the License at
 *
 * 	http://www.apache.org/licenses/LICENSE-2.0
 *
 * Unless required by applicable law or agreed to in writing, software
 * distributed under the License is distributed on an "AS IS" BASIS,
 * WITHOUT WARRANTIES OR CONDITIONS OF ANY KIND, either express or implied.
 * See the License for the specific language governing permissions and
 * limitations under the License.
 */
#ifndef ENGINES_HQPS_ENGINE_OPERATOR_SINK_H_
#define ENGINES_HQPS_ENGINE_OPERATOR_SINK_H_

#include <numeric>
#include <queue>
#include <string>

#include "flex/engines/hqps_db/core/context.h"
#include "flex/engines/hqps_db/core/params.h"
#include "flex/engines/hqps_db/core/utils/hqps_utils.h"
#include "flex/engines/hqps_db/core/utils/props.h"
#include "flex/engines/hqps_db/database/mutable_csr_interface.h"
#include "flex/engines/hqps_db/structures/multi_edge_set/flat_edge_set.h"
#include "flex/engines/hqps_db/structures/multi_edge_set/general_edge_set.h"
#include "flex/engines/hqps_db/structures/multi_edge_set/untyped_edge_set.h"
#include "flex/engines/hqps_db/structures/path.h"

#include "flex/proto_generated_gie/results.pb.h"

namespace gs {

template <typename T>
size_t SizeOf(const T& t) {
  return sizeof(T);
}

template <typename>
size_t SizeOf(const std::string& t) {
  return t.size();
}

template <typename>
size_t SizeOf(const std::string_view& t) {
  return t.size();
}

template <typename T>
size_t SizeOf(const std::vector<T>& t) {
  return t.size() * sizeof(T);
}

template <size_t Id = 0, typename... T>
size_t SizeOfImpl(const std::tuple<T...>& t) {
  if constexpr (Id < sizeof...(T)) {
    return SizeOf(std::get<Id>(t)) + SizeOfImpl<Id + 1>(t);
  } else {
    return 0;
  }
}

template <typename... T>
size_t SizeOf(const std::tuple<T...>& t) {
  return SizeOfImpl<0>(t);
}

template <size_t Is = 0, typename... T>
void SumEleSize(std::tuple<T...>& t, size_t& size) {
  if constexpr (Is < sizeof...(T)) {
    size += SizeOf(std::get<Is>(t));
    if constexpr (Is + 1 < sizeof...(T)) {
      SumEleSize<Is + 1>(t, size);
    }
  }
}

template <typename T, typename std::enable_if<
                          (std::is_same_v<T, int32_t>)>::type* = nullptr>
void template_set_value(common::Value* value, T v) {
  value->set_i32(v);
}
template <typename T, typename std::enable_if<
                          (std::is_same_v<T, uint32_t>)>::type* = nullptr>
void template_set_value(common::Value* value, T v) {
  value->set_i32(v);
}

template <typename T,
          typename std::enable_if<(std::is_same_v<T, bool>)>::type* = nullptr>
void template_set_value(common::Value* value, T v) {
  value->set_boolean(v);
}

template <typename T, typename std::enable_if<
                          (std::is_same_v<T, unsigned long>)>::type* = nullptr>
void template_set_value(common::Value* value, T v) {
  if constexpr (sizeof(T) == 8) {
    value->set_i64(v);
  } else {
    value->set_i32(v);
  }
}

template <typename T,
          typename std::enable_if<(std::is_same_v<T, uint64_t>) &&(
              !std::is_same_v<uint64_t, unsigned long>)>::type* = nullptr>
void template_set_value(common::Value* value, T v) {
  value->set_i64(v);
}

template <typename T, typename std::enable_if<
                          (std::is_same_v<T, int64_t>)>::type* = nullptr>
void template_set_value(common::Value* value, T v) {
  value->set_i64(v);
}

template <typename T,
          typename std::enable_if<
              (std::is_same_v<T, std::string_view>)>::type* = nullptr>
void template_set_value(common::Value* value, T v) {
  value->mutable_str()->assign(v.data(), v.size());
}

template <typename T, typename std::enable_if<
                          (std::is_same_v<T, std::string>)>::type* = nullptr>
void template_set_value(common::Value* value, T v) {
  value->set_str(v.data(), v.size());
}

template <typename T,
          typename std::enable_if<(std::is_same_v<T, double>)>::type* = nullptr>
void template_set_value(common::Value* value, T v) {
  value->set_f64(v);
}

template <typename T, typename std::enable_if<
                          (std::is_same_v<T, gs::Date>)>::type* = nullptr>
void template_set_value(common::Value* value, gs::Date v) {
  value->set_i64(v.milli_second);
}

template <size_t Is = 0, typename... T>
void template_set_tuple_value_impl(results::Collection* collection,
                                   const std::tuple<T...>& t) {
  if constexpr (Is < sizeof...(T)) {
    auto cur_ele = collection->add_collection()->mutable_object();
    template_set_value(cur_ele, std::get<Is>(t));
    if constexpr (Is + 1 < sizeof...(T)) {
      template_set_tuple_value_impl<Is + 1>(collection, t);
    }
  }
}

template <typename... T>
void template_set_tuple_value(results::Collection* collection,
                              const std::tuple<T...>& t) {
  template_set_tuple_value_impl(collection, t);
}

template <typename T>
void template_set_tuple_value(results::Collection* collection,
                              const std::vector<T>& t) {
  for (auto i = 0; i < t.size(); ++i) {
    auto cur_ele = collection->add_collection()->mutable_object();
    // if is tuple
    if constexpr (gs::is_tuple<T>::value) {
      LOG(WARNING) << "PLEASE FIXME: tuple in vector is not supported "
                      "yet.";
      template_set_value(cur_ele, gs::to_string(t[i]));
    } else {
      template_set_value(cur_ele, t[i]);
    }
  }
}

/////Sink Any

void set_any_to_common_value(const Any& any, common::Value* value) {
  switch (any.type) {
  case gs::PropertyType::kBool:
    value->set_boolean(any.value.b);
    break;
  case gs::PropertyType::kInt32:
    value->set_i32(any.value.i);
    break;
  case gs::PropertyType::kInt64:
    value->set_i64(any.value.l);
    break;
  case gs::PropertyType::kUInt32:
    // FIXME(zhanglei): temporarily use i64, fix this after common.proto is
    // changed
    value->set_i32(any.value.ui);
    break;
  case gs::PropertyType::kUInt64:
    // FIXME(zhanglei): temporarily use i64, fix this after common.proto is
    // changed
    value->set_i64(any.value.ul);
    break;
  case gs::PropertyType::kDate:
    value->set_i64(any.value.d.milli_second);
    break;
  case gs::PropertyType::kString:
    value->mutable_str()->assign(any.value.s.data(), any.value.s.size());
    break;
  case gs::PropertyType::kDouble:
    value->set_f64(any.value.db);
    break;
  case gs::PropertyType::kFloat:
    value->set_f64(any.value.f);
    break;
  default:
    LOG(WARNING) << "Not supported type: " << static_cast<int>(any.type);
    break;
  }
}

// set edge value
void set_edge_property(results::Edge* edge, const std::string& prop_name,
                       const std::tuple<int32_t>& value) {
  auto prop = edge->add_properties();
  prop->mutable_value()->set_i64(std::get<0>(value));
  prop->mutable_key()->set_name(prop_name);
}

void set_edge_property(results::Edge* edge, const std::string& prop_name,
                       const std::tuple<int64_t>& value) {
  auto prop = edge->add_properties();
  prop->mutable_value()->set_i64(std::get<0>(value));
  prop->mutable_key()->set_name(prop_name);
}

// set double
void set_edge_property(results::Edge* edge, const std::string& prop_name,
                       const std::tuple<double>& value) {
  auto prop = edge->add_properties();
  prop->mutable_value()->set_f64(std::get<0>(value));
  prop->mutable_key()->set_name(prop_name);
}
// set date
void set_edge_property(results::Edge* edge, const std::string& prop_name,
                       const std::tuple<gs::Date>& value) {
  auto prop = edge->add_properties();
  prop->mutable_value()->set_i64(std::get<0>(value).milli_second);
  prop->mutable_key()->set_name(prop_name);
}

// set string
void set_edge_property(results::Edge* edge, const std::string& prop_name,
                       const std::tuple<std::string_view>& value) {
  auto prop = edge->add_properties();
  prop->mutable_value()->mutable_str()->assign(std::get<0>(value).data(),
                                               std::get<0>(value).size());
  prop->mutable_key()->set_name(prop_name);
}

// set grape::EmptyType
void set_edge_property(results::Edge* edge, const std::string& prop_name,
                       const std::tuple<grape::EmptyType>& value) {
  // just skip
}

void set_edge_property(results::Edge* edge, const std::string& prop_name,
                       const Any& value) {
  if (value.type == PropertyType::kEmpty) {
    return;
  }
  auto prop = edge->add_properties();
  set_any_to_common_value(value, prop->mutable_value());
  prop->mutable_key()->set_name(prop_name);
}

template <typename GRAPH_INTERFACE>
class SinkOp {
 public:
  using vid_t = typename GRAPH_INTERFACE::vertex_id_t;
  using label_id_t = typename GRAPH_INTERFACE::label_id_t;
  // sink current context to results_pb defined in results.proto
  // return results::CollectiveResults
  template <typename CTX_HEAD_T, int cur_alias, int base_tag,
            typename... CTX_PREV_T>
  static results::CollectiveResults Sink(
      const GRAPH_INTERFACE& graph,
      Context<CTX_HEAD_T, cur_alias, base_tag, CTX_PREV_T...>& ctx,
      std::array<int32_t, Context<CTX_HEAD_T, cur_alias, base_tag,
                                  CTX_PREV_T...>::col_num>
          tag_ids) {
    using CTX_T = Context<CTX_HEAD_T, cur_alias, base_tag, CTX_PREV_T...>;

    // prepare enough record rows.
    auto size = ctx.GetHead().Size();
    // std::vector<results::Results> results_vec(size);
    results::CollectiveResults results_vec;
    for (auto i = 0; i < size; ++i) {
      results_vec.add_results();
    }
    LOG(INFO) << "reserve " << size << " records";
    sink_column<0>(graph, results_vec, ctx, tag_ids);
    sink_head(graph, results_vec, ctx, tag_ids[tag_ids.size() - 1]);
    return results_vec;
  }

  template <
      size_t I, typename CTX_T,
      typename std::enable_if<(I >= CTX_T::prev_alias_num)>::type* = nullptr>
  static void sink_column(const GRAPH_INTERFACE& graph,
                          results::CollectiveResults& record, CTX_T& ctx,
                          const std::array<int32_t, CTX_T::col_num>& tag_ids) {
    LOG(INFO) << "no prev columns to sink";
  }

  template <
      size_t I, typename CTX_T,
      typename std::enable_if<(I < CTX_T::prev_alias_num)>::type* = nullptr>
  static void sink_column(const GRAPH_INTERFACE& graph,
                          results::CollectiveResults& record, CTX_T& ctx,
                          const std::array<int32_t, CTX_T::col_num>& tag_ids) {
    if constexpr (I < CTX_T::prev_alias_num) {
      LOG(INFO) << "Projecting col: " << I;
      static constexpr size_t act_tag_id = CTX_T::base_tag_id + I;
      auto offset_array = ctx.ObtainOffsetFromTag(act_tag_id);
      auto repeat_array = offset_array_to_repeat_array(std::move(offset_array));
      sink_col_impl<I, act_tag_id>(graph, record,
                                   ctx.template GetNode<act_tag_id>(),
                                   repeat_array, tag_ids[I]);
    }
    if constexpr (I + 1 < CTX_T::prev_alias_num) {
      sink_column<I + 1>(graph, record, ctx, tag_ids);
    }
  }

  template <typename CTX_T>
  static void sink_head(const GRAPH_INTERFACE& graph,
                        results::CollectiveResults& record, CTX_T& ctx,
                        int32_t tag_id) {
    auto& head = ctx.GetHead();
    sink_col_impl<CTX_T::prev_alias_num, CTX_T::max_tag_id>(graph, record, head,
                                                            {}, tag_id);
  }

  template <size_t Ind, size_t act_tag_id, typename LabelT,
            typename vertex_id_t, typename... T>
  static void sink_col_impl(
      const GRAPH_INTERFACE& graph, results::CollectiveResults& results_vec,
      const RowVertexSetImpl<LabelT, vertex_id_t, T...>& vertex_set,
      const std::vector<size_t>& repeat_offsets, int32_t tag_id) {
    auto label = vertex_set.GetLabel();
    auto& vids = vertex_set.GetVertices();
    return sink_col_impl_for_vertex_set<Ind, act_tag_id>(
        graph, label, vids, results_vec, repeat_offsets, tag_id);
  }

  template <size_t Ind, size_t act_tag_id, typename LabelT, typename KEY_T,
            typename vertex_id_t>
  static void sink_col_impl(
      const GRAPH_INTERFACE& graph, results::CollectiveResults& results_vec,
      const KeyedRowVertexSetImpl<LabelT, KEY_T, vertex_id_t, grape::EmptyType>&
          vertex_set,
      const std::vector<size_t>& repeat_offsets, int32_t tag_id) {
    auto label = vertex_set.GetLabel();
    auto& vids = vertex_set.GetVertices();
    return sink_col_impl_for_vertex_set<Ind, act_tag_id>(
        graph, label, vids, results_vec, repeat_offsets, tag_id);
  }

  // Sink two label vertex set, currently only print the id
  template <size_t Ind, size_t act_tag_id, typename LabelT,
            typename vertex_id_t>
  static void sink_col_impl(
      const GRAPH_INTERFACE& graph, results::CollectiveResults& results_vec,
      const TwoLabelVertexSetImpl<vertex_id_t, LabelT, grape::EmptyType>&
          vertex_set,
      const std::vector<size_t>& repeat_offsets, int32_t tag_id) {
    auto labels = vertex_set.GetLabels();
    auto& vids = vertex_set.GetVertices();
    auto& bitset = vertex_set.GetBitset();
    // get all property for two labels vertex
    auto& schema = graph.schema();
    std::array<std::vector<std::string>, 2> prop_names;
    prop_names[0] = schema.get_vertex_property_names(labels[0]);
    prop_names[1] = schema.get_vertex_property_names(labels[1]);
    // get all properties
    std::array<std::vector<std::shared_ptr<RefColumnBase>>, 2> column_ptrs;
    for (auto i = 0; i < prop_names[0].size(); ++i) {
      column_ptrs[0].emplace_back(
          graph.GetRefColumnBase(labels[0], prop_names[0][i]));
    }
    for (auto i = 0; i < prop_names[1].size(); ++i) {
      column_ptrs[1].emplace_back(
          graph.GetRefColumnBase(labels[1], prop_names[1][i]));
    }

    label_t label;
    if (repeat_offsets.empty()) {
      for (auto i = 0; i < vids.size(); ++i) {
        auto row = results_vec.mutable_results(i);
        CHECK(row->record().columns_size() == Ind);
        auto record = row->mutable_record();
        auto new_col = record->add_columns();
        new_col->mutable_name_or_id()->set_id(tag_id);
        auto vertex =
            new_col->mutable_entry()->mutable_element()->mutable_vertex();
        vertex->set_id(vids[i]);
        if (bitset.get_bit(i)) {
          label = labels[0];
        } else {
          label = labels[1];
        }
        vertex->mutable_label()->set_id(label);
        // set properties.
        auto column_ptrs = column_ptrs[label];
        for (auto j = 0; j < column_ptrs.size(); ++j) {
          auto& column_ptr = column_ptrs[j];
          // Only set non-none properties.
          if (column_ptr) {
            auto new_prop = vertex->add_properties();
            new_prop->mutable_key()->set_name(prop_names[label][j]);
            set_any_to_common_value(column_ptr->get(vids[i]),
                                    new_prop->mutable_value());
          }
        }
      }
    } else {
      CHECK(repeat_offsets.size() == vids.size());
      {
        int32_t num_rows = 0;
        for (auto i : repeat_offsets) {
          num_rows += i;
        }
        CHECK(num_rows == results_vec.results_size())
            << num_rows << " " << results_vec.results_size();
      }
      size_t cur_ind = 0;
      for (auto i = 0; i < vids.size(); ++i) {
        if (bitset.get_bit(i)) {
          label = labels[0];
        } else {
          label = labels[1];
        }
        for (auto j = 0; j < repeat_offsets[i]; ++j) {
          auto row = results_vec.mutable_results(cur_ind++);
          auto record = row->mutable_record();
          auto new_col = record->add_columns();

          new_col->mutable_name_or_id()->set_id(tag_id);
          auto vertex =
              new_col->mutable_entry()->mutable_element()->mutable_vertex();
          vertex->set_id(vids[i]);
          vertex->mutable_label()->set_id(label);
          vertex->mutable_label()->set_id(label);
          // set properties.
          auto column_ptrs = column_ptrs[label];
          for (auto j = 0; j < column_ptrs.size(); ++j) {
            auto& column_ptr = column_ptrs[j];
            // Only set non-none properties.
            if (column_ptr) {
              auto new_prop = vertex->add_properties();
              new_prop->mutable_key()->set_name(prop_names[label][j]);
              set_any_to_common_value(column_ptr->get(vids[i]),
                                      new_prop->mutable_value());
            }
          }
        }
      }
    }
  }

  // sink row vertex set, if offsets is empty, we sink all vertices
  // if offsets is set, we use offset to repeat
  template <size_t Ind, size_t act_tag_id, typename LabelT,
            typename vertex_id_t>
  static void sink_col_impl_for_vertex_set(
      const GRAPH_INTERFACE& graph, LabelT label,
      const std::vector<vertex_id_t>& vids,
      results::CollectiveResults& results_vec,
      const std::vector<size_t>& repeat_offsets, int32_t tag_id) {
    auto& schema = graph.schema();
    auto prop_names = schema.get_vertex_property_names(label);
    // get all properties
    std::vector<std::shared_ptr<RefColumnBase>> column_ptrs;
    for (auto i = 0; i < prop_names.size(); ++i) {
      column_ptrs.emplace_back(graph.GetRefColumnBase(label, prop_names[i]));
    }
    VLOG(10) << "PropNames: " << prop_names.size();
    if (repeat_offsets.empty()) {
      for (auto i = 0; i < vids.size(); ++i) {
        auto row = results_vec.mutable_results(i);
        CHECK(row->record().columns_size() == Ind);
        auto record = row->mutable_record();
        auto new_col = record->add_columns();
        new_col->mutable_name_or_id()->set_id(tag_id);
        auto vertex =
            new_col->mutable_entry()->mutable_element()->mutable_vertex();
        vertex->set_id(encode_unique_vertex_id(label, vids[i]));
        vertex->mutable_label()->set_id(label);
        for (auto j = 0; j < column_ptrs.size(); ++j) {
          auto& column_ptr = column_ptrs[j];
          // Only set non-none properties.
          if (column_ptr) {
            auto new_prop = vertex->add_properties();
            new_prop->mutable_key()->set_name(prop_names[j]);
            set_any_to_common_value(column_ptr->get(vids[i]),
                                    new_prop->mutable_value());
          }
        }
      }
    } else {
      CHECK(repeat_offsets.size() == vids.size());
      {
        int32_t num_rows = 0;
        for (auto i : repeat_offsets) {
          num_rows += i;
        }
        CHECK(num_rows == results_vec.results_size())
            << num_rows << " " << results_vec.results_size();
      }
      size_t cur_ind = 0;
      for (auto i = 0; i < vids.size(); ++i) {
        for (auto j = 0; j < repeat_offsets[i]; ++j) {
          auto row = results_vec.mutable_results(cur_ind++);
          auto record = row->mutable_record();
          auto new_col = record->add_columns();
          new_col->mutable_name_or_id()->set_id(tag_id);
          auto vertex =
              new_col->mutable_entry()->mutable_element()->mutable_vertex();
          vertex->set_id(encode_unique_vertex_id(label, vids[i]));
          vertex->mutable_label()->set_id(label);
          for (auto j = 0; j < column_ptrs.size(); ++j) {
            auto& column_ptr = column_ptrs[j];
            // Only set non-none properties.
            if (column_ptr) {
              auto new_prop = vertex->add_properties();
              new_prop->mutable_key()->set_name(prop_names[j]);
              set_any_to_common_value(column_ptr->get(vids[i]),
                                      new_prop->mutable_value());
            }
          }
        }
      }
    }
  }

  // sink collection of pod type
  template <size_t Ind, size_t act_tag_id, typename T,
            typename std::enable_if<
                (!gs::is_vector<T>::value) && (!gs::is_tuple<T>::value) &&
                (!std::is_same<T, LabelKey>::value)>::type* = nullptr>
  static void sink_col_impl(const GRAPH_INTERFACE& graph,
                            results::CollectiveResults& results_vec,
                            const Collection<T>& collection,
                            const std::vector<size_t>& repeat_offsets,
                            int32_t tag_id) {
    if (repeat_offsets.empty()) {
      CHECK(collection.Size() == results_vec.results_size())
          << "size neq " << collection.Size() << " "
          << results_vec.results_size();
      for (auto i = 0; i < collection.Size(); ++i) {
        auto row = results_vec.mutable_results(i);
        CHECK(row->record().columns_size() == Ind);
        auto record = row->mutable_record();
        auto new_col = record->add_columns();
        new_col->mutable_name_or_id()->set_id(tag_id);
        auto common_value_ptr =
            new_col->mutable_entry()->mutable_element()->mutable_object();
        template_set_value<T>(common_value_ptr, collection.Get(i));
      }
    } else {
      CHECK(repeat_offsets.size() == collection.Size());
      size_t cur_ind = 0;
      for (auto i = 0; i < collection.Size(); ++i) {
        for (auto j = 0; j < repeat_offsets[i]; ++j) {
          auto row = results_vec.mutable_results(cur_ind++);
          auto record = row->mutable_record();
          auto new_col = record->add_columns();
          new_col->mutable_name_or_id()->set_id(tag_id);
          auto common_value_ptr =
              new_col->mutable_entry()->mutable_element()->mutable_object();
          template_set_value<T>(common_value_ptr, collection.Get(i));
        }
      }
    }
  }

  // sink collection of LabelKey
  template <size_t Ind, size_t act_tag_id>
  static void sink_col_impl(const GRAPH_INTERFACE& graph,
                            results::CollectiveResults& results_vec,
                            const Collection<LabelKey>& collection,
                            const std::vector<size_t>& repeat_offsets,
                            int32_t tag_id) {
    if (repeat_offsets.empty()) {
      CHECK(collection.Size() == results_vec.results_size())
          << "size neq " << collection.Size() << " "
          << results_vec.results_size();
      for (auto i = 0; i < collection.Size(); ++i) {
        auto row = results_vec.mutable_results(i);
        CHECK(row->record().columns_size() == Ind);
        auto record = row->mutable_record();
        auto new_col = record->add_columns();
        new_col->mutable_name_or_id()->set_id(tag_id);
        auto obj =
            new_col->mutable_entry()->mutable_element()->mutable_object();
        obj->set_i32(collection.Get(i).label_id);
      }
    } else {
      CHECK(repeat_offsets.size() == collection.Size());
      size_t cur_ind = 0;
      for (auto i = 0; i < collection.Size(); ++i) {
        for (auto j = 0; j < repeat_offsets[i]; ++j) {
          auto row = results_vec.mutable_results(cur_ind++);
          auto record = row->mutable_record();
          auto new_col = record->add_columns();
          new_col->mutable_name_or_id()->set_id(tag_id);
          auto obj =
              new_col->mutable_entry()->mutable_element()->mutable_object();
          obj->set_i32(collection.Get(i).label_id);
        }
      }
    }
  }

  // sinke for tuple with one element
  template <size_t Ind, size_t act_tag_id, typename T,
            typename std::enable_if<
                (!gs::is_vector<T>::value) && (gs::is_tuple<T>::value) &&
                (gs::tuple_size<T>::value == 1)>::type* = nullptr>
  static void sink_col_impl(const GRAPH_INTERFACE& graph,
                            results::CollectiveResults& results_vec,
                            const Collection<T>& collection,
                            const std::vector<size_t>& repeat_offsets,
                            int32_t tag_id) {
    if (repeat_offsets.empty()) {
      CHECK(collection.Size() == results_vec.results_size())
          << "size neq " << collection.Size() << " "
          << results_vec.results_size();
      for (auto i = 0; i < collection.Size(); ++i) {
        auto row = results_vec.mutable_results(i);
        CHECK(row->record().columns_size() == Ind)
            << "record column size: " << row->record().columns_size()
            << ", ind: " << Ind;
        auto record = row->mutable_record();
        auto new_col = record->add_columns();
        new_col->mutable_name_or_id()->set_id(tag_id);
        auto mutable_ele =
            new_col->mutable_entry()->mutable_element()->mutable_object();
        template_set_value<typename std::tuple_element_t<0, T>>(
            mutable_ele, std::get<0>(collection.Get(i)));
      }
    } else {
      CHECK(repeat_offsets.size() == collection.Size());
      size_t cur_ind = 0;
      for (auto i = 0; i < collection.Size(); ++i) {
        for (auto j = 0; j < repeat_offsets[i]; ++j) {
          auto row = results_vec.mutable_results(cur_ind++);
          auto record = row->mutable_record();
          auto new_col = record->add_columns();
          new_col->mutable_name_or_id()->set_id(tag_id);
          auto mutable_ele =
              new_col->mutable_entry()->mutable_element()->mutable_object();
          template_set_value<typename std::tuple_element_t<0, T>>(
              mutable_ele, std::get<0>(collection.Get(i)));
        }
      }
    }
  }

  // sink for tuple, with more than one element
  template <size_t Ind, size_t act_tag_id, typename T,
            typename std::enable_if<
                (!gs::is_vector<T>::value) && (gs::is_tuple<T>::value) &&
                ((gs::tuple_size<T>::value) > 1)>::type* = nullptr>
  static void sink_col_impl(const GRAPH_INTERFACE& graph,
                            results::CollectiveResults& results_vec,
                            const Collection<T>& collection,
                            const std::vector<size_t>& repeat_offsets,
                            int32_t tag_id) {
    if (repeat_offsets.empty()) {
      CHECK(collection.Size() == results_vec.results_size())
          << "size neq " << collection.Size() << " "
          << results_vec.results_size();
      for (auto i = 0; i < collection.Size(); ++i) {
        auto row = results_vec.mutable_results(i);
        CHECK(row->record().columns_size() == Ind)
            << "record column size: " << row->record().columns_size()
            << ", ind: " << Ind;
        auto record = row->mutable_record();
        auto new_col = record->add_columns();
        new_col->mutable_name_or_id()->set_id(tag_id);
        auto mutable_collection =
            new_col->mutable_entry()->mutable_collection();
        template_set_tuple_value(mutable_collection, collection.Get(i));
      }
    } else {
      CHECK(repeat_offsets.size() == collection.Size());
      size_t cur_ind = 0;
      for (auto i = 0; i < collection.Size(); ++i) {
        for (auto j = 0; j < repeat_offsets[i]; ++j) {
          auto row = results_vec.mutable_results(cur_ind++);
          auto record = row->mutable_record();
          auto new_col = record->add_columns();
          new_col->mutable_name_or_id()->set_id(tag_id);
          auto mutable_collection =
              new_col->mutable_entry()->mutable_collection();
          template_set_tuple_value(mutable_collection, collection.Get(i));
        }
      }
    }
  }

  // sink for collection of vector.
  template <size_t Ind, size_t act_tag_id, typename T,
            typename std::enable_if<(gs::is_vector<T>::value)>::type* = nullptr>
  static void sink_col_impl(const GRAPH_INTERFACE& graph,
                            results::CollectiveResults& results_vec,
                            const Collection<T>& collection,
                            const std::vector<size_t>& repeat_offsets,
                            int32_t tag_id) {
    if (repeat_offsets.empty()) {
      CHECK(collection.Size() == results_vec.results_size())
          << "size neq " << collection.Size() << " "
          << results_vec.results_size();
      for (auto i = 0; i < collection.Size(); ++i) {
        // auto& row = results_vec[i];
        auto row = results_vec.mutable_results(i);
        CHECK(row->record().columns_size() == Ind)
            << "record column size: " << row->record().columns_size()
            << ", ind: " << Ind;
        auto record = row->mutable_record();
        auto new_col = record->add_columns();
        new_col->mutable_name_or_id()->set_id(tag_id);
        auto mutable_collection =
            new_col->mutable_entry()->mutable_collection();
        template_set_tuple_value(mutable_collection, collection.Get(i));
      }
    } else {
      CHECK(repeat_offsets.size() == collection.Size());
      size_t cur_ind = 0;
      for (auto i = 0; i < collection.Size(); ++i) {
        for (auto j = 0; j < repeat_offsets[i]; ++j) {
          auto row = results_vec.mutable_results(cur_ind++);
          auto record = row->mutable_record();
          auto new_col = record->add_columns();
          new_col->mutable_name_or_id()->set_id(tag_id);
          auto mutable_collection =
              new_col->mutable_entry()->mutable_collection();
          template_set_tuple_value(mutable_collection, collection.Get(i));
        }
      }
    }
  }

  // sink general vertex, we only return vertex ids.
  template <size_t Ind, size_t act_tag_id, typename VID_T, typename LabelT,
            typename... SET_T>
  static void sink_col_impl(
      const GRAPH_INTERFACE& graph, results::CollectiveResults& results_vec,
      const GeneralVertexSet<VID_T, LabelT, SET_T...>& vertex_set,
      const std::vector<size_t>& repeat_offsets, int32_t tag_id) {
    auto& schema = graph.schema();
    auto vertices_vec = vertex_set.GetVertices();
    auto labels_vec = vertex_set.GetLabels();
    auto& bitsets = vertex_set.GetBitsets();
<<<<<<< HEAD
    CHECK(bitsets.size() == labels_vec.size());
=======
    CHECK(vertices_vec.size() == labels_vec.size());
>>>>>>> bd9adcc2
    std::vector<std::vector<std::string>> prop_names;
    for (auto i = 0; i < labels_vec.size(); ++i) {
      prop_names.emplace_back(schema.get_vertex_property_names(labels_vec[i]));
    }
    // get all properties
    std::vector<std::vector<std::shared_ptr<RefColumnBase>>> column_ptrs(
        labels_vec.size());
    if (labels_vec.size() > 0) {
      for (auto i = 0; i < labels_vec.size(); ++i) {
        for (auto j = 0; j < prop_names[i].size(); ++j) {
          column_ptrs[i].emplace_back(
              graph.GetRefColumnBase(labels_vec[i], prop_names[i][j]));
        }
      }
    }

    label_t label;
    size_t label_vec_ind;
    if (repeat_offsets.empty()) {
      CHECK(vertex_set.Size() == results_vec.results_size())
          << "size neq " << vertex_set.Size() << " "
          << results_vec.results_size();

      for (auto i = 0; i < vertices_vec.size(); ++i) {
        // auto& row = results_vec[i];
        auto row = results_vec.mutable_results(i);
        CHECK(row->record().columns_size() == Ind)
            << "record column size: " << row->record().columns_size()
            << ", ind: " << Ind;
        auto record = row->mutable_record();
        auto new_col = record->add_columns();
        new_col->mutable_name_or_id()->set_id(tag_id);
        auto mutable_vertex =
            new_col->mutable_entry()->mutable_element()->mutable_vertex();
        mutable_vertex->set_id(vertices_vec[i]);

        // todo: set properties.
        for (auto j = 0; j < bitsets.size(); ++j) {
          if (bitsets[j].get_bit(i)) {
            label = labels_vec[j];
            label_vec_ind = j;
            break;
          }
        }
        mutable_vertex->mutable_label()->set_id(label);
        // label must be set
<<<<<<< HEAD
        auto cur_column_ptrs = column_ptrs[label_vec_ind];
        for (auto j = 0; j < cur_column_ptrs.size(); ++j) {
          auto& column_ptr = cur_column_ptrs[j];
=======
        auto cur_column_ptr = column_ptrs[label];
        for (auto j = 0; j < cur_column_ptr.size(); ++j) {
          auto& column_ptr = cur_column_ptr[j];
>>>>>>> bd9adcc2
          // Only set non-none properties.
          if (column_ptr) {
            auto new_prop = mutable_vertex->add_properties();
            new_prop->mutable_key()->set_name(prop_names[label_vec_ind][j]);
            set_any_to_common_value(column_ptr->get(vertices_vec[i]),
                                    new_prop->mutable_value());
          }
        }
      }
    } else {
      CHECK(repeat_offsets.size() == vertices_vec.size());
      size_t cur_ind = 0;
      for (auto i = 0; i < vertices_vec.size(); ++i) {
        for (auto j = 0; j < repeat_offsets[i]; ++j) {
          auto row = results_vec.mutable_results(cur_ind++);
          auto record = row->mutable_record();
          auto new_col = record->add_columns();
          new_col->mutable_name_or_id()->set_id(tag_id);
          auto mutable_vertex =
              new_col->mutable_entry()->mutable_element()->mutable_vertex();
          mutable_vertex->set_id(vertices_vec[i]);
          for (auto j = 0; j < bitsets.size(); ++j) {
            if (bitsets[j].get_bit(i)) {
              label = labels_vec[j];
              label_vec_ind = j;
              break;
            }
          }
          mutable_vertex->mutable_label()->set_id(label);
          // label must be set
<<<<<<< HEAD
          auto cur_column_ptrs = column_ptrs[label_vec_ind];
          for (auto j = 0; j < cur_column_ptrs.size(); ++j) {
            auto& column_ptr = cur_column_ptrs[j];
=======
          auto cur_column_ptr = column_ptrs[label];
          for (auto j = 0; j < cur_column_ptr.size(); ++j) {
            auto& column_ptr = cur_column_ptr[j];
>>>>>>> bd9adcc2
            // Only set non-none properties.
            if (column_ptr) {
              auto new_prop = mutable_vertex->add_properties();
              new_prop->mutable_key()->set_name(prop_names[label_vec_ind][j]);
              set_any_to_common_value(column_ptr->get(vertices_vec[i]),
                                      new_prop->mutable_value());
            }
          }
        }
      }
    }
  }

  template <size_t Ind, size_t act_tag_id, typename EDGE_SET_T,
            typename std::enable_if<EDGE_SET_T::is_edge_set>::type* = nullptr>
  static void sink_col_impl(const GRAPH_INTERFACE& graph,
                            results::CollectiveResults& results_vec,
                            const EDGE_SET_T& edge_set,
                            const std::vector<size_t>& repeat_offsets,
                            int32_t tag_id) {
    if (repeat_offsets.empty()) {
      CHECK(edge_set.Size() == results_vec.results_size())
          << "size neq " << edge_set.Size() << " "
          << results_vec.results_size();
      auto iter = edge_set.begin();
      auto end_iter = edge_set.end();
      for (auto i = 0; i < results_vec.results_size(); ++i) {
        auto row = results_vec.mutable_results(i);
        CHECK(row->record().columns_size() == Ind)
            << "record column size: " << row->record().columns_size()
            << ", ind: " << Ind;
        auto record = row->mutable_record();
        auto new_col = record->add_columns();
        new_col->mutable_name_or_id()->set_id(tag_id);
        auto mutable_edge =
            new_col->mutable_entry()->mutable_element()->mutable_edge();
        CHECK(iter != end_iter);
        mutable_edge->set_id(i);
        mutable_edge->set_src_id(
            encode_unique_vertex_id(iter.GetSrcLabel(), iter.GetSrc()));
        mutable_edge->mutable_src_label()->set_id(iter.GetSrcLabel());
        mutable_edge->set_dst_id(
            encode_unique_vertex_id(iter.GetDstLabel(), iter.GetDst()));
        mutable_edge->mutable_dst_label()->set_id(iter.GetDstLabel());
        mutable_edge->mutable_label()->set_id(iter.GetEdgeLabel());
        auto prop_names = iter.GetPropNames();
        if (prop_names.size() > 0) {
          set_edge_property(mutable_edge, prop_names[0], iter.GetData());
        }
        ++iter;
        // todo: set properties.
      }
    } else {
      CHECK(repeat_offsets.size() == edge_set.Size());
      size_t cur_ind = 0;
      auto iter = edge_set.begin();
      auto end_iter = edge_set.end();
      for (auto i = 0; i < repeat_offsets.size(); ++i) {
        CHECK(iter != end_iter);
        for (auto j = 0; j < repeat_offsets[i]; ++j) {
          auto row = results_vec.mutable_results(cur_ind++);
          CHECK(row->record().columns_size() == Ind)
              << "record column size: " << row->record().columns_size()
              << ", ind: " << Ind;
          auto record = row->mutable_record();
          auto new_col = record->add_columns();
          new_col->mutable_name_or_id()->set_id(tag_id);
          auto mutable_edge =
              new_col->mutable_entry()->mutable_element()->mutable_edge();
          mutable_edge->set_id(cur_ind - 1);
          mutable_edge->set_src_id(
              encode_unique_vertex_id(iter.GetSrcLabel(), iter.GetSrc()));
          mutable_edge->mutable_src_label()->set_id(iter.GetSrcLabel());
          mutable_edge->set_dst_id(
              encode_unique_vertex_id(iter.GetDstLabel(), iter.GetDst()));
          mutable_edge->mutable_dst_label()->set_id(iter.GetDstLabel());
          mutable_edge->mutable_label()->set_id(iter.GetEdgeLabel());
          auto prop_names = iter.GetPropNames();
          if (prop_names.size() > 0) {
            set_edge_property(mutable_edge, prop_names[0], iter.GetData());
          }
        }
        ++iter;
      }
    }
  }

  // sink for compressed path set
  template <size_t Ind, size_t act_tag_id, typename VID_T, typename LabelT>
  static void sink_col_impl(const GRAPH_INTERFACE& graph,
                            results::CollectiveResults& results_vec,
                            const CompressedPathSet<VID_T, LabelT>& path_set,
                            const std::vector<size_t>& repeat_offsets,
                            int32_t tag_id) {
    if (repeat_offsets.empty()) {
      CHECK(path_set.Size() == results_vec.results_size())
          << "size neq " << path_set.Size() << " "
          << results_vec.results_size();
      auto iter = path_set.begin();
      auto end_iter = path_set.end();
      for (auto i = 0; i < results_vec.results_size(); ++i) {
        // auto& row = results_vec[i];
        auto row = results_vec.mutable_results(i);
        CHECK(row->record().columns_size() == Ind)
            << "record column size: " << row->record().columns_size()
            << ", ind: " << Ind;
        auto record = row->mutable_record();
        auto new_col = record->add_columns();
        new_col->mutable_name_or_id()->set_id(tag_id);
        auto mutable_path =
            new_col->mutable_entry()->mutable_element()->mutable_graph_path();
        CHECK(iter != end_iter);
        auto cur_path = iter.GetElement();
        add_path_to_pb(cur_path, *mutable_path);
        ++iter;
      }
    } else {
      CHECK(repeat_offsets.size() == path_set.Size());
      size_t cur_ind = 0;
      auto iter = path_set.begin();
      auto end_iter = path_set.end();
      for (auto i = 0; i < repeat_offsets.size(); ++i) {
        CHECK(iter != end_iter);
        for (auto j = 0; j < repeat_offsets[i]; ++j) {
          // auto& row = results_vec[i];
          auto row = results_vec.mutable_results(cur_ind++);
          CHECK(row->record().columns_size() == Ind)
              << "record column size: " << row->record().columns_size()
              << ", ind: " << Ind;
          auto record = row->mutable_record();
          auto new_col = record->add_columns();
          new_col->mutable_name_or_id()->set_id(tag_id);
          auto mutable_path =
              new_col->mutable_entry()->mutable_element()->mutable_graph_path();
          auto cur_path = iter.GetElement();
          add_path_to_pb(cur_path, *mutable_path);
          // todo: set properties.
        }
        ++iter;
      }
    }
  }

  template <typename VID_T, typename LabelT>
  static void add_path_to_pb(const Path<VID_T, LabelT>& path,
                             results::GraphPath& mutable_path) {
    auto& vertices = path.GetVertices();
    for (auto i = 0; i < vertices.size(); ++i) {
      mutable_path.add_path()->mutable_vertex()->set_id(vertices[i]);
    }
  }

  static vid_t encode_unique_vertex_id(label_id_t label_id, vid_t vid) {
    // encode label_id and vid to a unique vid
    vid_t unique_vid = label_id;
    static constexpr int num_bits = sizeof(vid_t) * 8 - sizeof(label_id_t) * 8;
    unique_vid = unique_vid << num_bits;
    unique_vid = unique_vid | vid;
    return unique_vid;
  }
};
}  // namespace gs

#endif  // ENGINES_HQPS_ENGINE_OPERATOR_SINK_H_<|MERGE_RESOLUTION|>--- conflicted
+++ resolved
@@ -762,11 +762,7 @@
     auto vertices_vec = vertex_set.GetVertices();
     auto labels_vec = vertex_set.GetLabels();
     auto& bitsets = vertex_set.GetBitsets();
-<<<<<<< HEAD
     CHECK(bitsets.size() == labels_vec.size());
-=======
-    CHECK(vertices_vec.size() == labels_vec.size());
->>>>>>> bd9adcc2
     std::vector<std::vector<std::string>> prop_names;
     for (auto i = 0; i < labels_vec.size(); ++i) {
       prop_names.emplace_back(schema.get_vertex_property_names(labels_vec[i]));
@@ -813,15 +809,9 @@
         }
         mutable_vertex->mutable_label()->set_id(label);
         // label must be set
-<<<<<<< HEAD
         auto cur_column_ptrs = column_ptrs[label_vec_ind];
         for (auto j = 0; j < cur_column_ptrs.size(); ++j) {
           auto& column_ptr = cur_column_ptrs[j];
-=======
-        auto cur_column_ptr = column_ptrs[label];
-        for (auto j = 0; j < cur_column_ptr.size(); ++j) {
-          auto& column_ptr = cur_column_ptr[j];
->>>>>>> bd9adcc2
           // Only set non-none properties.
           if (column_ptr) {
             auto new_prop = mutable_vertex->add_properties();
@@ -852,15 +842,9 @@
           }
           mutable_vertex->mutable_label()->set_id(label);
           // label must be set
-<<<<<<< HEAD
           auto cur_column_ptrs = column_ptrs[label_vec_ind];
           for (auto j = 0; j < cur_column_ptrs.size(); ++j) {
             auto& column_ptr = cur_column_ptrs[j];
-=======
-          auto cur_column_ptr = column_ptrs[label];
-          for (auto j = 0; j < cur_column_ptr.size(); ++j) {
-            auto& column_ptr = cur_column_ptr[j];
->>>>>>> bd9adcc2
             // Only set non-none properties.
             if (column_ptr) {
               auto new_prop = mutable_vertex->add_properties();
