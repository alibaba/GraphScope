/** Copyright 2020 Alibaba Group Holding Limited.
 *
 * Licensed under the Apache License, Version 2.0 (the "License");
 * you may not use this file except in compliance with the License.
 * You may obtain a copy of the License at
 *
 * 	http://www.apache.org/licenses/LICENSE-2.0
 *
 * Unless required by applicable law or agreed to in writing, software
 * distributed under the License is distributed on an "AS IS" BASIS,
 * WITHOUT WARRANTIES OR CONDITIONS OF ANY KIND, either express or implied.
 * See the License for the specific language governing permissions and
 * limitations under the License.
 */

#include "flex/engines/graph_db/database/graph_db.h"
#include "flex/engines/graph_db/database/graph_db_session.h"

#include "flex/engines/graph_db/app/server_app.h"
#include "flex/engines/graph_db/database/wal.h"
#include "flex/utils/yaml_utils.h"

namespace gs {

struct SessionLocalContext {
  SessionLocalContext(GraphDB& db, const std::string& work_dir, int thread_id)
      : allocator(thread_local_allocator_prefix(work_dir, thread_id)),
        session(db, allocator, logger, work_dir, thread_id) {}
  ~SessionLocalContext() { logger.close(); }

  MMapAllocator allocator;
  char _padding0[128 - sizeof(MMapAllocator) % 128];
  WalWriter logger;
  char _padding1[4096 - sizeof(WalWriter) - sizeof(MMapAllocator) -
                 sizeof(_padding0)];
  GraphDBSession session;
  char _padding2[4096 - sizeof(GraphDBSession) % 4096];
};

GraphDB::GraphDB() = default;
GraphDB::~GraphDB() {
  for (int i = 0; i < thread_num_; ++i) {
    contexts_[i].~SessionLocalContext();
  }
  free(contexts_);
}

GraphDB& GraphDB::get() {
  static GraphDB db;
  return db;
}

<<<<<<< HEAD
void GraphDB::Init(const Schema& schema, const std::string& data_dir,
                   int thread_num, bool warmup) {
  if (!std::filesystem::exists(data_dir)) {
    LOG(FATAL) << "Data directory does not exist";
  }

  std::string schema_file = schema_path(data_dir);
  if (!std::filesystem::exists(schema_file)) {
    LOG(FATAL) << "Schema file does not exist";
  }
  work_dir_ = data_dir;
  graph_.Open(data_dir);

  std::string wal_dir_path = wal_dir(data_dir);
  if (!std::filesystem::exists(wal_dir_path)) {
    std::filesystem::create_directory(wal_dir_path);
  }

  std::vector<std::string> wal_files;
  for (const auto& entry : std::filesystem::directory_iterator(wal_dir_path)) {
    wal_files.push_back(entry.path().string());
  }

  thread_num_ = thread_num;
  contexts_ = static_cast<SessionLocalContext*>(
      aligned_alloc(4096, sizeof(SessionLocalContext) * thread_num));
  std::filesystem::create_directories(allocator_dir(data_dir));
  for (int i = 0; i < thread_num_; ++i) {
    new (&contexts_[i]) SessionLocalContext(*this, data_dir, i);
  }
  ingestWals(wal_files, data_dir, thread_num_);

  for (int i = 0; i < thread_num_; ++i) {
    contexts_[i].logger.open(wal_dir_path, i);
  }

  initApps(schema.GetPluginsList());
  if (warmup) {
    graph_.Warmup(thread_num_);
  }
}

void GraphDB::Checkpoint() {
  uint32_t ts = version_manager_.acquire_update_timestamp();

  uint32_t read_version = ts - 1;
  if (read_version == 0 || read_version <= get_snapshot_version(work_dir_)) {
    CHECK(version_manager_.revert_update_timestamp(ts));
    return;
  }

  double t = -grape::GetCurrentTime();
  graph_.Dump(work_dir_, read_version);
  t += grape::GetCurrentTime();
  LOG(INFO) << "Dump graph data using " << t << "s";
  CHECK(version_manager_.revert_update_timestamp(ts));
}

void GraphDB::CheckpointAndRestart() {
  Checkpoint();
  Init(graph_.schema(), work_dir_, thread_num_);
=======
Result<bool> GraphDB::Open(const Schema& schema, const std::string& data_dir,
                           int thread_num) {
  std::filesystem::path data_dir_path(data_dir);
  std::filesystem::path serial_path = data_dir_path / "init_snapshot.bin";
  if (!std::filesystem::exists(data_dir_path)) {
    return Result<bool>(StatusCode::NotExists, "Data directory does not exist",
                        false);
  }
  if (!std::filesystem::exists(serial_path)) {
    return Result<bool>(StatusCode::NotExists, "Snapshot file does not exist",
                        false);
  }
  LOG(INFO) << "Initializing graph db from data files of work directory";

  // Now assign the new thread_num
  thread_num_ = thread_num;
  try {
    graph_.Deserialize(data_dir_path.string());
  } catch (std::exception& e) {
    LOG(ERROR) << "Exception: " << e.what();
    return Result<bool>(StatusCode::InternalError,
                        "Exception: " + std::string(e.what()), false);
  }
  VLOG(10) << "Finish deserializing graph db";
  if (!graph_.schema().Equals(schema)) {
    return Result<bool>(StatusCode::InternalError,
                        "Schema of work directory is not compatible with the "
                        "graph schema",
                        false);
  }
  // Set the plugin info from schema to graph_.schema(), since the plugin info
  // is not serialized and deserialized.
  auto& mutable_schema = graph_.mutable_schema();
  mutable_schema.SetPluginDir(schema.GetPluginDir());
  std::vector<std::string> plugin_paths;
  for (auto plugin_pair : schema.GetPlugins()) {
    plugin_paths.emplace_back(plugin_pair.first);
  }
  mutable_schema.EmplacePlugins(plugin_paths);

  openWalAndCreateContexts(data_dir_path);
  return Result<bool>(true);
}

void GraphDB::Close() {
  //-----------Clear graph_db----------------
  graph_.Clear();
  version_manager_.clear();
  if (contexts_ != nullptr) {
    for (int i = 0; i < thread_num_; ++i) {
      contexts_[i].~SessionLocalContext();
    }
    free(contexts_);
  }
  std::fill(app_paths_.begin(), app_paths_.end(), "");
  std::fill(app_factories_.begin(), app_factories_.end(), nullptr);
}

void GraphDB::Init(const Schema& schema, const LoadingConfig& load_config,
                   const std::string& data_dir, int thread_num) {
  std::filesystem::path data_dir_path(data_dir);
  if (!std::filesystem::exists(data_dir_path)) {
    std::filesystem::create_directory(data_dir_path);
  }

  std::filesystem::path serial_path = data_dir_path / "init_snapshot.bin";
  if (!std::filesystem::exists(serial_path)) {
    if (!load_config.GetVertexLoadingMeta().empty() ||
        !load_config.GetEdgeLoadingMeta().empty()) {
      LOG(INFO) << "Initializing graph db through bulk loading";
      {
        MutablePropertyFragment graph;
        auto loader = LoaderFactory::CreateFragmentLoader(schema, load_config,
                                                          thread_num);
        loader->LoadFragment(graph);
        graph.Serialize(data_dir_path.string());
      }
      graph_.Deserialize(data_dir_path.string());
    } else {
      LOG(INFO) << "Initializing empty graph db";
      auto loader =
          LoaderFactory::CreateFragmentLoader(schema, load_config, thread_num);
      loader->LoadFragment(graph_);
      graph_.Serialize(data_dir_path.string());
    }
  } else {
    LOG(INFO) << "Initializing graph db from data files of work directory";
    if (!load_config.GetVertexLoadingMeta().empty() ||
        !load_config.GetEdgeLoadingMeta().empty()) {
      LOG(WARNING) << "Bulk loading is ignored because data files of work "
                      "directory exist";
    }
    graph_.Deserialize(data_dir_path.string());
    if (!graph_.schema().Equals(schema)) {
      LOG(FATAL) << "Schema of work directory is not compatible with the "
                    "given schema";
    }
  }
  thread_num_ = thread_num;
  openWalAndCreateContexts(data_dir);
>>>>>>> eb9e8b52
}

ReadTransaction GraphDB::GetReadTransaction() {
  uint32_t ts = version_manager_.acquire_read_timestamp();
  return {graph_, version_manager_, ts};
}

InsertTransaction GraphDB::GetInsertTransaction(int thread_id) {
  return contexts_[thread_id].session.GetInsertTransaction();
}

SingleVertexInsertTransaction GraphDB::GetSingleVertexInsertTransaction(
    int thread_id) {
  return contexts_[thread_id].session.GetSingleVertexInsertTransaction();
}

SingleEdgeInsertTransaction GraphDB::GetSingleEdgeInsertTransaction(
    int thread_id) {
  return contexts_[thread_id].session.GetSingleEdgeInsertTransaction();
}

UpdateTransaction GraphDB::GetUpdateTransaction(int thread_id) {
  return contexts_[thread_id].session.GetUpdateTransaction();
}

GraphDBSession& GraphDB::GetSession(int thread_id) {
  return contexts_[thread_id].session;
}

int GraphDB::SessionNum() const { return thread_num_; }

const MutablePropertyFragment& GraphDB::graph() const { return graph_; }
MutablePropertyFragment& GraphDB::graph() { return graph_; }

const Schema& GraphDB::schema() const { return graph_.schema(); }

std::shared_ptr<ColumnBase> GraphDB::get_vertex_property_column(
    uint8_t label, const std::string& col_name) const {
  return graph_.get_vertex_table(label).get_column(col_name);
}

AppWrapper GraphDB::CreateApp(uint8_t app_type, int thread_id) {
  if (app_factories_[app_type] == nullptr) {
    LOG(ERROR) << "Stored procedure " << static_cast<int>(app_type)
               << " is not registered.";
    return AppWrapper(NULL, NULL);
  } else {
    return app_factories_[app_type]->CreateApp(contexts_[thread_id].session);
  }
}

bool GraphDB::registerApp(const std::string& plugin_path, uint8_t index) {
  // this function will only be called when initializing the graph db
  VLOG(10) << "Registering stored procedure at:" << std::to_string(index)
           << ", path:" << plugin_path;
  if (!app_factories_[index] && app_paths_[index].empty()) {
    app_paths_[index] = plugin_path;
    app_factories_[index] =
        std::make_shared<SharedLibraryAppFactory>(plugin_path);
    return true;
  } else {
    LOG(ERROR) << "Stored procedure has already been registered at:"
               << std::to_string(index) << ", path:" << app_paths_[index];
    return false;
  }
}

void GraphDB::GetAppInfo(Encoder& output) {
  std::string ret;
  for (size_t i = 1; i != 256; ++i) {
    if (!app_paths_.empty()) {
      output.put_string(app_paths_[i]);
    }
  }
}

static void IngestWalRange(SessionLocalContext* contexts,
                           MutablePropertyFragment& graph,
                           const WalsParser& parser, uint32_t from, uint32_t to,
                           int thread_num) {
  std::atomic<uint32_t> cur_ts(from);
  std::vector<std::thread> threads(thread_num);
  for (int i = 0; i < thread_num; ++i) {
    threads[i] = std::thread(
        [&](int tid) {
          auto& alloc = contexts[tid].allocator;
          while (true) {
            uint32_t got_ts = cur_ts.fetch_add(1);
            if (got_ts >= to) {
              break;
            }
            const auto& unit = parser.get_insert_wal(got_ts);
            InsertTransaction::IngestWal(graph, got_ts, unit.ptr, unit.size,
                                         alloc);
            if (got_ts % 1000000 == 0) {
              LOG(INFO) << "Ingested " << got_ts << " WALs";
            }
          }
        },
        i);
  }
  for (auto& thrd : threads) {
    thrd.join();
  }
}

void GraphDB::ingestWals(const std::vector<std::string>& wals,
                         const std::string& work_dir, int thread_num) {
  WalsParser parser(wals);
  uint32_t from_ts = 1;
  for (auto& update_wal : parser.update_wals()) {
    uint32_t to_ts = update_wal.timestamp;
    if (from_ts < to_ts) {
      IngestWalRange(contexts_, graph_, parser, from_ts, to_ts, thread_num);
    }
    UpdateTransaction::IngestWal(graph_, work_dir, to_ts, update_wal.ptr,
                                 update_wal.size, contexts_[0].allocator);
    from_ts = to_ts + 1;
  }
  if (from_ts <= parser.last_ts()) {
    IngestWalRange(contexts_, graph_, parser, from_ts, parser.last_ts() + 1,
                   thread_num);
  }
  version_manager_.init_ts(parser.last_ts(), thread_num);
}

void GraphDB::initApps(
    const std::unordered_map<std::string, std::pair<std::string, uint8_t>>&
        plugins) {
  VLOG(1) << "Initializing stored procedures, size: " << plugins.size()
          << " ...";
  for (size_t i = 0; i < 256; ++i) {
    app_factories_[i] = nullptr;
  }
  app_factories_[0] = std::make_shared<ServerAppFactory>();
  size_t valid_plugins = 0;
  for (auto& path_and_index : plugins) {
    auto path = path_and_index.second.first;
    auto index = path_and_index.second.second;
    if (registerApp(path, index)) {
      ++valid_plugins;
    }
  }
  LOG(INFO) << "Successfully registered stored procedures : " << valid_plugins
            << ", from " << plugins.size();
}

void GraphDB::openWalAndCreateContexts(
    const std::filesystem::path& data_dir_path) {
  std::filesystem::path wal_dir = data_dir_path / "wal";
  if (!std::filesystem::exists(wal_dir)) {
    std::filesystem::create_directory(wal_dir);
  }
  std::vector<std::string> wal_files;
  for (const auto& entry : std::filesystem::directory_iterator(wal_dir)) {
    wal_files.push_back(entry.path().string());
  }

  contexts_ = static_cast<SessionLocalContext*>(
      aligned_alloc(4096, sizeof(SessionLocalContext) * thread_num_));
  for (int i = 0; i < thread_num_; ++i) {
    new (&contexts_[i]) SessionLocalContext(*this, i);
  }
  ingestWals(wal_files, thread_num_);

  for (int i = 0; i < thread_num_; ++i) {
    contexts_[i].logger.open(wal_dir.string(), i);
  }
  VLOG(1) << "Successfully restore graph db from data directory";

  initApps(graph_.schema().GetPlugins());
  VLOG(1) << "Successfully restore load plugins";
}

}  // namespace gs<|MERGE_RESOLUTION|>--- conflicted
+++ resolved
@@ -50,113 +50,6 @@
   return db;
 }
 
-<<<<<<< HEAD
-void GraphDB::Init(const Schema& schema, const std::string& data_dir,
-                   int thread_num, bool warmup) {
-  if (!std::filesystem::exists(data_dir)) {
-    LOG(FATAL) << "Data directory does not exist";
-  }
-
-  std::string schema_file = schema_path(data_dir);
-  if (!std::filesystem::exists(schema_file)) {
-    LOG(FATAL) << "Schema file does not exist";
-  }
-  work_dir_ = data_dir;
-  graph_.Open(data_dir);
-
-  std::string wal_dir_path = wal_dir(data_dir);
-  if (!std::filesystem::exists(wal_dir_path)) {
-    std::filesystem::create_directory(wal_dir_path);
-  }
-
-  std::vector<std::string> wal_files;
-  for (const auto& entry : std::filesystem::directory_iterator(wal_dir_path)) {
-    wal_files.push_back(entry.path().string());
-  }
-
-  thread_num_ = thread_num;
-  contexts_ = static_cast<SessionLocalContext*>(
-      aligned_alloc(4096, sizeof(SessionLocalContext) * thread_num));
-  std::filesystem::create_directories(allocator_dir(data_dir));
-  for (int i = 0; i < thread_num_; ++i) {
-    new (&contexts_[i]) SessionLocalContext(*this, data_dir, i);
-  }
-  ingestWals(wal_files, data_dir, thread_num_);
-
-  for (int i = 0; i < thread_num_; ++i) {
-    contexts_[i].logger.open(wal_dir_path, i);
-  }
-
-  initApps(schema.GetPluginsList());
-  if (warmup) {
-    graph_.Warmup(thread_num_);
-  }
-}
-
-void GraphDB::Checkpoint() {
-  uint32_t ts = version_manager_.acquire_update_timestamp();
-
-  uint32_t read_version = ts - 1;
-  if (read_version == 0 || read_version <= get_snapshot_version(work_dir_)) {
-    CHECK(version_manager_.revert_update_timestamp(ts));
-    return;
-  }
-
-  double t = -grape::GetCurrentTime();
-  graph_.Dump(work_dir_, read_version);
-  t += grape::GetCurrentTime();
-  LOG(INFO) << "Dump graph data using " << t << "s";
-  CHECK(version_manager_.revert_update_timestamp(ts));
-}
-
-void GraphDB::CheckpointAndRestart() {
-  Checkpoint();
-  Init(graph_.schema(), work_dir_, thread_num_);
-=======
-Result<bool> GraphDB::Open(const Schema& schema, const std::string& data_dir,
-                           int thread_num) {
-  std::filesystem::path data_dir_path(data_dir);
-  std::filesystem::path serial_path = data_dir_path / "init_snapshot.bin";
-  if (!std::filesystem::exists(data_dir_path)) {
-    return Result<bool>(StatusCode::NotExists, "Data directory does not exist",
-                        false);
-  }
-  if (!std::filesystem::exists(serial_path)) {
-    return Result<bool>(StatusCode::NotExists, "Snapshot file does not exist",
-                        false);
-  }
-  LOG(INFO) << "Initializing graph db from data files of work directory";
-
-  // Now assign the new thread_num
-  thread_num_ = thread_num;
-  try {
-    graph_.Deserialize(data_dir_path.string());
-  } catch (std::exception& e) {
-    LOG(ERROR) << "Exception: " << e.what();
-    return Result<bool>(StatusCode::InternalError,
-                        "Exception: " + std::string(e.what()), false);
-  }
-  VLOG(10) << "Finish deserializing graph db";
-  if (!graph_.schema().Equals(schema)) {
-    return Result<bool>(StatusCode::InternalError,
-                        "Schema of work directory is not compatible with the "
-                        "graph schema",
-                        false);
-  }
-  // Set the plugin info from schema to graph_.schema(), since the plugin info
-  // is not serialized and deserialized.
-  auto& mutable_schema = graph_.mutable_schema();
-  mutable_schema.SetPluginDir(schema.GetPluginDir());
-  std::vector<std::string> plugin_paths;
-  for (auto plugin_pair : schema.GetPlugins()) {
-    plugin_paths.emplace_back(plugin_pair.first);
-  }
-  mutable_schema.EmplacePlugins(plugin_paths);
-
-  openWalAndCreateContexts(data_dir_path);
-  return Result<bool>(true);
-}
-
 void GraphDB::Close() {
   //-----------Clear graph_db----------------
   graph_.Clear();
@@ -171,49 +64,70 @@
   std::fill(app_factories_.begin(), app_factories_.end(), nullptr);
 }
 
-void GraphDB::Init(const Schema& schema, const LoadingConfig& load_config,
-                   const std::string& data_dir, int thread_num) {
-  std::filesystem::path data_dir_path(data_dir);
-  if (!std::filesystem::exists(data_dir_path)) {
-    std::filesystem::create_directory(data_dir_path);
-  }
-
-  std::filesystem::path serial_path = data_dir_path / "init_snapshot.bin";
-  if (!std::filesystem::exists(serial_path)) {
-    if (!load_config.GetVertexLoadingMeta().empty() ||
-        !load_config.GetEdgeLoadingMeta().empty()) {
-      LOG(INFO) << "Initializing graph db through bulk loading";
-      {
-        MutablePropertyFragment graph;
-        auto loader = LoaderFactory::CreateFragmentLoader(schema, load_config,
-                                                          thread_num);
-        loader->LoadFragment(graph);
-        graph.Serialize(data_dir_path.string());
-      }
-      graph_.Deserialize(data_dir_path.string());
-    } else {
-      LOG(INFO) << "Initializing empty graph db";
-      auto loader =
-          LoaderFactory::CreateFragmentLoader(schema, load_config, thread_num);
-      loader->LoadFragment(graph_);
-      graph_.Serialize(data_dir_path.string());
-    }
-  } else {
-    LOG(INFO) << "Initializing graph db from data files of work directory";
-    if (!load_config.GetVertexLoadingMeta().empty() ||
-        !load_config.GetEdgeLoadingMeta().empty()) {
-      LOG(WARNING) << "Bulk loading is ignored because data files of work "
-                      "directory exist";
-    }
-    graph_.Deserialize(data_dir_path.string());
-    if (!graph_.schema().Equals(schema)) {
-      LOG(FATAL) << "Schema of work directory is not compatible with the "
-                    "given schema";
-    }
-  }
+Result<bool> GraphDB::Open(const Schema& schema, const std::string& data_dir,
+                           int thread_num, bool warmup) {
+  if (!std::filesystem::exists(data_dir)) {
+    LOG(FATAL) << "Data directory does not exist";
+  }
+
+  std::string schema_file = schema_path(data_dir);
+  if (!std::filesystem::exists(schema_file)) {
+    LOG(FATAL) << "Schema file does not exist";
+  }
+  work_dir_ = data_dir;
   thread_num_ = thread_num;
+  try {
+    graph_.Open(data_dir);
+  } catch (std::exception& e) {
+    LOG(ERROR) << "Exception: " << e.what();
+    return Result<bool>(StatusCode::InternalError,
+                        "Exception: " + std::string(e.what()), false);
+  }
+
+  if (!graph_.schema().Equals(schema)) {
+    return Result<bool>(StatusCode::InternalError,
+                        "Schema of work directory is not compatible with the "
+                        "graph schema",
+                        false);
+  }
+  // Set the plugin info from schema to graph_.schema(), since the plugin info
+  // is not serialized and deserialized.
+  auto& mutable_schema = graph_.mutable_schema();
+  mutable_schema.SetPluginDir(schema.GetPluginDir());
+  std::vector<std::string> plugin_paths;
+  for (auto plugin_pair : schema.GetPlugins()) {
+    plugin_paths.emplace_back(plugin_pair.first);
+  }
+  mutable_schema.EmplacePlugins(plugin_paths);
+
   openWalAndCreateContexts(data_dir);
->>>>>>> eb9e8b52
+
+  if (warmup) {
+    graph_.Warmup(thread_num_);
+  }
+  return Result<bool>(true);
+}
+
+void GraphDB::Checkpoint() {
+  uint32_t ts = version_manager_.acquire_update_timestamp();
+
+  uint32_t read_version = ts - 1;
+  if (read_version == 0 || read_version <= get_snapshot_version(work_dir_)) {
+    CHECK(version_manager_.revert_update_timestamp(ts));
+    return;
+  }
+
+  double t = -grape::GetCurrentTime();
+  graph_.Dump(work_dir_, read_version);
+  t += grape::GetCurrentTime();
+  LOG(INFO) << "Dump graph data using " << t << "s";
+  CHECK(version_manager_.revert_update_timestamp(ts));
+}
+
+void GraphDB::CheckpointAndRestart() {
+  Checkpoint();
+  Close();
+  Open(graph_.schema(), work_dir_, thread_num_);
 }
 
 ReadTransaction GraphDB::GetReadTransaction() {
@@ -361,28 +275,28 @@
             << ", from " << plugins.size();
 }
 
-void GraphDB::openWalAndCreateContexts(
-    const std::filesystem::path& data_dir_path) {
-  std::filesystem::path wal_dir = data_dir_path / "wal";
-  if (!std::filesystem::exists(wal_dir)) {
-    std::filesystem::create_directory(wal_dir);
-  }
+void GraphDB::openWalAndCreateContexts(const std::string& data_dir) {
+  std::string wal_dir_path = wal_dir(data_dir);
+  if (!std::filesystem::exists(wal_dir_path)) {
+    std::filesystem::create_directory(wal_dir_path);
+  }
+
   std::vector<std::string> wal_files;
-  for (const auto& entry : std::filesystem::directory_iterator(wal_dir)) {
+  for (const auto& entry : std::filesystem::directory_iterator(wal_dir_path)) {
     wal_files.push_back(entry.path().string());
   }
 
   contexts_ = static_cast<SessionLocalContext*>(
       aligned_alloc(4096, sizeof(SessionLocalContext) * thread_num_));
+  std::filesystem::create_directories(allocator_dir(data_dir));
   for (int i = 0; i < thread_num_; ++i) {
-    new (&contexts_[i]) SessionLocalContext(*this, i);
-  }
-  ingestWals(wal_files, thread_num_);
+    new (&contexts_[i]) SessionLocalContext(*this, data_dir, i);
+  }
+  ingestWals(wal_files, data_dir, thread_num_);
 
   for (int i = 0; i < thread_num_; ++i) {
-    contexts_[i].logger.open(wal_dir.string(), i);
-  }
-  VLOG(1) << "Successfully restore graph db from data directory";
+    contexts_[i].logger.open(wal_dir_path, i);
+  }
 
   initApps(graph_.schema().GetPlugins());
   VLOG(1) << "Successfully restore load plugins";
