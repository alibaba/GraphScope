--- conflicted
+++ resolved
@@ -31,21 +31,12 @@
   std::vector<VertexData> vertex_data;
   std::vector<EdgeData> edge_data;
   // Check if the input json contains vertex_request and edge_request
-<<<<<<< HEAD
   if (input_json.HasMember("vertex_request") == false ||
       input_json["vertex_request"].IsArray() == false ||
       input_json["vertex_request"].Size() == 0 ||
       (input_json.HasMember("edge_request") &&
        input_json["edge_request"].IsArray() == false)) {
-    return Result<std::string>(
-=======
-  if (input_json.contains("vertex_request") == false ||
-      input_json["vertex_request"].is_array() == false ||
-      input_json["vertex_request"].size() == 0 ||
-      (input_json.contains("edge_request") == true &&
-       input_json["edge_request"].is_array() == false)) {
     return Result<std::string>(gs::Status(
->>>>>>> 0662b374
         StatusCode::INVALID_SCHEMA,
         "Invalid input json, vertex_request and edge_request should be array "
         "and not empty"));
@@ -82,13 +73,8 @@
   std::vector<VertexData> vertex_data;
   std::vector<EdgeData> edge_data;
   // Check if the input json contains edge_request
-<<<<<<< HEAD
   if (input_json.IsArray() == false || input_json.Size() == 0) {
-    return Result<std::string>(
-=======
-  if (input_json.is_array() == false || input_json.size() == 0) {
     return Result<std::string>(gs::Status(
->>>>>>> 0662b374
         StatusCode::INVALID_SCHEMA,
         "Invalid input json, edge_request should be array and not empty"));
   }
@@ -279,16 +265,10 @@
         "size should be 1(only support single property edge)");
   }
   std::string property_name = "";
-<<<<<<< HEAD
   if (edge_json["properties"].Size() == 1) {
-    edge.property_value = Any(jsonToString(edge_json["properties"][0]["value"]));
-    property_name = edge_json["properties"][0]["name"].GetString();
-=======
-  if (edge_json["properties"].size() == 1) {
     edge.property_value =
         Any(jsonToString(edge_json["properties"][0]["value"]));
-    property_name = edge_json["properties"][0]["name"];
->>>>>>> 0662b374
+    property_name = edge_json["properties"][0]["name"].GetString();
   }
   auto check_result = checkEdgeSchema(schema, edge, src_label, dst_label,
                                       edge_label, property_name);
