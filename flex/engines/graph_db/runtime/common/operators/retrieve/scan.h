/** Copyright 2020 Alibaba Group Holding Limited.
 *
 * Licensed under the Apache License, Version 2.0 (the "License");
 * you may not use this file except in compliance with the License.
 * You may obtain a copy of the License at
 *
 * 	http://www.apache.org/licenses/LICENSE-2.0
 *
 * Unless required by applicable law or agreed to in writing, software
 * distributed under the License is distributed on an "AS IS" BASIS,
 * WITHOUT WARRANTIES OR CONDITIONS OF ANY KIND, either express or implied.
 * See the License for the specific language governing permissions and
 * limitations under the License.
 */

#ifndef RUNTIME_COMMON_OPERATORS_RETRIEVE_SCAN_H_
#define RUNTIME_COMMON_OPERATORS_RETRIEVE_SCAN_H_

#include "flex/engines/graph_db/runtime/common/columns/vertex_columns.h"
#include "flex/engines/graph_db/runtime/common/context.h"
#include "flex/engines/graph_db/runtime/common/leaf_utils.h"
#include "flex/engines/graph_db/runtime/utils/special_predicates.h"

namespace gs {

namespace runtime {
struct ScanParams {
  int alias;
  std::vector<label_t> tables;
  int32_t limit;

  ScanParams() : alias(-1), limit(std::numeric_limits<int32_t>::max()) {}
};
class Scan {
 public:
  template <typename PRED_T>
  static bl::result<Context> scan_vertex(const GraphReadInterface& graph,
                                         const ScanParams& params,
                                         const PRED_T& predicate) {
    Context ctx;
    if (params.tables.size() == 1) {
      label_t label = params.tables[0];
      SLVertexColumnBuilder builder(label);
      auto vertices = graph.GetVertexSet(label);
      for (auto vid : vertices) {
        if (predicate(label, vid)) {
          builder.push_back_opt(vid);
        }
      }
      ctx.set(params.alias, builder.finish());
    } else if (params.tables.size() > 1) {
      MSVertexColumnBuilder builder;

      for (auto label : params.tables) {
        auto vertices = graph.GetVertexSet(label);
        builder.start_label(label);
        for (auto vid : vertices) {
          if (predicate(label, vid)) {
            builder.push_back_opt(vid);
          }
        }
      }
      ctx.set(params.alias, builder.finish());
    }
    return ctx;
  }

<<<<<<< HEAD
  static bl::result<Context> scan_vertex_with_special_vertex_predicate(
=======
  template <typename PRED_T>
  static Context scan_vertex_with_limit(const GraphReadInterface& graph,
                                        const ScanParams& params,
                                        const PRED_T& predicate) {
    Context ctx;
    int32_t cur_limit = params.limit;
    if (params.tables.size() == 1) {
      label_t label = params.tables[0];
      SLVertexColumnBuilder builder(label);
      auto vertices = graph.GetVertexSet(label);
      for (auto vid : vertices) {
        if (cur_limit <= 0) {
          break;
        }
        if (predicate(label, vid)) {
          builder.push_back_opt(vid);
          cur_limit--;
        }
      }
      ctx.set(params.alias, builder.finish());
    } else if (params.tables.size() > 1) {
      MSVertexColumnBuilder builder;

      for (auto label : params.tables) {
        if (cur_limit <= 0) {
          break;
        }
        auto vertices = graph.GetVertexSet(label);
        builder.start_label(label);
        for (auto vid : vertices) {
          if (cur_limit <= 0) {
            break;
          }
          if (predicate(label, vid)) {
            builder.push_back_opt(vid);
            cur_limit--;
          }
        }
      }
      ctx.set(params.alias, builder.finish());
    }
    return ctx;
  }

  static Context scan_vertex_with_special_vertex_predicate(
>>>>>>> e964b99a
      const GraphReadInterface& graph, const ScanParams& params,
      const SPVertexPredicate& pred);

  template <typename PRED_T>
  static bl::result<Context> filter_gids(const GraphReadInterface& graph,
                                         const ScanParams& params,
                                         const PRED_T& predicate,
                                         const std::vector<int64_t>& gids) {
    Context ctx;
    int32_t cur_limit = params.limit;
    if (params.tables.size() == 1) {
      label_t label = params.tables[0];
      SLVertexColumnBuilder builder(label);
      for (auto gid : gids) {
        if (cur_limit <= 0) {
          break;
        }
        vid_t vid = GlobalId::get_vid(gid);
        if (GlobalId::get_label_id(gid) == label && predicate(label, vid)) {
          builder.push_back_opt(vid);
          cur_limit--;
        }
      }
      ctx.set(params.alias, builder.finish());
    } else if (params.tables.size() > 1) {
      MLVertexColumnBuilder builder;

      for (auto label : params.tables) {
        if (cur_limit <= 0) {
          break;
        }
        for (auto gid : gids) {
          if (cur_limit <= 0) {
            break;
          }
          vid_t vid = GlobalId::get_vid(gid);
          if (GlobalId::get_label_id(gid) == label && predicate(label, vid)) {
            builder.push_back_vertex({label, vid});
            cur_limit--;
          }
        }
      }
      ctx.set(params.alias, builder.finish());
    }
    return ctx;
  }

  static bl::result<Context> filter_gids_with_special_vertex_predicate(
      const GraphReadInterface& graph, const ScanParams& params,
      const SPVertexPredicate& predicate, const std::vector<int64_t>& oids);

  template <typename PRED_T>
  static bl::result<Context> filter_oids(const GraphReadInterface& graph,
                                         const ScanParams& params,
                                         const PRED_T& predicate,
                                         const std::vector<Any>& oids) {
    Context ctx;
    auto limit = params.limit;
    if (params.tables.size() == 1) {
      label_t label = params.tables[0];
      SLVertexColumnBuilder builder(label);
      for (auto oid : oids) {
        if (limit <= 0) {
          break;
        }
        vid_t vid;
        if (graph.GetVertexIndex(label, oid, vid)) {
          if (predicate(label, vid)) {
            builder.push_back_opt(vid);
            --limit;
          }
        }
      }
      ctx.set(params.alias, builder.finish());
    } else if (params.tables.size() > 1) {
      std::vector<std::pair<label_t, vid_t>> vids;

      for (auto label : params.tables) {
        if (limit <= 0) {
          break;
        }
        for (auto oid : oids) {
          if (limit <= 0) {
            break;
          }
          vid_t vid;
          if (graph.GetVertexIndex(label, oid, vid)) {
            if (predicate(label, vid)) {
              vids.emplace_back(label, vid);
              --limit;
            }
          }
        }
      }
      if (vids.size() == 1) {
        SLVertexColumnBuilder builder(vids[0].first);
        builder.push_back_opt(vids[0].second);
        ctx.set(params.alias, builder.finish());
      } else {
        MLVertexColumnBuilder builder;
        for (auto& pair : vids) {
          builder.push_back_vertex({pair.first, pair.second});
        }
        ctx.set(params.alias, builder.finish());
      }
    }
    return ctx;
  }

  static bl::result<Context> filter_oids_with_special_vertex_predicate(
      const GraphReadInterface& graph, const ScanParams& params,
      const SPVertexPredicate& predicate, const std::vector<Any>& oids);

<<<<<<< HEAD
  static bl::result<Context> find_vertex_with_oid(
      const GraphReadInterface& graph, label_t label, const Any& pk, int alias);

  static bl::result<Context> find_vertex_with_gid(
      const GraphReadInterface& graph, label_t label, int64_t pk, int alias);
=======
  static Context find_vertex_with_oid(const GraphReadInterface& graph,
                                      label_t label, const Any& pk,
                                      int32_t alias);

  static Context find_vertex_with_gid(const GraphReadInterface& graph,
                                      label_t label, int64_t pk, int32_t alias);
>>>>>>> e964b99a
};

}  // namespace runtime

}  // namespace gs

#endif  // RUNTIME_COMMON_OPERATORS_RETRIEVE_SCAN_H_<|MERGE_RESOLUTION|>--- conflicted
+++ resolved
@@ -65,11 +65,9 @@
     return ctx;
   }
 
-<<<<<<< HEAD
-  static bl::result<Context> scan_vertex_with_special_vertex_predicate(
-=======
-  template <typename PRED_T>
-  static Context scan_vertex_with_limit(const GraphReadInterface& graph,
+
+  template <typename PRED_T>
+  static bl::result<Context> scan_vertex_with_limit(const GraphReadInterface& graph,
                                         const ScanParams& params,
                                         const PRED_T& predicate) {
     Context ctx;
@@ -112,8 +110,7 @@
     return ctx;
   }
 
-  static Context scan_vertex_with_special_vertex_predicate(
->>>>>>> e964b99a
+  static bl::result<Context> scan_vertex_with_special_vertex_predicate(
       const GraphReadInterface& graph, const ScanParams& params,
       const SPVertexPredicate& pred);
 
@@ -227,20 +224,11 @@
       const GraphReadInterface& graph, const ScanParams& params,
       const SPVertexPredicate& predicate, const std::vector<Any>& oids);
 
-<<<<<<< HEAD
   static bl::result<Context> find_vertex_with_oid(
-      const GraphReadInterface& graph, label_t label, const Any& pk, int alias);
+      const GraphReadInterface& graph, label_t label, const Any& pk, int32_t alias);
 
   static bl::result<Context> find_vertex_with_gid(
-      const GraphReadInterface& graph, label_t label, int64_t pk, int alias);
-=======
-  static Context find_vertex_with_oid(const GraphReadInterface& graph,
-                                      label_t label, const Any& pk,
-                                      int32_t alias);
-
-  static Context find_vertex_with_gid(const GraphReadInterface& graph,
-                                      label_t label, int64_t pk, int32_t alias);
->>>>>>> e964b99a
+      const GraphReadInterface& graph, label_t label, int64_t pk, int32_t alias);
 };
 
 }  // namespace runtime
