/** Copyright 2020 Alibaba Group Holding Limited.
 *
 * Licensed under the Apache License, Version 2.0 (the "License");
 * you may not use this file except in compliance with the License.
 * You may obtain a copy of the License at
 *
 * 	http://www.apache.org/licenses/LICENSE-2.0
 *
 * Unless required by applicable law or agreed to in writing, software
 * distributed under the License is distributed on an "AS IS" BASIS,
 * WITHOUT WARRANTIES OR CONDITIONS OF ANY KIND, either express or implied.
 * See the License for the specific language governing permissions and
 * limitations under the License.
 */

#include "flex/engines/graph_db/runtime/common/context.h"
#include "flex/engines/graph_db/runtime/common/columns/value_columns.h"
#include "flex/engines/graph_db/runtime/common/columns/vertex_columns.h"

namespace gs {

namespace runtime {

Context::Context() : head(nullptr) {}

void Context::clear() {
  columns.clear();
  head.reset();
  idx_columns.clear();
  tag_ids.clear();
}

Context Context::dup() const {
  Context new_ctx;
  new_ctx.head = nullptr;
  for (auto col : columns) {
    if (col != nullptr) {
      new_ctx.columns.push_back(col->dup());
      if (col == head) {
        new_ctx.head = new_ctx.columns.back();
      }
    } else {
      new_ctx.columns.push_back(nullptr);
    }
  }
  if (head != nullptr && new_ctx.head == nullptr) {
    new_ctx.head = head->dup();
  }
  for (auto& idx_col : idx_columns) {
    new_ctx.idx_columns.emplace_back(
        std::dynamic_pointer_cast<ValueColumn<size_t>>(idx_col->dup()));
  }
  new_ctx.tag_ids = tag_ids;
  return new_ctx;
}

void Context::update_tag_ids(const std::vector<size_t>& tag_ids) {
  this->tag_ids = tag_ids;
}

void Context::append_tag_id(size_t tag_id) {
  if (std::find(tag_ids.begin(), tag_ids.end(), tag_id) == tag_ids.end()) {
    tag_ids.push_back(tag_id);
  }
}

void Context::set(int alias, std::shared_ptr<IContextColumn> col) {
  head = col;
  if (alias >= 0) {
    if (columns.size() <= static_cast<size_t>(alias)) {
      columns.resize(alias + 1, nullptr);
    }
    assert(columns[alias] == nullptr);
    columns[alias] = col;
  }
}

void Context::set_with_reshuffle(int alias, std::shared_ptr<IContextColumn> col,
                                 const std::vector<size_t>& offsets) {
  head.reset();
  head = nullptr;

  if (alias >= 0) {
    if (columns.size() > static_cast<size_t>(alias) &&
        columns[alias] != nullptr) {
      columns[alias].reset();
      columns[alias] = nullptr;
    }
  }

  reshuffle(offsets);
  set(alias, col);
}

void Context::set_with_reshuffle_beta(int alias,
                                      std::shared_ptr<IContextColumn> col,
                                      const std::vector<size_t>& offsets,
                                      const std::set<int>& keep_cols) {
  head.reset();
  head = nullptr;
  if (alias >= 0) {
    if (columns.size() > static_cast<size_t>(alias) &&
        columns[alias] != nullptr) {
      columns[alias].reset();
      columns[alias] = nullptr;
    }
  }
  for (size_t k = 0; k < columns.size(); ++k) {
    if (keep_cols.find(k) == keep_cols.end() && columns[k] != nullptr) {
      columns[k].reset();
      columns[k] = nullptr;
    }
  }

  reshuffle(offsets);

  set(alias, col);
}

void Context::reshuffle(const std::vector<size_t>& offsets) {
  bool head_shuffled = false;
  std::vector<std::shared_ptr<IContextColumn>> new_cols;

  for (auto col : columns) {
    if (col == nullptr) {
      new_cols.push_back(nullptr);

      continue;
    }
    if (col == head) {
      head = col->shuffle(offsets);
      new_cols.push_back(head);
      head_shuffled = true;
    } else {
      new_cols.push_back(col->shuffle(offsets));
    }
  }
  if (!head_shuffled && head != nullptr) {
    head = head->shuffle(offsets);
  }
  std::swap(new_cols, columns);
  std::vector<std::shared_ptr<ValueColumn<size_t>>> new_idx_columns;
  for (auto& idx_col : idx_columns) {
    new_idx_columns.emplace_back(std::dynamic_pointer_cast<ValueColumn<size_t>>(
        idx_col->shuffle(offsets)));
  }
  std::swap(new_idx_columns, idx_columns);
}

std::shared_ptr<IContextColumn> Context::get(int alias) {
  if (alias == -1) {
    assert(head != nullptr);
    return head;
  }
  assert(static_cast<size_t>(alias) < columns.size());
  return columns[alias];
}

const std::shared_ptr<IContextColumn> Context::get(int alias) const {
  if (alias == -1) {
    assert(head != nullptr);
    return head;
<<<<<<< HEAD
=======
  }
  assert(static_cast<size_t>(alias) < columns.size());
  {
    assert(columns[alias] != nullptr);
    return columns[alias];
>>>>>>> 6840826b
  }
  assert(static_cast<size_t>(alias) < columns.size());
  assert(columns[alias] != nullptr);
  return columns[alias];
}

size_t Context::row_num() const {
  for (auto col : columns) {
    if (col != nullptr) {
      return col->size();
    }
  }
  if (head != nullptr) {
    return head->size();
  }
  return 0;
}

void Context::desc(const std::string& info) const {
  if (!info.empty()) {
    LOG(INFO) << info;
  }
  for (size_t col_i = 0; col_i < col_num(); ++col_i) {
    if (columns[col_i] != nullptr) {
      LOG(INFO) << "\tcol-" << col_i << ": " << columns[col_i]->column_info();
    }
  }
  LOG(INFO) << "\thead: " << ((head == nullptr) ? "NULL" : head->column_info());
}

void Context::show(const ReadTransaction& txn) const {
  size_t rn = row_num();
  size_t cn = col_num();
  for (size_t ri = 0; ri < rn; ++ri) {
    std::string line;
    for (size_t ci = 0; ci < cn; ++ci) {
      if (columns[ci] != nullptr &&
          columns[ci]->column_type() == ContextColumnType::kVertex) {
        auto v = std::dynamic_pointer_cast<IVertexColumn>(columns[ci])
                     ->get_vertex(ri);
        int64_t id = txn.GetVertexId(v.first, v.second).AsInt64();
        line += std::to_string(id);
        line += ", ";
      } else if (columns[ci] != nullptr) {
        line += columns[ci]->get_elem(ri).to_string();
        line += ", ";
      }
    }
    LOG(INFO) << line;
  }
}

void Context::generate_idx_col(int idx) {
  size_t n = row_num();
  ValueColumnBuilder<size_t> builder;
  builder.reserve(n);
  for (size_t k = 0; k < n; ++k) {
    builder.push_back_opt(k);
  }
  set(idx, builder.finish());
}

size_t Context::col_num() const { return columns.size(); }

void Context::push_idx_col() {
  ValueColumnBuilder<size_t> builder;
  builder.reserve(row_num());
  for (size_t k = 0; k < row_num(); ++k) {
    builder.push_back_opt(k);
  }
  idx_columns.emplace_back(
      std::dynamic_pointer_cast<ValueColumn<size_t>>(builder.finish()));
}

const ValueColumn<size_t>& Context::get_idx_col() const {
  return *idx_columns.back();
}

void Context::pop_idx_col() { idx_columns.pop_back(); }

}  // namespace runtime

}  // namespace gs<|MERGE_RESOLUTION|>--- conflicted
+++ resolved
@@ -149,7 +149,6 @@
 
 std::shared_ptr<IContextColumn> Context::get(int alias) {
   if (alias == -1) {
-    assert(head != nullptr);
     return head;
   }
   assert(static_cast<size_t>(alias) < columns.size());
@@ -160,14 +159,6 @@
   if (alias == -1) {
     assert(head != nullptr);
     return head;
-<<<<<<< HEAD
-=======
-  }
-  assert(static_cast<size_t>(alias) < columns.size());
-  {
-    assert(columns[alias] != nullptr);
-    return columns[alias];
->>>>>>> 6840826b
   }
   assert(static_cast<size_t>(alias) < columns.size());
   assert(columns[alias] != nullptr);
