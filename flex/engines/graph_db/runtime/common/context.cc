/** Copyright 2020 Alibaba Group Holding Limited.
 *
 * Licensed under the Apache License, Version 2.0 (the "License");
 * you may not use this file except in compliance with the License.
 * You may obtain a copy of the License at
 *
 * 	http://www.apache.org/licenses/LICENSE-2.0
 *
 * Unless required by applicable law or agreed to in writing, software
 * distributed under the License is distributed on an "AS IS" BASIS,
 * WITHOUT WARRANTIES OR CONDITIONS OF ANY KIND, either express or implied.
 * See the License for the specific language governing permissions and
 * limitations under the License.
 */

#include "flex/engines/graph_db/runtime/common/context.h"
#include "flex/engines/graph_db/runtime/common/columns/value_columns.h"
#include "flex/engines/graph_db/runtime/common/columns/vertex_columns.h"

namespace gs {

namespace runtime {

Context::Context() : head(nullptr) {}

void Context::clear() {
  columns.clear();
  head.reset();
  idx_columns.clear();
  tag_ids.clear();
}

Context Context::dup() const {
  Context new_ctx;
  new_ctx.head = nullptr;
  for (auto col : columns) {
    if (col != nullptr) {
      new_ctx.columns.push_back(col->dup());
      if (col == head) {
        new_ctx.head = new_ctx.columns.back();
      }
    } else {
      new_ctx.columns.push_back(nullptr);
    }
  }
  if (head != nullptr && new_ctx.head == nullptr) {
    new_ctx.head = head->dup();
  }
  for (auto& idx_col : idx_columns) {
    new_ctx.idx_columns.emplace_back(
        std::dynamic_pointer_cast<ValueColumn<size_t>>(idx_col->dup()));
  }
  new_ctx.tag_ids = tag_ids;
  return new_ctx;
}

void Context::update_tag_ids(const std::vector<size_t>& tag_ids) {
  this->tag_ids = tag_ids;
}

void Context::append_tag_id(size_t tag_id) {
  if (std::find(tag_ids.begin(), tag_ids.end(), tag_id) == tag_ids.end()) {
    tag_ids.push_back(tag_id);
  }
}

void Context::set(int alias, std::shared_ptr<IContextColumn> col) {
  head = col;
  if (alias >= 0) {
    if (columns.size() <= static_cast<size_t>(alias)) {
      columns.resize(alias + 1, nullptr);
    }
    assert(columns[alias] == nullptr);
    columns[alias] = col;
  }
}

void Context::set_with_reshuffle(int alias, std::shared_ptr<IContextColumn> col,
                                 const std::vector<size_t>& offsets) {
  head.reset();
  head = nullptr;

  if (alias >= 0) {
    if (columns.size() > static_cast<size_t>(alias) &&
        columns[alias] != nullptr) {
      columns[alias].reset();
      columns[alias] = nullptr;
    }
  }

  reshuffle(offsets);
  set(alias, col);
}

void Context::set_with_reshuffle_beta(int alias,
                                      std::shared_ptr<IContextColumn> col,
                                      const std::vector<size_t>& offsets,
                                      const std::set<int>& keep_cols) {
  head.reset();
  head = nullptr;
  if (alias >= 0) {
    if (columns.size() > static_cast<size_t>(alias) &&
        columns[alias] != nullptr) {
      columns[alias].reset();
      columns[alias] = nullptr;
    }
  }
  for (size_t k = 0; k < columns.size(); ++k) {
    if (keep_cols.find(k) == keep_cols.end() && columns[k] != nullptr) {
      columns[k].reset();
      columns[k] = nullptr;
    }
  }

  reshuffle(offsets);

  set(alias, col);
}

void Context::reshuffle(const std::vector<size_t>& offsets) {
  bool head_shuffled = false;
  std::vector<std::shared_ptr<IContextColumn>> new_cols;

  for (auto col : columns) {
    if (col == nullptr) {
      new_cols.push_back(nullptr);

      continue;
    }
    if (col == head) {
      head = col->shuffle(offsets);
      new_cols.push_back(head);
      head_shuffled = true;
    } else {
      new_cols.push_back(col->shuffle(offsets));
    }
  }
  if (!head_shuffled && head != nullptr) {
    head = head->shuffle(offsets);
  }
  std::swap(new_cols, columns);
  std::vector<std::shared_ptr<ValueColumn<size_t>>> new_idx_columns;
  for (auto& idx_col : idx_columns) {
    new_idx_columns.emplace_back(std::dynamic_pointer_cast<ValueColumn<size_t>>(
        idx_col->shuffle(offsets)));
  }
  std::swap(new_idx_columns, idx_columns);
}

std::shared_ptr<IContextColumn> Context::get(int alias) {
  if (alias == -1) {
    return head;
  }
  assert(static_cast<size_t>(alias) < columns.size());
  return columns[alias];
}

const std::shared_ptr<IContextColumn> Context::get(int alias) const {
  if (alias == -1) {
    assert(head != nullptr);
    return head;
  }
  assert(static_cast<size_t>(alias) < columns.size());
<<<<<<< HEAD
  assert(columns[alias] != nullptr);
=======
  // return nullptr if the column is not set
>>>>>>> 1dee1753
  return columns[alias];
}

size_t Context::row_num() const {
  for (auto col : columns) {
    if (col != nullptr) {
      return col->size();
    }
  }
  if (head != nullptr) {
    return head->size();
  }
  return 0;
}

void Context::desc(const std::string& info) const {
  if (!info.empty()) {
    LOG(INFO) << info;
  }
  for (size_t col_i = 0; col_i < col_num(); ++col_i) {
    if (columns[col_i] != nullptr) {
      LOG(INFO) << "\tcol-" << col_i << ": " << columns[col_i]->column_info();
    }
  }
  LOG(INFO) << "\thead: " << ((head == nullptr) ? "NULL" : head->column_info());
}

void Context::show(const ReadTransaction& txn) const {
  size_t rn = row_num();
  size_t cn = col_num();
  for (size_t ri = 0; ri < rn; ++ri) {
    std::string line;
    for (size_t ci = 0; ci < cn; ++ci) {
      if (columns[ci] != nullptr &&
          columns[ci]->column_type() == ContextColumnType::kVertex) {
        auto v = std::dynamic_pointer_cast<IVertexColumn>(columns[ci])
                     ->get_vertex(ri);
        int64_t id = txn.GetVertexId(v.first, v.second).AsInt64();
        line += std::to_string(id);
        line += ", ";
      } else if (columns[ci] != nullptr) {
        line += columns[ci]->get_elem(ri).to_string();
        line += ", ";
      }
    }
    LOG(INFO) << line;
  }
}

void Context::generate_idx_col(int idx) {
  size_t n = row_num();
  ValueColumnBuilder<size_t> builder;
  builder.reserve(n);
  for (size_t k = 0; k < n; ++k) {
    builder.push_back_opt(k);
  }
  set(idx, builder.finish());
}

size_t Context::col_num() const { return columns.size(); }

void Context::push_idx_col() {
  ValueColumnBuilder<size_t> builder;
  builder.reserve(row_num());
  for (size_t k = 0; k < row_num(); ++k) {
    builder.push_back_opt(k);
  }
  idx_columns.emplace_back(
      std::dynamic_pointer_cast<ValueColumn<size_t>>(builder.finish()));
}

const ValueColumn<size_t>& Context::get_idx_col() const {
  return *idx_columns.back();
}

void Context::pop_idx_col() { idx_columns.pop_back(); }

}  // namespace runtime

}  // namespace gs<|MERGE_RESOLUTION|>--- conflicted
+++ resolved
@@ -161,11 +161,7 @@
     return head;
   }
   assert(static_cast<size_t>(alias) < columns.size());
-<<<<<<< HEAD
-  assert(columns[alias] != nullptr);
-=======
   // return nullptr if the column is not set
->>>>>>> 1dee1753
   return columns[alias];
 }
 
