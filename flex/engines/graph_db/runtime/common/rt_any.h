--- conflicted
+++ resolved
@@ -468,21 +468,6 @@
     return std::shared_ptr<ListImplBase>(static_cast<ListImplBase*>(new_list));
   }
 
-<<<<<<< HEAD
-template <>
-class ListImpl<std::string_view> : public ListImplBase {
- public:
-  ListImpl() = default;
-  static std::shared_ptr<ListImplBase> make_list_impl(
-      std::vector<std::string>&& vals) {
-    auto new_list = new ListImpl<std::string_view>();
-    new_list->list_ = std::move(vals);
-    new_list->is_valid_.resize(new_list->list_.size(), true);
-    return std::shared_ptr<ListImplBase>(static_cast<ListImplBase*>(new_list));
-  }
-
-=======
->>>>>>> 6840826b
   static std::shared_ptr<ListImplBase> make_list_impl(
       const std::vector<RTAny>& vals) {
     auto new_list = new ListImpl<std::string_view>();
@@ -518,10 +503,6 @@
   std::vector<std::string> list_;
   std::vector<bool> is_valid_;
 };
-<<<<<<< HEAD
-
-=======
->>>>>>> 6840826b
 }  // namespace runtime
 
 }  // namespace gs
