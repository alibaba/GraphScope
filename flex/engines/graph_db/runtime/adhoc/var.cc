--- conflicted
+++ resolved
@@ -108,7 +108,6 @@
         if (pt.has_id()) {
           getter_ = std::make_shared<VertexGIdPathAccessor>(ctx, tag);
         } else if (pt.has_key()) {
-<<<<<<< HEAD
           if (check_whether_pk_property(pt.key(), ctx, txn, tag)) {
             if (type_ == RTAnyType::kStringValue) {
               getter_ =
@@ -128,11 +127,6 @@
             getter_ = create_vertex_property_path_accessor(txn, ctx, tag, type_,
                                                            pt.key().name());
           }
-=======
-          getter_ = create_vertex_property_path_accessor(txn, ctx, tag, type_,
-                                                         pt.key().name());
-
->>>>>>> 3f0a2bd9
         } else if (pt.has_label()) {
           getter_ = create_vertex_label_path_accessor(ctx, tag);
         } else {
@@ -184,13 +178,11 @@
         if (pt.has_id()) {
           getter_ = std::make_shared<VertexGIdVertexAccessor>();
         } else if (pt.has_key()) {
-<<<<<<< HEAD
           if (check_whether_pk_property(pt.key(), ctx, txn, tag)) {
             if (type_ == RTAnyType::kStringValue) {
               getter_ =
                   std::make_shared<VertexIdVertexAccessor<std::string_view>>(
                       txn);
-            } else if (type_ == RTAnyType::kI32Value) {
               getter_ = std::make_shared<VertexIdVertexAccessor<int32_t>>(txn);
             } else if (type_ == RTAnyType::kI64Value) {
               getter_ = std::make_shared<VertexIdVertexAccessor<int64_t>>(txn);
@@ -202,36 +194,29 @@
             getter_ = create_vertex_property_vertex_accessor(txn, type_,
                                                              pt.key().name());
           }
-=======
-          getter_ = create_vertex_property_vertex_accessor(txn, type_,
-                                                           pt.key().name());
->>>>>>> 3f0a2bd9
         } else if (pt.has_label()) {
           getter_ = std::make_shared<VertexLabelVertexAccessor>();
-        } else {
-          LOG(FATAL) << "xxx, " << pt.item_case();
+          LOG(FATAL) << "not support";
+        }
+      } else if (var_type == VarType::kEdgeVar) {
+        if (pb.has_property()) {
+          auto& pt = pb.property();
+          if (pt.has_key()) {
+            auto name = pt.key().name();
+            getter_ = create_edge_property_edge_accessor(txn, name, type_);
+          } else if (pt.has_label()) {
+            getter_ = create_edge_label_edge_accessor();
+          } else if (pt.has_id()) {
+            getter_ = create_edge_global_id_edge_accessor();
+          } else {
+            LOG(FATAL) << "not support";
+          }
+        } else {
+          LOG(FATAL) << "not support";
         }
       } else {
         LOG(FATAL) << "not support";
       }
-    } else if (var_type == VarType::kEdgeVar) {
-      if (pb.has_property()) {
-        auto& pt = pb.property();
-        if (pt.has_key()) {
-          auto name = pt.key().name();
-          getter_ = create_edge_property_edge_accessor(txn, name, type_);
-        } else if (pt.has_label()) {
-          getter_ = create_edge_label_edge_accessor();
-        } else if (pt.has_id()) {
-          getter_ = create_edge_global_id_edge_accessor();
-        } else {
-          LOG(FATAL) << "not support";
-        }
-      } else {
-        LOG(FATAL) << "not support";
-      }
-    } else {
-      LOG(FATAL) << "not support";
     }
   }
 }
