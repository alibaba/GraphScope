--- conflicted
+++ resolved
@@ -487,11 +487,8 @@
       return tuple_to_list(var, to_aggregate);
     } else if (var.type() == RTAnyType::kStringValue) {
       return string_to_list(var, to_aggregate);
-<<<<<<< HEAD
-=======
     } else {
       LOG(FATAL) << "not support" << static_cast<int>(var.type().type_enum_);
->>>>>>> 6840826b
     }
   } else if (func.aggregate == AggrKind::kAvg) {
     if (func.vars.size() != 1) {
