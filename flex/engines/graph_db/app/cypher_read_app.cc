#include "flex/engines/graph_db/app/cypher_read_app.h"
#include "flex/engines/graph_db/app/cypher_app_utils.h"

#include "flex/engines/graph_db/database/graph_db.h"
#include "flex/engines/graph_db/runtime/common/operators/retrieve/sink.h"
#include "flex/engines/graph_db/runtime/execute/plan_parser.h"

namespace gs {

bool CypherReadApp::Query(const GraphDBSession& graph, Decoder& input,
                          Encoder& output) {
  std::string_view r_bytes = input.get_bytes();
  uint8_t type = static_cast<uint8_t>(r_bytes.back());
  std::string_view bytes = std::string_view(r_bytes.data(), r_bytes.size() - 1);
  if (type == Schema::ADHOC_READ_PLUGIN_ID) {
    physical::PhysicalPlan plan;
    if (!plan.ParseFromString(std::string(bytes))) {
      LOG(ERROR) << "Parse plan failed...";
      return false;
    }

    LOG(INFO) << "plan: " << plan.DebugString();
    auto txn = graph.GetReadTransaction();

    gs::runtime::GraphReadInterface gri(txn);

    gs::runtime::Context ctx;
    gs::Status status = gs::Status::OK();
    {
<<<<<<< HEAD
      if (status.ok()) {
        ctx = bl::try_handle_all(
            [this, &gri, &plan]() {
              return runtime::PlanParser::get()
                  .parse_read_pipeline(gri.schema(), gs::runtime::ContextMeta(),
                                       plan)
                  .value()
                  .Execute(gri, runtime::Context(), {}, timer_);
            },
            [&status](const gs::Status& err) {
              status = err;
              return runtime::Context();
            },
            [&](const bl::error_info& err) {
              status = gs::Status(
                  gs::StatusCode::INTERNAL_ERROR,
                  "BOOST LEAF Error: " + std::to_string(err.error().value()) +
                      ", Exception: " + err.exception()->what());
              return runtime::Context();
            },
            [&]() {
              status = gs::Status(gs::StatusCode::UNKNOWN, "Unknown error");
              return runtime::Context();
            });
      }
=======
      ctx = bl::try_handle_all(
          [this, &gri, &plan]() -> bl::result<runtime::Context> {
            auto pipeline_res = runtime::PlanParser::get().parse_read_pipeline(
                gri.schema(), gs::runtime::ContextMeta(), plan);
            if (!pipeline_res) {
              return pipeline_res.error();
            }
            auto pipeline = std::move(pipeline_res.value());
            return pipeline.Execute(gri, runtime::Context(), {}, timer_);
          },
          [&status](const gs::Status& err) {
            status = err;
            return runtime::Context();
          },
          [&](const bl::error_info& err) {
            status = gs::Status(
                gs::StatusCode::INTERNAL_ERROR,
                "BOOST LEAF Error: " + std::to_string(err.error().value()) +
                    ", Exception: " + err.exception()->what());
            return runtime::Context();
          },
          [&]() {
            status = gs::Status(gs::StatusCode::UNKNOWN, "Unknown error");
            return runtime::Context();
          });
>>>>>>> 14000964
    }

    if (!status.ok()) {
      LOG(ERROR) << "Error: " << status.ToString();
      // We encode the error message to the output, so that the client can
      // get the error message.
      output.put_string(status.ToString());
      return false;
    }
    runtime::Sink::sink(ctx, txn, output);
    return true;
  } else {
    size_t sep = bytes.find_first_of("&?");
    auto query_str = bytes.substr(0, sep);
    auto params_str = bytes.substr(sep + 2);
    std::map<std::string, std::string> params;
    parse_params(params_str, params);
    auto query = std::string(query_str.data(), query_str.size());
    if (!pipeline_cache_.count(query)) {
      if (plan_cache_.count(query)) {
        // LOG(INFO) << "Hit cache for query ";
      } else {
        auto& query_cache = db_.getQueryCache();
        std::string_view plan_str;
        if (query_cache.get(query, plan_str)) {
          physical::PhysicalPlan plan;
          if (!plan.ParseFromString(std::string(plan_str))) {
            return false;
          }
          plan_cache_[query] = plan;
        } else {
          const std::string statistics = db_.work_dir() + "/statistics.json";
          const std::string& compiler_yaml = db_.work_dir() + "/graph.yaml";
          const std::string& tmp_dir = db_.work_dir() + "/runtime/tmp/";
          for (int i = 0; i < 3; ++i) {
            if (!generate_plan(query, statistics, compiler_yaml, tmp_dir,
                               plan_cache_)) {
              LOG(ERROR) << "Generate plan failed for query: " << query;
            } else {
              query_cache.put(query, plan_cache_[query].SerializeAsString());
              break;
            }
          }
        }
      }
      const auto& plan = plan_cache_[query];
      pipeline_cache_.emplace(
          query, runtime::PlanParser::get()
                     .parse_read_pipeline(db_.schema(),
                                          gs::runtime::ContextMeta(), plan)
                     .value());
    }
    auto txn = graph.GetReadTransaction();

    gs::runtime::GraphReadInterface gri(txn);
    auto ctx = pipeline_cache_.at(query).Execute(gri, runtime::Context(),
                                                 params, timer_);

    runtime::Sink::sink_encoder(ctx.value(), gri, output);
  }
  return true;
}
AppWrapper CypherReadAppFactory::CreateApp(const GraphDB& db) {
  return AppWrapper(new CypherReadApp(db), NULL);
}
}  // namespace gs<|MERGE_RESOLUTION|>--- conflicted
+++ resolved
@@ -27,42 +27,13 @@
     gs::runtime::Context ctx;
     gs::Status status = gs::Status::OK();
     {
-<<<<<<< HEAD
-      if (status.ok()) {
-        ctx = bl::try_handle_all(
-            [this, &gri, &plan]() {
-              return runtime::PlanParser::get()
-                  .parse_read_pipeline(gri.schema(), gs::runtime::ContextMeta(),
-                                       plan)
-                  .value()
-                  .Execute(gri, runtime::Context(), {}, timer_);
-            },
-            [&status](const gs::Status& err) {
-              status = err;
-              return runtime::Context();
-            },
-            [&](const bl::error_info& err) {
-              status = gs::Status(
-                  gs::StatusCode::INTERNAL_ERROR,
-                  "BOOST LEAF Error: " + std::to_string(err.error().value()) +
-                      ", Exception: " + err.exception()->what());
-              return runtime::Context();
-            },
-            [&]() {
-              status = gs::Status(gs::StatusCode::UNKNOWN, "Unknown error");
-              return runtime::Context();
-            });
-      }
-=======
       ctx = bl::try_handle_all(
           [this, &gri, &plan]() -> bl::result<runtime::Context> {
-            auto pipeline_res = runtime::PlanParser::get().parse_read_pipeline(
-                gri.schema(), gs::runtime::ContextMeta(), plan);
-            if (!pipeline_res) {
-              return pipeline_res.error();
-            }
-            auto pipeline = std::move(pipeline_res.value());
-            return pipeline.Execute(gri, runtime::Context(), {}, timer_);
+            return runtime::PlanParser::get()
+                .parse_read_pipeline(gri.schema(), gs::runtime::ContextMeta(),
+                                     plan)
+                .value()
+                .Execute(gri, runtime::Context(), {}, timer_);
           },
           [&status](const gs::Status& err) {
             status = err;
@@ -79,7 +50,6 @@
             status = gs::Status(gs::StatusCode::UNKNOWN, "Unknown error");
             return runtime::Context();
           });
->>>>>>> 14000964
     }
 
     if (!status.ok()) {
