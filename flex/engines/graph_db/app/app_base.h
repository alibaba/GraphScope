/** Copyright 2020 Alibaba Group Holding Limited.
 *
 * Licensed under the Apache License, Version 2.0 (the "License");
 * you may not use this file except in compliance with the License.
 * You may obtain a copy of the License at
 *
 * 	http://www.apache.org/licenses/LICENSE-2.0
 *
 * Unless required by applicable law or agreed to in writing, software
 * distributed under the License is distributed on an "AS IS" BASIS,
 * WITHOUT WARRANTIES OR CONDITIONS OF ANY KIND, either express or implied.
 * See the License for the specific language governing permissions and
 * limitations under the License.
 */

#ifndef GRAPHSCOPE_APP_BASE_H_
#define GRAPHSCOPE_APP_BASE_H_

#include "flex/utils/app_utils.h"

#include <dlfcn.h>
#include <string.h>

#include <limits>
#include <string>
#include <vector>

#include <glog/logging.h>

class GraphDBSession;

namespace gs {

enum class AppType : uint8_t {
  kCpp = 0,
  kCypherGenerated = 1,
};

enum class AppMode : uint8_t {
  kRead = 0,
  kWrite = 1,
};

class AppBase {
 public:
<<<<<<< HEAD
  virtual AppType type() = 0;
  virtual AppMode mode() = 0;
  virtual bool run(GraphDBSession& db, Decoder& input, Encoder& output) = 0;
=======
  enum class Mode {
    READ,
    WRITE,
  };
  enum class AppType {
    kCypherProcedure,
    kCypherAdhoc,
    kCppProcedure,
  };
  virtual AppType type() const { return AppType::kCppProcedure; }
  virtual Mode mode() const { return Mode::READ; }
  AppBase() {}
>>>>>>> 388ba6b6
  virtual ~AppBase() {}
};

class AppWrapper {
 public:
  AppWrapper() : app_(NULL), func_deletor_(NULL) {}
  AppWrapper(AppBase* app, void (*func_deletor)(void*))
      : app_(app), func_deletor_(func_deletor) {}
  AppWrapper(AppWrapper&& rhs) {
    app_ = rhs.app_;
    func_deletor_ = rhs.func_deletor_;
    rhs.app_ = NULL;
    rhs.func_deletor_ = NULL;
  }
  ~AppWrapper() {
    if (app_ != NULL && func_deletor_ != NULL) {
      func_deletor_(app_);
    } else if (app_ != NULL) {
      delete app_;
    }
  }

  AppWrapper& operator=(AppWrapper&& rhs) {
    app_ = rhs.app_;
    func_deletor_ = rhs.func_deletor_;
    rhs.app_ = NULL;
    rhs.func_deletor_ = NULL;
    return *this;
  }

  AppBase* app() { return app_; }
  const AppBase* app() const { return app_; }

 private:
  AppBase* app_;
  void (*func_deletor_)(void*);
};

class GraphDBSession;

class AppFactoryBase {
 public:
  AppFactoryBase() {}
  virtual ~AppFactoryBase() {}

  virtual AppWrapper CreateApp(GraphDBSession& db) = 0;
};

class SharedLibraryAppFactory : public AppFactoryBase {
 public:
  SharedLibraryAppFactory(const std::string& path);

  ~SharedLibraryAppFactory();

  AppWrapper CreateApp(GraphDBSession& db) override;

 private:
  std::string app_path_;
  void* app_handle_;

  void* (*func_creator_)(GraphDBSession&);
  void (*func_deletor_)(void*);
};

struct AppMetric {
  AppMetric()
      : total_(0),
        min_val_(std::numeric_limits<int64_t>::max()),
        max_val_(0),
        count_(0) {}
  ~AppMetric() {}

  void add_record(int64_t val) {
    total_ += val;
    min_val_ = std::min(min_val_, val);
    max_val_ = std::max(max_val_, val);
    ++count_;
  }

  bool empty() const { return (count_ == 0); }

  AppMetric& operator+=(const AppMetric& rhs) {
    total_ += rhs.total_;
    min_val_ = std::min(min_val_, rhs.min_val_);
    max_val_ = std::max(max_val_, rhs.max_val_);
    count_ += rhs.count_;

    return *this;
  }

  void output(const std::string& name) const {
    LOG(INFO) << "Query - " << name << ":";
    LOG(INFO) << "\tcount: " << count_;
    LOG(INFO) << "\tmin: " << min_val_;
    LOG(INFO) << "\tmax: " << max_val_;
    LOG(INFO) << "\tavg: "
              << static_cast<double>(total_) / static_cast<double>(count_);
  }

  int64_t total_;
  int64_t min_val_;
  int64_t max_val_;
  int64_t count_;
};

}  // namespace gs

#endif  // GRAPHSCOPE_APP_BASE_H_<|MERGE_RESOLUTION|>--- conflicted
+++ resolved
@@ -27,40 +27,27 @@
 
 #include <glog/logging.h>
 
-class GraphDBSession;
-
 namespace gs {
 
-enum class AppType : uint8_t {
-  kCpp = 0,
-  kCypherGenerated = 1,
-};
-
-enum class AppMode : uint8_t {
-  kRead = 0,
-  kWrite = 1,
-};
-
+class GraphDBSession;
+class GraphDB;
 class AppBase {
  public:
-<<<<<<< HEAD
-  virtual AppType type() = 0;
-  virtual AppMode mode() = 0;
+  enum class AppType : uint8_t {
+    kCppProcedure = 0,
+    kCypherProcedure = 1,
+    kCypherAdhoc = 2,
+    kBuiltIn = 3,
+  };
+
+  enum class AppMode : uint8_t {
+    kRead = 0,
+    kWrite = 1,
+  };
+
+  virtual AppType type() const = 0;
+  virtual AppMode mode() const = 0;
   virtual bool run(GraphDBSession& db, Decoder& input, Encoder& output) = 0;
-=======
-  enum class Mode {
-    READ,
-    WRITE,
-  };
-  enum class AppType {
-    kCypherProcedure,
-    kCypherAdhoc,
-    kCppProcedure,
-  };
-  virtual AppType type() const { return AppType::kCppProcedure; }
-  virtual Mode mode() const { return Mode::READ; }
-  AppBase() {}
->>>>>>> 388ba6b6
   virtual ~AppBase() {}
 };
 
@@ -106,7 +93,7 @@
   AppFactoryBase() {}
   virtual ~AppFactoryBase() {}
 
-  virtual AppWrapper CreateApp(GraphDBSession& db) = 0;
+  virtual AppWrapper CreateApp(const GraphDB& db) = 0;
 };
 
 class SharedLibraryAppFactory : public AppFactoryBase {
@@ -115,13 +102,13 @@
 
   ~SharedLibraryAppFactory();
 
-  AppWrapper CreateApp(GraphDBSession& db) override;
+  AppWrapper CreateApp(const GraphDB& db) override;
 
  private:
   std::string app_path_;
   void* app_handle_;
 
-  void* (*func_creator_)(GraphDBSession&);
+  void* (*func_creator_)(const GraphDB&);
   void (*func_deletor_)(void*);
 };
 
