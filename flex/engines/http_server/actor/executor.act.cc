--- conflicted
+++ resolved
@@ -63,62 +63,46 @@
   if (metadata_store_) {
     auto running_graph_res = metadata_store_->GetRunningGraph();
 
-<<<<<<< HEAD
-  if (!running_graph_res.ok() || running_graph_res.value() != graph_id)
+    if (!running_graph_res.ok() || running_graph_res.value() != graph_id)
+      return seastar::make_ready_future<admin_query_result>(
+          gs::Result<seastar::sstring>(
+              gs::Status(gs::StatusCode::NOT_FOUND,
+                         "The queried graph is not running: " + graph_id)));
+  }
+
+  nlohmann::json input_json;
+  // Parse the input json
+  try {
+    input_json = nlohmann::json::parse(param.content.second);
+  } catch (const std::exception& e) {
+    return seastar::make_ready_future<admin_query_result>(
+        gs::Result<seastar::sstring>(
+            gs::Status(gs::StatusCode::INVALID_SCHEMA,
+                       "Bad input json : " + std::string(e.what()))));
+  }
+  auto result = gs::GraphDBOperations::CreateVertex(
+      gs::GraphDB::get().GetSession(hiactor::local_shard_id()),
+      std::move(input_json));
+
+  if (result.ok()) {
+    return seastar::make_ready_future<admin_query_result>(
+        gs::Result<seastar::sstring>(result.value()));
+  }
+  return seastar::make_ready_future<admin_query_result>(
+      gs::Result<seastar::sstring>(result.status()));
+}
+
+seastar::future<admin_query_result> executor::create_edge(
+    graph_management_param&& param) {
+  std::string&& graph_id = std::move(param.content.first);
+  auto running_graph_res = metadata_store_->GetRunningGraph();
+  if (!running_graph_res.ok() || running_graph_res.value() != graph_id) {
     return seastar::make_ready_future<admin_query_result>(
         gs::Result<seastar::sstring>(
             gs::Status(gs::StatusCode::NOT_FOUND,
                        "The queried graph is not running: " + graph_id)));
-=======
-    if (!running_graph_res.ok() || running_graph_res.value() != graph_id)
-      return seastar::make_ready_future<admin_query_result>(
-          gs::Result<seastar::sstring>(
-              gs::Status(gs::StatusCode::NotFound,
-                        "The queried graph is not running: " + graph_id)));
-  }
->>>>>>> c7b3f352
-  nlohmann::json input_json;
-  // Parse the input json
-  try {
-    input_json = nlohmann::json::parse(param.content.second);
-  } catch (const std::exception& e) {
-    return seastar::make_ready_future<admin_query_result>(
-        gs::Result<seastar::sstring>(
-            gs::Status(gs::StatusCode::INVALID_SCHEMA,
-                       "Bad input json : " + std::string(e.what()))));
-  }
-  auto result = gs::GraphDBOperations::CreateVertex(
-      gs::GraphDB::get().GetSession(hiactor::local_shard_id()),
-      std::move(input_json));
-
-  if (result.ok()) {
-    return seastar::make_ready_future<admin_query_result>(
-        gs::Result<seastar::sstring>(result.value()));
-  }
-  return seastar::make_ready_future<admin_query_result>(
-      gs::Result<seastar::sstring>(result.status()));
-}
-
-seastar::future<admin_query_result> executor::create_edge(
-    graph_management_param&& param) {
-  std::string&& graph_id = std::move(param.content.first);
-<<<<<<< HEAD
-  auto running_graph_res = metadata_store_->GetRunningGraph();
-  if (!running_graph_res.ok() || running_graph_res.value() != graph_id)
-    return seastar::make_ready_future<admin_query_result>(
-        gs::Result<seastar::sstring>(
-            gs::Status(gs::StatusCode::NOT_FOUND,
-                       "The queried graph is not running: " + graph_id)));
-=======
-  if (metadata_store_) {
-    auto running_graph_res = metadata_store_->GetRunningGraph();
-    if (!running_graph_res.ok() || running_graph_res.value() != graph_id)
-      return seastar::make_ready_future<admin_query_result>(
-          gs::Result<seastar::sstring>(
-              gs::Status(gs::StatusCode::NotFound,
-                        "The queried graph is not running: " + graph_id)));
-  }
->>>>>>> c7b3f352
+  }
+
   nlohmann::json input_json;
   // Parse the input json
   try {
@@ -146,20 +130,13 @@
   if (metadata_store_) {
     auto running_graph_res = metadata_store_->GetRunningGraph();
 
-<<<<<<< HEAD
-  if (!running_graph_res.ok() || running_graph_res.value() != graph_id)
-    return seastar::make_ready_future<admin_query_result>(
-        gs::Result<seastar::sstring>(
-            gs::Status(gs::StatusCode::NOT_FOUND,
-                       "The queried graph is not running: " + graph_id)));
-=======
-    if (!running_graph_res.ok() || running_graph_res.value() != graph_id)
-      return seastar::make_ready_future<admin_query_result>(
-          gs::Result<seastar::sstring>(
-              gs::Status(gs::StatusCode::NotFound,
-                        "The queried graph is not running: " + graph_id)));
-  }
->>>>>>> c7b3f352
+    if (!running_graph_res.ok() || running_graph_res.value() != graph_id) {
+      return seastar::make_ready_future<admin_query_result>(
+          gs::Result<seastar::sstring>(
+              gs::Status(gs::StatusCode::NOT_FOUND,
+                         "The queried graph is not running: " + graph_id)));
+    }
+  }
   nlohmann::json input_json;
   // Parse the input json
   try {
@@ -187,20 +164,13 @@
   if (metadata_store_) {
     auto running_graph_res = metadata_store_->GetRunningGraph();
 
-<<<<<<< HEAD
-  if (!running_graph_res.ok() || running_graph_res.value() != graph_id)
-    return seastar::make_ready_future<admin_query_result>(
-        gs::Result<seastar::sstring>(
-            gs::Status(gs::StatusCode::NOT_FOUND,
-                       "The queried graph is not running: " + graph_id)));
-=======
-    if (!running_graph_res.ok() || running_graph_res.value() != graph_id)
-      return seastar::make_ready_future<admin_query_result>(
-          gs::Result<seastar::sstring>(
-              gs::Status(gs::StatusCode::NotFound,
-                        "The queried graph is not running: " + graph_id)));
-  }
->>>>>>> c7b3f352
+    if (!running_graph_res.ok() || running_graph_res.value() != graph_id) {
+      return seastar::make_ready_future<admin_query_result>(
+          gs::Result<seastar::sstring>(
+              gs::Status(gs::StatusCode::NOT_FOUND,
+                         "The queried graph is not running: " + graph_id)));
+    }
+  }
   nlohmann::json input_json;
   // Parse the input json
   try {
@@ -229,20 +199,12 @@
   if (metadata_store_) {
     auto running_graph_res = metadata_store_->GetRunningGraph();
 
-<<<<<<< HEAD
-  if (!running_graph_res.ok() || running_graph_res.value() != graph_id)
-    return seastar::make_ready_future<admin_query_result>(
-        gs::Result<seastar::sstring>(
-            gs::Status(gs::StatusCode::NOT_FOUND,
-                       "The queried graph is not running: " + graph_id)));
-=======
     if (!running_graph_res.ok() || running_graph_res.value() != graph_id)
       return seastar::make_ready_future<admin_query_result>(
           gs::Result<seastar::sstring>(
-              gs::Status(gs::StatusCode::NotFound,
-                        "The queried graph is not running: " + graph_id)));
-  }
->>>>>>> c7b3f352
+              gs::Status(gs::StatusCode::NOT_FOUND,
+                         "The queried graph is not running: " + graph_id)));
+  }
 
   std::unordered_map<std::string, std::string> params;
   for (auto& [key, value] : param.content.second) {
@@ -266,20 +228,12 @@
   if (metadata_store_) {
     auto running_graph_res = metadata_store_->GetRunningGraph();
 
-<<<<<<< HEAD
-  if (!running_graph_res.ok() || running_graph_res.value() != graph_id)
-    return seastar::make_ready_future<admin_query_result>(
-        gs::Result<seastar::sstring>(
-            gs::Status(gs::StatusCode::NOT_FOUND,
-                       "The queried graph is not running: " + graph_id)));
-=======
     if (!running_graph_res.ok() || running_graph_res.value() != graph_id)
       return seastar::make_ready_future<admin_query_result>(
           gs::Result<seastar::sstring>(
-              gs::Status(gs::StatusCode::NotFound,
-                        "The queried graph is not running: " + graph_id)));
-  }
->>>>>>> c7b3f352
+              gs::Status(gs::StatusCode::NOT_FOUND,
+                         "The queried graph is not running: " + graph_id)));
+  }
   std::unordered_map<std::string, std::string> params;
   for (auto& [key, value] : param.content.second) {
     params[std::string(key)] = std::string(value);
