/** Copyright 2020 Alibaba Group Holding Limited.
 *
 * Licensed under the Apache License, Version 2.0 (the "License");
 * you may not use this file except in compliance with the License.
 * You may obtain a copy of the License at
 *
 * 	http://www.apache.org/licenses/LICENSE-2.0
 *
 * Unless required by applicable law or agreed to in writing, software
 * distributed under the License is distributed on an "AS IS" BASIS,
 * WITHOUT WARRANTIES OR CONDITIONS OF ANY KIND, either express or implied.
 * See the License for the specific language governing permissions and
 * limitations under the License.
 */
#include "flex/engines/http_server/handler/hqps_http_handler.h"

#ifdef HAVE_OPENTELEMETRY_CPP
#include "opentelemetry/context/context.h"
#include "opentelemetry/trace/span_metadata.h"
#include "opentelemetry/trace/span_startoptions.h"
#endif  // HAVE_OPENTELEMETRY_CPP

#include "flex/engines/graph_db/database/graph_db_session.h"
#include "flex/engines/http_server/executor_group.actg.h"
#include "flex/engines/http_server/options.h"
#include "flex/engines/http_server/service/hqps_service.h"
#include "flex/engines/http_server/types.h"
#include "flex/otel/otel.h"

#include <seastar/core/when_all.hh>

namespace seastar {
namespace httpd {
// The seastar::httpd::param_matcher will fail to match if param is not
// specified.
class optional_param_matcher : public matcher {
 public:
  /**
   * Constructor
   * @param name the name of the parameter, will be used as the key
   * in the parameters object
   * @param entire_path when set to true, the matched parameters will
   * include all the remaining url until the end of it.
   * when set to false the match will terminate at the next slash
   */
  explicit optional_param_matcher(const sstring& name) : _name(name) {}

  size_t match(const sstring& url, size_t ind, parameters& param) override {
    size_t last = find_end_param(url, ind);
    if (last == url.size()) {
      // Means we didn't find the parameter, but we still return true,
      // and set the value to empty string.
      param.set(_name, "");
      return ind;
    }
    param.set(_name, url.substr(ind, last - ind));
    return last;
  }

 private:
  size_t find_end_param(const sstring& url, size_t ind) {
    size_t pos = url.find('/', ind + 1);
    if (pos == sstring::npos) {
      return url.length();
    }
    return pos;
  }
  sstring _name;
};
}  // namespace httpd
}  // namespace seastar

namespace server {

hqps_ic_handler::hqps_ic_handler(uint32_t init_group_id, uint32_t max_group_id,
                                 uint32_t group_inc_step,
                                 uint32_t shard_concurrency)
    : cur_group_id_(init_group_id),
      max_group_id_(max_group_id),
      group_inc_step_(group_inc_step),
      shard_concurrency_(shard_concurrency),
      executor_idx_(0),
      is_cancelled_(false) {
  executor_refs_.reserve(shard_concurrency_);
  hiactor::scope_builder builder;
  builder.set_shard(hiactor::local_shard_id())
      .enter_sub_scope(hiactor::scope<executor_group>(0))
      .enter_sub_scope(hiactor::scope<hiactor::actor_group>(cur_group_id_));
  for (unsigned i = 0; i < shard_concurrency_; ++i) {
    executor_refs_.emplace_back(builder.build_ref<executor_ref>(i));
  }
#ifdef HAVE_OPENTELEMETRY_CPP
  total_counter_ = otel::create_int_counter("hqps_procedure_query_total");
  latency_histogram_ =
      otel::create_double_histogram("hqps_procedure_query_latency");
#endif
}

hqps_ic_handler::~hqps_ic_handler() = default;

seastar::future<> hqps_ic_handler::cancel_current_scope() {
  if (is_cancelled_) {
    LOG(INFO) << "The current scope has been already cancelled!";
    return seastar::make_ready_future<>();
  }
  hiactor::scope_builder builder;
  builder.set_shard(hiactor::local_shard_id())
      .enter_sub_scope(hiactor::scope<executor_group>(0))
      .enter_sub_scope(hiactor::scope<hiactor::actor_group>(cur_group_id_));
  return hiactor::actor_engine()
      .cancel_scope_request(builder, false)
      .then([this] {
        LOG(INFO) << "Cancel IC scope successfully!";
        // clear the actor refs
        executor_refs_.clear();
        is_cancelled_ = true;
        return seastar::make_ready_future<>();
      });
}

bool hqps_ic_handler::is_current_scope_cancelled() const {
  return is_cancelled_;
}

bool hqps_ic_handler::create_actors() {
  if (executor_refs_.size() > 0) {
    LOG(ERROR) << "The actors have been already created!";
    return false;
  }

  VLOG(10) << "Create actors with a different sub scope id: " << cur_group_id_;
  if (cur_group_id_ + group_inc_step_ > max_group_id_) {
    LOG(ERROR) << "The max group id is reached, cannot create more actors!";
    return false;
  }
  if (cur_group_id_ + group_inc_step_ < cur_group_id_) {
    LOG(ERROR) << "overflow detected!";
    return false;
  }
  cur_group_id_ += group_inc_step_;
  hiactor::scope_builder builder;
  builder.set_shard(hiactor::local_shard_id())
      .enter_sub_scope(hiactor::scope<executor_group>(0))
      .enter_sub_scope(hiactor::scope<hiactor::actor_group>(cur_group_id_));
  for (unsigned i = 0; i < shard_concurrency_; ++i) {
    executor_refs_.emplace_back(builder.build_ref<executor_ref>(i));
  }
  is_cancelled_ = false;  // locked outside
  return true;
}

bool hqps_ic_handler::is_running_graph(const seastar::sstring& graph_id) const {
  std::string graph_id_str(graph_id.data(), graph_id.size());
  auto running_graph_res =
      HQPSService::get().get_metadata_store()->GetRunningGraph();
  if (!running_graph_res.ok()) {
    LOG(ERROR) << "Failed to get running graph: "
               << running_graph_res.status().error_message();
    return false;
  }
  return running_graph_res.value() == graph_id_str;
}

// Handles both /v1/graph/{graph_id}/query and /v1/graph/current/query/
seastar::future<std::unique_ptr<seastar::httpd::reply>> hqps_ic_handler::handle(
    const seastar::sstring& path, std::unique_ptr<seastar::httpd::request> req,
    std::unique_ptr<seastar::httpd::reply> rep) {
  auto dst_executor = executor_idx_;
  executor_idx_ = (executor_idx_ + 1) % shard_concurrency_;
  LOG(INFO) << "req size: " << req->content.size();
  if (req->content.size() <= 0) {
    // At least one input format byte is needed
    rep->set_status(seastar::httpd::reply::status_type::internal_server_error);
    rep->write_body("bin", seastar::sstring("Empty request!"));
    rep->done();
    return seastar::make_ready_future<std::unique_ptr<seastar::httpd::reply>>(
        std::move(rep));
  }
  uint8_t input_format =
      req->content.back();  // see graph_db_session.h#parse_query_type
  // TODO(zhanglei): choose read or write based on the request, after the
  // read/write info is supported in physical plan
  auto request_format = req->get_header(INTERACTIVE_REQUEST_FORMAT);
  if (request_format.empty()) {
    // If no format specfied, we use default format: proto
    request_format = PROTOCOL_FORMAT;
  }
  if (request_format == JSON_FORMAT) {
    req->content.append(gs::GraphDBSession::kCypherJson, 1);
  } else if (request_format == PROTOCOL_FORMAT) {
    req->content.append(gs::GraphDBSession::kCypherInternalProcedure, 1);
  } else if (request_format == ENCODER_FORMAT) {
    req->content.append(gs::GraphDBSession::kCppEncoder, 1);
  } else {
    LOG(ERROR) << "Unsupported request format: " << request_format;
    rep->set_status(seastar::httpd::reply::status_type::internal_server_error);
    rep->write_body("bin", seastar::sstring("Unsupported request format!"));
    rep->done();
    return seastar::make_ready_future<std::unique_ptr<seastar::httpd::reply>>(
        std::move(rep));
  }
  if (path != "/v1/graph/current/query" && req->param.exists("graph_id")) {
    // TODO(zhanglei): get from graph_db.
    if (!is_running_graph(req->param["graph_id"])) {
      rep->set_status(
          seastar::httpd::reply::status_type::internal_server_error);
      rep->write_body("bin",
                      seastar::sstring("The querying query is not running:" +
                                       req->param["graph_id"]));
      rep->done();
      return seastar::make_ready_future<std::unique_ptr<seastar::httpd::reply>>(
          std::move(rep));
    }
<<<<<<< HEAD
  } else {
    req->content.append(gs::GraphDBSession::kCypherInternalProcedure, 1);
=======
>>>>>>> c2e35fdb
  }
#ifdef HAVE_OPENTELEMETRY_CPP
  auto tracer = otel::get_tracer("hqps_procedure_query_handler");
  // Extract context from headers. This copy is necessary to avoid access after
  // header content been freed
  std::map<std::string, std::string> headers(req->_headers.begin(),
                                             req->_headers.end());
  auto current_ctx = opentelemetry::context::RuntimeContext::GetCurrent();
  auto options = otel::get_parent_ctx(current_ctx, headers);
  auto outer_span = tracer->StartSpan("procedure_query_handling", options);
  auto scope = tracer->WithActiveSpan(outer_span);
  auto start_ts = gs::GetCurrentTimeStamp();
#endif  // HAVE_OPENTELEMETRY_CPP

  return executor_refs_[dst_executor]
      .run_graph_db_query(query_param{std::move(req->content)})
<<<<<<< HEAD
      .then([this,input_format
=======
      .then([request_format
>>>>>>> c2e35fdb
#ifdef HAVE_OPENTELEMETRY_CPP
             ,
             this, outer_span = outer_span
#endif  // HAVE_OPENTELEMETRY_CPP
  ](auto&& output) {
        if (request_format == ENCODER_FORMAT) {
          return seastar::make_ready_future<query_param>(
              std::move(output.content));
        } else {
          // For cypher input format, the results are written with
          // output.put_string(), which will add extra 4 bytes. So we need to
          // remove the first 4 bytes here.
          if (output.content.size() < 4) {
            LOG(ERROR) << "Invalid output size: " << output.content.size();
#ifdef HAVE_OPENTELEMETRY_CPP
            outer_span->SetStatus(opentelemetry::trace::StatusCode::kError,
                                  "Invalid output size");
            outer_span->End();
            std::map<std::string, std::string> labels = {{"status", "fail"}};
            total_counter_->Add(1, labels);
#endif  // HAVE_OPENTELEMETRY_CPP
            return seastar::make_ready_future<query_param>(std::move(output));
          }
          return seastar::make_ready_future<query_param>(
              std::move(output.content.substr(4)));
        }
<<<<<<< HEAD
        if (input_format == static_cast<uint8_t>(
                                gs::GraphDBSession::InputFormat::kCppEncoder)) {
          return seastar::make_ready_future<query_param>(
              std::move(output.content));
        } else {
          // For cypher input format, the results are written with
          // output.put_string(), which will add extra 4 bytes. So we need to
          // remove the first 4 bytes here.
          return seastar::make_ready_future<query_param>(
              std::move(output.content.substr(4)));
        }
=======
>>>>>>> c2e35fdb
      })
      .then_wrapped([rep = std::move(rep)
#ifdef HAVE_OPENTELEMETRY_CPP
                         ,
                     this, outer_span, start_ts
#endif  // HAVE_OPENTELEMETRY_CPP
  ](seastar::future<query_result>&& fut) mutable {
        if (__builtin_expect(fut.failed(), false)) {
          rep->set_status(
              seastar::httpd::reply::status_type::internal_server_error);
          try {
            std::rethrow_exception(fut.get_exception());
          } catch (std::exception& e) {
            rep->write_body("bin", seastar::sstring(e.what()));
          }
#ifdef HAVE_OPENTELEMETRY_CPP
          outer_span->SetStatus(opentelemetry::trace::StatusCode::kError,
                                "Internal Server Error");
          outer_span->End();
          std::map<std::string, std::string> labels = {{"status", "fail"}};
          total_counter_->Add(1, labels);
#endif  // HAVE_OPENTELEMETRY_CPP
          rep->done();
          return seastar::make_ready_future<
              std::unique_ptr<seastar::httpd::reply>>(std::move(rep));
        }
        auto result = fut.get0();
        rep->write_body("bin", std::move(result.content));
#ifdef HAVE_OPENTELEMETRY_CPP
        outer_span->End();
        std::map<std::string, std::string> labels = {{"status", "success"}};
        total_counter_->Add(1, labels);
        auto end_ts = gs::GetCurrentTimeStamp();
#if OPENTELEMETRY_ABI_VERSION_NO >= 2
        latency_histogram_->Record(end_ts - start_ts);
#else
        latency_histogram_->Record(end_ts - start_ts,
                                   opentelemetry::context::Context{});
#endif
#endif  // HAVE_OPENTELEMETRY_CPP
        rep->done();
        return seastar::make_ready_future<
            std::unique_ptr<seastar::httpd::reply>>(std::move(rep));
      });
}

// a handler to handle adhoc query.

hqps_adhoc_query_handler::hqps_adhoc_query_handler(
    uint32_t init_adhoc_group_id, uint32_t init_codegen_group_id,
    uint32_t max_group_id, uint32_t group_inc_step, uint32_t shard_concurrency)
    : cur_adhoc_group_id_(init_adhoc_group_id),
      cur_codegen_group_id_(init_codegen_group_id),
      max_group_id_(max_group_id),
      group_inc_step_(group_inc_step),
      shard_concurrency_(shard_concurrency),
      executor_idx_(0),
      is_cancelled_(false) {
  executor_refs_.reserve(shard_concurrency_);
  {
    hiactor::scope_builder builder;
    builder.set_shard(hiactor::local_shard_id())
        .enter_sub_scope(hiactor::scope<executor_group>(0))
        .enter_sub_scope(
            hiactor::scope<hiactor::actor_group>(cur_adhoc_group_id_));
    for (unsigned i = 0; i < shard_concurrency_; ++i) {
      executor_refs_.emplace_back(builder.build_ref<executor_ref>(i));
    }
  }
  {
    hiactor::scope_builder builder;
    builder.set_shard(hiactor::local_shard_id())
        .enter_sub_scope(hiactor::scope<executor_group>(0))
        .enter_sub_scope(
            hiactor::scope<hiactor::actor_group>(cur_codegen_group_id_));
    codegen_actor_refs_.emplace_back(builder.build_ref<codegen_actor_ref>(0));
  }
#ifdef HAVE_OPENTELEMETRY_CPP
  total_counter_ = otel::create_int_counter("hqps_adhoc_query_total");
  latency_histogram_ =
      otel::create_double_histogram("hqps_adhoc_query_latency");
#endif  // HAVE_OPENTELEMETRY_CPP
}
hqps_adhoc_query_handler::~hqps_adhoc_query_handler() = default;

seastar::future<> hqps_adhoc_query_handler::cancel_current_scope() {
  if (is_cancelled_) {
    LOG(INFO) << "The current scope has been already cancelled!";
    return seastar::make_ready_future<>();
  }
  hiactor::scope_builder adhoc_builder;
  adhoc_builder.set_shard(hiactor::local_shard_id())
      .enter_sub_scope(hiactor::scope<executor_group>(0))
      .enter_sub_scope(
          hiactor::scope<hiactor::actor_group>(cur_adhoc_group_id_));
  hiactor::scope_builder codegen_builder;
  codegen_builder.set_shard(hiactor::local_shard_id())
      .enter_sub_scope(hiactor::scope<executor_group>(0))
      .enter_sub_scope(
          hiactor::scope<hiactor::actor_group>(cur_codegen_group_id_));
  return hiactor::actor_engine()
      .cancel_scope_request(adhoc_builder, false)
      .then([codegen_builder] {
        LOG(INFO) << "Cancel adhoc scope successfully!";
        return hiactor::actor_engine().cancel_scope_request(codegen_builder,
                                                            false);
      })
      .then([this] {
        LOG(INFO) << "Cancel codegen scope successfully!";
        // clear the actor refs
        executor_refs_.clear();
        codegen_actor_refs_.clear();
        LOG(INFO) << "Clear actor refs successfully!";
        is_cancelled_ = true;
        return seastar::make_ready_future<>();
      });
}

bool hqps_adhoc_query_handler::is_current_scope_cancelled() const {
  return is_cancelled_;
}

bool hqps_adhoc_query_handler::create_actors() {
  if (executor_refs_.size() > 0 || codegen_actor_refs_.size() > 0) {
    LOG(ERROR) << "The actors have been already created!";
    return false;
  }
  // Check whether cur_adhoc_group_id + group_inc_step_ is larger than
  // max_group_id_, considering overflow
  if (cur_adhoc_group_id_ + group_inc_step_ > max_group_id_ ||
      cur_codegen_group_id_ + group_inc_step_ > max_group_id_) {
    LOG(ERROR) << "The max group id is reached, cannot create more actors!";
    return false;
  }
  if (cur_adhoc_group_id_ + group_inc_step_ < cur_adhoc_group_id_ ||
      cur_codegen_group_id_ + group_inc_step_ < cur_codegen_group_id_) {
    LOG(ERROR) << "overflow detected!";
    return false;
  }

  {
    cur_adhoc_group_id_ += group_inc_step_;
    hiactor::scope_builder builder;
    builder.set_shard(hiactor::local_shard_id())
        .enter_sub_scope(hiactor::scope<executor_group>(0))
        .enter_sub_scope(
            hiactor::scope<hiactor::actor_group>(cur_adhoc_group_id_));
    for (unsigned i = 0; i < shard_concurrency_; ++i) {
      executor_refs_.emplace_back(builder.build_ref<executor_ref>(i));
    }
  }
  {
    cur_codegen_group_id_ += group_inc_step_;
    hiactor::scope_builder builder;
    builder.set_shard(hiactor::local_shard_id())
        .enter_sub_scope(hiactor::scope<executor_group>(0))
        .enter_sub_scope(
            hiactor::scope<hiactor::actor_group>(cur_codegen_group_id_));
    codegen_actor_refs_.emplace_back(builder.build_ref<codegen_actor_ref>(0));
  }
  is_cancelled_ = false;
  return true;
}

seastar::future<std::unique_ptr<seastar::httpd::reply>>
hqps_adhoc_query_handler::handle(const seastar::sstring& path,
                                 std::unique_ptr<seastar::httpd::request> req,
                                 std::unique_ptr<seastar::httpd::reply> rep) {
  auto dst_executor = executor_idx_;
  executor_idx_ = (executor_idx_ + 1) % shard_concurrency_;

#ifdef HAVE_OPENTELEMETRY_CPP
  auto tracer = otel::get_tracer("hqps_adhoc_query_handler");
  // Extract context from headers. This copy is necessary to avoid access
  // after header content been freed
  std::map<std::string, std::string> headers(req->_headers.begin(),
                                             req->_headers.end());
  auto current_ctx = opentelemetry::context::RuntimeContext::GetCurrent();
  auto options = otel::get_parent_ctx(current_ctx, headers);
  auto outer_span = tracer->StartSpan("adhoc_query_handling", options);
  auto scope = tracer->WithActiveSpan(outer_span);
  // Start a new span for codegen
  auto codegen_span = tracer->StartSpan("adhoc_codegen", options);
  auto codegen_scope = tracer->WithActiveSpan(codegen_span);
  // create a new span for query execution, not started.
  auto start_ts = std::chrono::duration_cast<std::chrono::milliseconds>(
                      std::chrono::system_clock::now().time_since_epoch())
                      .count();
#endif  // HAVE_OPENTELEMETRY_CPP
  return codegen_actor_refs_[0]
      .do_codegen(query_param{std::move(req->content)})
      .then([this, dst_executor
#ifdef HAVE_OPENTELEMETRY_CPP
             ,
             codegen_span = codegen_span, tracer = tracer, options = options,
             codegen_scope = std::move(codegen_scope), outer_span = outer_span
#endif  // HAVE_OPENTELEMETRY_CPP
  ](auto&& param) mutable {
#ifdef HAVE_OPENTELEMETRY_CPP
        codegen_span->End();
        options.parent = outer_span->GetContext();
        auto query_span = tracer->StartSpan("adhoc_query_execution", options);
        auto query_scope = tracer->WithActiveSpan(query_span);
#endif  // HAVE_OPENTELEMETRY_CPP
        // TODO(zhanglei): choose read or write based on the request, after the
        //  read/write info is supported in physical plan
        // The content contains the path to dynamic library
        param.content.append(gs::Schema::HQPS_ADHOC_WRITE_PLUGIN_ID_STR, 1);
        param.content.append(gs::GraphDBSession::kCypherInternalAdhoc, 1);
        return executor_refs_[dst_executor]
            .run_graph_db_query(query_param{std::move(param.content)})
            .then([
#ifdef HAVE_OPENTELEMETRY_CPP
                      query_span = query_span,
                      query_scope = std::move(query_scope)
#endif  // HAVE_OPENTELEMETRY_CPP
        ](auto&& output) {
#ifdef HAVE_OPENTELEMETRY_CPP
              query_span->End();
#endif  // HAVE_OPENTELEMETRY_CPP
              return seastar::make_ready_future<query_param>(
                  std::move(output.content));
            });
      })
      .then([
#ifdef HAVE_OPENTELEMETRY_CPP
                this, outer_span = outer_span
#endif  // HAVE_OPENTELEMETRY_CPP
  ](auto&& output) {
        if (output.content.size() < 4) {
          LOG(ERROR) << "Invalid output size: " << output.content.size();
#ifdef HAVE_OPENTELEMETRY_CPP
          std::map<std::string, std::string> labels = {{"status", "fail"}};
          total_counter_->Add(1, labels);
          outer_span->SetStatus(opentelemetry::trace::StatusCode::kError,
                                "Internal output size");
          outer_span->End();
#endif  // HAVE_OPENTELEMETRY_CPP
          return seastar::make_ready_future<query_param>(std::move(output));
        }
        return seastar::make_ready_future<query_param>(
            std::move(output.content.substr(4)));
      })
      .then_wrapped([rep = std::move(rep)
#ifdef HAVE_OPENTELEMETRY_CPP
                         ,
                     this, outer_span, start_ts
#endif  // HAVE_OPENTELEMETRY_CPP
  ](seastar::future<query_result>&& fut) mutable {
        if (__builtin_expect(fut.failed(), false)) {
          rep->set_status(
              seastar::httpd::reply::status_type::internal_server_error);
          try {
            std::rethrow_exception(fut.get_exception());
          } catch (std::exception& e) {
            rep->write_body("bin", seastar::sstring(e.what()));
#ifdef HAVE_OPENTELEMETRY_CPP
            std::map<std::string, std::string> labels = {{"status", "fail"}};
            total_counter_->Add(1, labels);
            outer_span->SetStatus(opentelemetry::trace::StatusCode::kError,
                                  "Internal Server Error");
            outer_span->SetAttribute(
                "exception", opentelemetry::common::AttributeValue(e.what()));
            outer_span->End();
#endif  // HAVE_OPENTELEMETRY_CPP
          }
          rep->done();
          return seastar::make_ready_future<
              std::unique_ptr<seastar::httpd::reply>>(std::move(rep));
        }
        auto result = fut.get0();
        rep->write_body("bin", std::move(result.content));
#ifdef HAVE_OPENTELEMETRY_CPP
        std::map<std::string, std::string> labels = {{"status", "success"}};
        total_counter_->Add(1, labels);
        outer_span->End();
        auto end_ts = gs::GetCurrentTimeStamp();
#if OPENTELEMETRY_ABI_VERSION_NO >= 2
        latency_histogram_->Record(end_ts - start_ts);
#else
        latency_histogram_->Record(end_ts - start_ts,
                                   opentelemetry::context::Context{});
#endif
#endif  // HAVE_OPENTELEMETRY_CPP
        rep->done();
        return seastar::make_ready_future<
            std::unique_ptr<seastar::httpd::reply>>(std::move(rep));
      });
}

hqps_http_handler::hqps_http_handler(uint16_t http_port, int32_t shard_num)
    : http_port_(http_port), actors_running_(true) {
  ic_handlers_.resize(shard_num);
  adhoc_query_handlers_.resize(shard_num);
}

hqps_http_handler::~hqps_http_handler() {
  if (is_running()) {
    stop();
  }
  // DO NOT DELETE the handler pointers, they will be deleted by
  // seastar::httpd::match_rule
}

uint16_t hqps_http_handler::get_port() const { return http_port_; }

bool hqps_http_handler::is_running() const { return running_.load(); }

bool hqps_http_handler::is_actors_running() const {
  return actors_running_.load();
}

void hqps_http_handler::start() {
  auto fut = seastar::alien::submit_to(
      *seastar::alien::internal::default_instance, 0, [this] {
        return server_.start()
            .then([this] { return set_routes(); })
            .then([this] { return server_.listen(http_port_); })
            .then([this] {
              fmt::print(
                  "HQPS Query http handler is listening on port {} "
                  "...\n",
                  http_port_);
            });
      });
  fut.wait();
  // update running state
  running_.store(true);
}

void hqps_http_handler::stop() {
  auto fut = seastar::alien::submit_to(
      *seastar::alien::internal::default_instance, 0, [this] {
        LOG(INFO) << "Stopping HQPS http handler ...";
        return server_.stop();
      });
  fut.wait();
  // update running state
  running_.store(false);
}

seastar::future<> hqps_http_handler::stop_query_actors() {
  // First cancel the scope.
  return ic_handlers_[hiactor::local_shard_id()]
      ->cancel_current_scope()
      .then([this] {
        LOG(INFO) << "Cancelled ic scope";
        return adhoc_query_handlers_[hiactor::local_shard_id()]
            ->cancel_current_scope();
      })
      .then([this] {
        LOG(INFO) << "Cancelled proc scope";
        actors_running_.store(false);
        return seastar::make_ready_future<>();
      });
}

void hqps_http_handler::start_query_actors() {
  ic_handlers_[hiactor::local_shard_id()]->create_actors();
  adhoc_query_handlers_[hiactor::local_shard_id()]->create_actors();
  actors_running_.store(true);
}

seastar::future<> hqps_http_handler::set_routes() {
  return server_.set_routes([this](seastar::httpd::routes& r) {
    auto ic_handler =
        new hqps_ic_handler(ic_query_group_id, max_group_id, group_inc_step,
                            shard_query_concurrency);
    auto adhoc_query_handler = new hqps_adhoc_query_handler(
        ic_adhoc_group_id, codegen_group_id, max_group_id, group_inc_step,
        shard_adhoc_concurrency);

    auto rule_proc = new seastar::httpd::match_rule(ic_handler);
    rule_proc->add_str("/v1/graph")
        .add_matcher(new seastar::httpd::optional_param_matcher("graph_id"))
        .add_str("/query");

    r.add(rule_proc, seastar::httpd::operation_type::POST);

    r.add(seastar::httpd::operation_type::POST,
          seastar::httpd::url("/interactive/adhoc_query"), adhoc_query_handler);

    ic_handlers_[hiactor::local_shard_id()] = ic_handler;
    adhoc_query_handlers_[hiactor::local_shard_id()] = adhoc_query_handler;

    return seastar::make_ready_future<>();
  });
}

}  // namespace server<|MERGE_RESOLUTION|>--- conflicted
+++ resolved
@@ -211,11 +211,6 @@
       return seastar::make_ready_future<std::unique_ptr<seastar::httpd::reply>>(
           std::move(rep));
     }
-<<<<<<< HEAD
-  } else {
-    req->content.append(gs::GraphDBSession::kCypherInternalProcedure, 1);
-=======
->>>>>>> c2e35fdb
   }
 #ifdef HAVE_OPENTELEMETRY_CPP
   auto tracer = otel::get_tracer("hqps_procedure_query_handler");
@@ -232,11 +227,7 @@
 
   return executor_refs_[dst_executor]
       .run_graph_db_query(query_param{std::move(req->content)})
-<<<<<<< HEAD
-      .then([this,input_format
-=======
       .then([request_format
->>>>>>> c2e35fdb
 #ifdef HAVE_OPENTELEMETRY_CPP
              ,
              this, outer_span = outer_span
@@ -263,20 +254,6 @@
           return seastar::make_ready_future<query_param>(
               std::move(output.content.substr(4)));
         }
-<<<<<<< HEAD
-        if (input_format == static_cast<uint8_t>(
-                                gs::GraphDBSession::InputFormat::kCppEncoder)) {
-          return seastar::make_ready_future<query_param>(
-              std::move(output.content));
-        } else {
-          // For cypher input format, the results are written with
-          // output.put_string(), which will add extra 4 bytes. So we need to
-          // remove the first 4 bytes here.
-          return seastar::make_ready_future<query_param>(
-              std::move(output.content.substr(4)));
-        }
-=======
->>>>>>> c2e35fdb
       })
       .then_wrapped([rep = std::move(rep)
 #ifdef HAVE_OPENTELEMETRY_CPP
