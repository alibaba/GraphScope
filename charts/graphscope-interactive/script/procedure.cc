--- conflicted
+++ resolved
@@ -292,15 +292,9 @@
  */
 
 class HuoYan : public WriteAppBase {
-<<<<<<< HEAD
- public:
-  static constexpr double timeout_sec = 60;
-  static constexpr int32_t REL_TYPE_MAX = 8;  // 1 ~ 7
-=======
 public:
   static constexpr double timeout_sec = 90;
   static constexpr int32_t REL_TYPE_MAX = 8; // 1 ~ 7
->>>>>>> 5667149b
   HuoYan() : is_initialized_(false) {}
   ~HuoYan() {}
   bool is_simple(const std::vector<vid_t>& path) {
@@ -513,10 +507,6 @@
       LOG(INFO) << "Already initialized";
     }
     ////////////Initialization///////////////////////////
-<<<<<<< HEAD
-=======
-
->>>>>>> 5667149b
     results_creator_->clear();
     double cur_time_left = timeout_sec;
 
